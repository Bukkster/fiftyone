--- conflicted
+++ resolved
@@ -49,13 +49,7 @@
 const Patches = () => {
   const [open, setOpen] = useState(false);
   const loading = useRecoilValue(patching);
-<<<<<<< HEAD
-  const isVideo =
-    useRecoilValue(selectors.isVideoDataset) &&
-    useRecoilValue(selectors.isRootView);
-=======
   const isVideo = useRecoilValue(selectors.isVideoDataset);
->>>>>>> 6e3573c4
   const ref = useRef();
   useOutsideClick(ref, () => open && setOpen(false));
   const fields = useRecoilValue(patchesFields);
