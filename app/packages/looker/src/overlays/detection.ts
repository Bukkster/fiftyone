--- conflicted
+++ resolved
@@ -1,11 +1,7 @@
 /**
  * Copyright 2017-2021, Voxel51, Inc.
  */
-<<<<<<< HEAD
-import { BASE_ALPHA, INFO_COLOR } from "../constants";
-=======
 import { INFO_COLOR } from "../constants";
->>>>>>> 57201f97
 import { NumpyResult } from "../numpy";
 import { BaseState, BoundingBox, Coordinates } from "../state";
 import { distanceFromLineSegment } from "../util";
@@ -150,11 +146,7 @@
     const [tlx, tly, w, h] = this.label.bounding_box;
     const [x, y] = t(state, tlx, tly);
     const tmp = ctx.globalAlpha;
-<<<<<<< HEAD
-    ctx.globalAlpha = tmp * BASE_ALPHA;
-=======
     ctx.globalAlpha = state.options.alpha;
->>>>>>> 57201f97
     ctx.drawImage(
       this.canvas,
       x,
