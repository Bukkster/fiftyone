/**
 * Copyright 2017-2021, Voxel51, Inc.
 */

import {
  DASH_COLOR,
  MOMENT_CLASSIFICATIONS,
  TEXT_COLOR,
<<<<<<< HEAD
  VIDEO_CLASSIFICATION,
=======
  TEMPORAL_DETECTION,
>>>>>>> 7b5ff434
} from "../constants";
import { BaseState, BoundingBox, Coordinates, VideoState } from "../state";
import {
  CONTAINS,
  isShown,
  Overlay,
  PointInfo,
  RegularLabel,
  SelectData,
} from "./base";
import { sizeBytes } from "./util";

export interface Classification extends RegularLabel {}

interface ClassificationLabel extends Classification {
  _cls: "Classification";
}

export type Labels<T> = [string, T[]][];

export class ClassificationsOverlay<
  State extends BaseState,
  Label extends Classification = ClassificationLabel
> implements Overlay<State> {
  private labelBoundingBoxes: { [key: string]: BoundingBox };

  protected readonly labels: Labels<Label>;

  constructor(labels: Labels<Label>) {
    this.labels = labels;
    this.labelBoundingBoxes = {};
  }

  getColor(state: Readonly<State>, field: string, label: Label): string {
    const key = state.options.colorByLabel ? label.label : field;
    return state.options.colorMap(key);
  }

  isShown(state: Readonly<State>): boolean {
    return this.getFiltered(state).length > 0;
  }

  getSelectData(state: Readonly<State>): SelectData {
    const {
      label: { id },
      field,
    } = this.getPointInfo(state);
    return { id, field };
  }

  getMouseDistance(state: Readonly<State>): number {
    if (this.getPointInfo(state)) {
      return 0;
    }
    return Infinity;
  }

  containsPoint(state: Readonly<State>): CONTAINS {
    if (this.getPointInfo(state)) {
      return CONTAINS.CONTENT;
    }
    return CONTAINS.NONE;
  }

  getPointInfo(state: Readonly<State>): PointInfo {
    const filtered = this.getFilteredAndFlat(state);
    const [w, h] = state.config.dimensions;

    for (const [field, label] of filtered) {
      const box = this.labelBoundingBoxes[label.id];

      if (box) {
        let [bx, by, bw, bh] = box;
        [bx, by, bw, bh] = [bx * w, by * h, bw * w, bh * h];

        const [px, py] = state.pixelCoordinates;

        if (px >= bx && py >= by && px <= bx + bw && py <= by + bh) {
          return {
            field: field,
            label,
            type: "Classification",
            color: this.getColor(state, field, label),
          };
        }
      }
    }
  }

  draw(ctx: CanvasRenderingContext2D, state: Readonly<State>) {
    const labels = this.getFilteredAndFlat(state);
    const width = Math.max(
      ...labels.map(
        ([_, label]) => ctx.measureText(this.getLabelText(state, label)).width
      )
    );
    const newBoxes = {};
    let top = state.textPad;

    labels.forEach(([field, label]) => {
      const result = this.strokeClassification(
        ctx,
        state,
        top,
        width,
        field,
        label
      );
      top = result.top;
      if (result.box) {
        newBoxes[label.id] = result.box;
      }
    });

    this.labelBoundingBoxes = newBoxes;
  }

  getPoints(state: Readonly<State>) {
    if (this.getFilteredAndFlat(state).length) {
      return getClassificationPoints([]);
    }
    return [];
  }

  getSizeBytes() {
    let bytes = 100;
    this.labels.forEach(([_, labels]) => {
      labels.forEach((label) => {
        bytes += sizeBytes(label);
      });
    });
    return bytes;
  }

  protected getFiltered(state: Readonly<State>): Labels<Label> {
    return this.labels.map(([field, labels]) => [
      field,
      labels.filter(
        (label) =>
          MOMENT_CLASSIFICATIONS.includes(label._cls) &&
          isShown(state, field, label) &&
          label.label
      ),
    ]);
  }

  getFilteredAndFlat(
    state: Readonly<State>,
    sort: boolean = true
  ): [string, Label][] {
    let result: [string, Label][] = [];
    this.getFiltered(state).forEach(([field, labels]) => {
      result = [
        ...result,
        ...labels.map<[string, Label]>((label) => [field, label]),
      ];
    });

    if (sort) {
      const store = Object.fromEntries(
        state.options.activePaths.map<[string, Label[]]>((a) => [a, []])
      );
      result.forEach(([field, label]) => {
        store[field].push(label);
      });
      result = state.options.activePaths.reduce<[string, Label][]>(
        (acc, field) => {
          return [
            ...acc,
            ...store[field].map<[string, Label]>((label) => [field, label]),
          ];
        },
        []
      );
      result.sort((a, b) => {
        if (a[0] === b[0]) {
          if (a[1].label && b[1].label && a[1].label < b[1].label) {
            return -1;
          } else if (a[1].label > b[1].label) {
            return 1;
          }
          return 0;
        }
        return -1;
      });
    }
    return result;
  }

  isSelected(state: Readonly<State>, label: Label): boolean {
    return state.options.selectedLabels.includes(label.id);
  }

  private strokeClassification(
    ctx: CanvasRenderingContext2D,
    state: Readonly<State>,
    top: number,
    width: number,
    field: string,
    label: Label
  ): { top: number; box?: BoundingBox } {
    const text = this.getLabelText(state, label);
    if (text.length === 0) {
      return { top };
    }
    const color = this.getColor(state, field, label);
    const [cx, cy] = state.canvasBBox;

    let [tlx, tly, w, h] = [
      state.textPad + cx,
      top + cy,
      state.textPad * 3 + width,
      state.fontSize + state.textPad * 3,
    ];
    ctx.beginPath();
    ctx.fillStyle = color;
    ctx.moveTo(tlx, tly);
    ctx.lineTo(tlx + w, tly);
    ctx.lineTo(tlx + w, tly + h);
    ctx.lineTo(tlx, tly + h);
    ctx.closePath();
    ctx.fill();

    ctx.fillStyle = TEXT_COLOR;
    ctx.fillText(text, tlx + state.textPad, tly + h - state.textPad);

    this.strokeBorder(ctx, state, [tlx, tly, w, h], color);

    if (this.isSelected(state, label)) {
      this.strokeBorder(
        ctx,
        state,
        [tlx, tly, w, h],
        DASH_COLOR,
        state.dashLength
      );
    }

    tlx -= cx;
    tly -= cy;

    return {
      top: tly + h + state.textPad * 2,
      box: [
        (tlx - state.textPad / 2) / state.canvasBBox[2],
        tly / state.canvasBBox[3],
        (w + state.textPad / 2) / state.canvasBBox[2],
        (h + state.textPad) / state.canvasBBox[3],
      ],
    };
  }

  private getLabelText(state: Readonly<State>, label: Label): string {
    let text = label.label && state.options.showLabel ? `${label.label}` : "";

    if (state.options.showConfidence && !isNaN(label.confidence as number)) {
      text.length && (text += " ");
      text += `(${Number(label.confidence).toFixed(2)})`;
    }

    return text;
  }

  private strokeBorder(
    ctx: CanvasRenderingContext2D,
    state: Readonly<State>,
    [tlx, tly, w, h]: BoundingBox,
    color: string,
    dash?: number
  ) {
    ctx.beginPath();
    ctx.lineWidth = state.strokeWidth;
    ctx.strokeStyle = color;
    ctx.setLineDash(dash ? [dash] : []);
    ctx.moveTo(tlx, tly);
    ctx.lineTo(tlx + w, tly);
    ctx.lineTo(tlx + w, tly + h);
    ctx.lineTo(tlx, tly + h);
    ctx.closePath();
    ctx.stroke();
  }
}

<<<<<<< HEAD
export interface VideoClassificationLabel extends Classification {
  support: [number, number];
  _cls: "VideoClassification";
}

export class VideoClassificationsOverlay extends ClassificationsOverlay<
  VideoState,
  VideoClassificationLabel | ClassificationLabel
> {
  getFiltered(state: Readonly<VideoState>) {
    return this.labels.map<
      [string, (VideoClassificationLabel | ClassificationLabel)[]]
=======
export interface TemporalDetectionLabel extends Classification {
  support: [number, number];
  _cls: "TemporalDetection";
}

export class TemporalDetectionOverlay extends ClassificationsOverlay<
  VideoState,
  TemporalDetectionLabel | ClassificationLabel
> {
  getFiltered(state: Readonly<VideoState>) {
    console.log(this.labels);
    return this.labels.map<
      [string, (TemporalDetectionLabel | ClassificationLabel)[]]
>>>>>>> 7b5ff434
    >(([field, labels]) => [
      field,
      labels.filter((label) => {
        const shown = isShown(state, field, label) && label.label;
<<<<<<< HEAD
        if (label._cls === VIDEO_CLASSIFICATION) {
=======
        if (label._cls === TEMPORAL_DETECTION) {
>>>>>>> 7b5ff434
          return (
            shown &&
            label.support[0] <= state.frameNumber &&
            label.support[1] >= state.frameNumber
          );
        }

        return shown;
      }),
    ]);
  }
}

export const getClassificationPoints = (
  labels: ClassificationLabel[]
): Coordinates[] => {
  return [];
};<|MERGE_RESOLUTION|>--- conflicted
+++ resolved
@@ -6,11 +6,7 @@
   DASH_COLOR,
   MOMENT_CLASSIFICATIONS,
   TEXT_COLOR,
-<<<<<<< HEAD
-  VIDEO_CLASSIFICATION,
-=======
   TEMPORAL_DETECTION,
->>>>>>> 7b5ff434
 } from "../constants";
 import { BaseState, BoundingBox, Coordinates, VideoState } from "../state";
 import {
@@ -294,20 +290,6 @@
   }
 }
 
-<<<<<<< HEAD
-export interface VideoClassificationLabel extends Classification {
-  support: [number, number];
-  _cls: "VideoClassification";
-}
-
-export class VideoClassificationsOverlay extends ClassificationsOverlay<
-  VideoState,
-  VideoClassificationLabel | ClassificationLabel
-> {
-  getFiltered(state: Readonly<VideoState>) {
-    return this.labels.map<
-      [string, (VideoClassificationLabel | ClassificationLabel)[]]
-=======
 export interface TemporalDetectionLabel extends Classification {
   support: [number, number];
   _cls: "TemporalDetection";
@@ -318,19 +300,13 @@
   TemporalDetectionLabel | ClassificationLabel
 > {
   getFiltered(state: Readonly<VideoState>) {
-    console.log(this.labels);
     return this.labels.map<
       [string, (TemporalDetectionLabel | ClassificationLabel)[]]
->>>>>>> 7b5ff434
     >(([field, labels]) => [
       field,
       labels.filter((label) => {
         const shown = isShown(state, field, label) && label.label;
-<<<<<<< HEAD
-        if (label._cls === VIDEO_CLASSIFICATION) {
-=======
         if (label._cls === TEMPORAL_DETECTION) {
->>>>>>> 7b5ff434
           return (
             shown &&
             label.support[0] <= state.frameNumber &&
