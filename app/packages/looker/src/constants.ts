/**
 * Copyright 2017-2021, Voxel51, Inc.
 */

export const LINE_WIDTH = 3;
export const DASH_LENGTH = 8;
export const DASH_COLOR = "rgba(255, 255, 255, 0.7)";
export const TEXT_COLOR = "#ffffff";
export const PAD = 4;
export const TOLERANCE = 1.15;
export const POINT_RADIUS = 4;
export const BACKGROUND_ALPHA = 0.8;
export const MASK_ALPHA = 0.4;
export const SELECTED_MASK_ALPHA = 0.7;
export const RADIUS = 12;
export const STROKE_WIDTH = 3;
export const FONT_SIZE = 16;
export const MIN_PIXELS = 16;
export const SCALE_FACTOR = 1.09;
export const MAX_FRAME_CACHE_SIZE_BYTES = 1e9;
export const CHUNK_SIZE = 20;

export const CLASSIFICATION = "Classification";
export const CLASSIFICATIONS = "Classifications";
export const DETECTION = "Detection";
export const DETECTIONS = "Detections";
export const GEOLOCATION = "GeoLocation";
export const GEOLOCATIONS = "GeoLocations";
export const KEYPOINT = "Keypoint";
export const KEYPOINTS = "Keypoints";
export const POLYLINE = "Polyline";
export const POLYLINES = "Polylines";
export const SEGMENTATION = "Segmentation";
<<<<<<< HEAD
export const VIDEO_CLASSIFICATION = "VideoClassification";
export const VIDEO_CLASSIFICATIONS = "VideoClassifications";

export const FRAME_SUPPORT_FIELD = "fiftyone.core.fields.FrameSupportField";

=======
export const TEMPORAL_DETECTION = "TemporalDetection";
export const TEMPORAL_DETECTIONS = "TemporalDetections";

>>>>>>> 7b5ff434
export const MOMENT_CLASSIFICATIONS = [CLASSIFICATION, CLASSIFICATIONS];

export const LABEL_TAGS_CLASSES = [
  CLASSIFICATION,
  CLASSIFICATIONS,
<<<<<<< HEAD
  VIDEO_CLASSIFICATION,
  VIDEO_CLASSIFICATIONS,
=======
  TEMPORAL_DETECTION,
  TEMPORAL_DETECTIONS,
>>>>>>> 7b5ff434
];

export const LABEL_LISTS = {
  [CLASSIFICATIONS]: "classifications",
  [DETECTIONS]: "detections",
  [KEYPOINTS]: "Keypoints",
  [POLYLINES]: "polylines",
<<<<<<< HEAD
  [VIDEO_CLASSIFICATIONS]: "classifications",
=======
  [TEMPORAL_DETECTIONS]: "detections",
>>>>>>> 7b5ff434
};

export const LABELS = {
  [CLASSIFICATION]: CLASSIFICATION,
  [CLASSIFICATIONS]: CLASSIFICATIONS,
  [DETECTION]: DETECTION,
  [DETECTIONS]: DETECTIONS,
  [GEOLOCATION]: GEOLOCATION,
  [GEOLOCATIONS]: GEOLOCATIONS,
  [KEYPOINT]: KEYPOINT,
  [KEYPOINTS]: KEYPOINTS,
  [POLYLINE]: POLYLINE,
  [POLYLINES]: POLYLINES,
  [SEGMENTATION]: SEGMENTATION,
<<<<<<< HEAD
  [VIDEO_CLASSIFICATION]: VIDEO_CLASSIFICATION,
  [VIDEO_CLASSIFICATIONS]: VIDEO_CLASSIFICATIONS,
=======
  [TEMPORAL_DETECTION]: TEMPORAL_DETECTION,
  [TEMPORAL_DETECTIONS]: TEMPORAL_DETECTIONS,
>>>>>>> 7b5ff434
};

export const MASK_LABELS = new Set([DETECTION, SEGMENTATION]);

export const SELECTION_TEXT =
  "Click to select sample, Shift+Click to select a range";

export const JSON_COLORS = {
  keyColor: "rgb(138, 138, 138)",
  numberColor: "rgb(225, 100, 40)",
  stringColor: "rgb(238, 238, 238)",
  nullColor: "rgb(225, 100, 40)",
  trueColor: "rgb(225, 100, 40)",
  falseColor: "rgb(225, 100, 40)",
};<|MERGE_RESOLUTION|>--- conflicted
+++ resolved
@@ -31,29 +31,18 @@
 export const POLYLINE = "Polyline";
 export const POLYLINES = "Polylines";
 export const SEGMENTATION = "Segmentation";
-<<<<<<< HEAD
-export const VIDEO_CLASSIFICATION = "VideoClassification";
-export const VIDEO_CLASSIFICATIONS = "VideoClassifications";
+export const TEMPORAL_DETECTION = "TemporalDetection";
+export const TEMPORAL_DETECTIONS = "TemporalDetections";
 
 export const FRAME_SUPPORT_FIELD = "fiftyone.core.fields.FrameSupportField";
 
-=======
-export const TEMPORAL_DETECTION = "TemporalDetection";
-export const TEMPORAL_DETECTIONS = "TemporalDetections";
-
->>>>>>> 7b5ff434
 export const MOMENT_CLASSIFICATIONS = [CLASSIFICATION, CLASSIFICATIONS];
 
 export const LABEL_TAGS_CLASSES = [
   CLASSIFICATION,
   CLASSIFICATIONS,
-<<<<<<< HEAD
-  VIDEO_CLASSIFICATION,
-  VIDEO_CLASSIFICATIONS,
-=======
   TEMPORAL_DETECTION,
   TEMPORAL_DETECTIONS,
->>>>>>> 7b5ff434
 ];
 
 export const LABEL_LISTS = {
@@ -61,11 +50,7 @@
   [DETECTIONS]: "detections",
   [KEYPOINTS]: "Keypoints",
   [POLYLINES]: "polylines",
-<<<<<<< HEAD
-  [VIDEO_CLASSIFICATIONS]: "classifications",
-=======
   [TEMPORAL_DETECTIONS]: "detections",
->>>>>>> 7b5ff434
 };
 
 export const LABELS = {
@@ -80,13 +65,8 @@
   [POLYLINE]: POLYLINE,
   [POLYLINES]: POLYLINES,
   [SEGMENTATION]: SEGMENTATION,
-<<<<<<< HEAD
-  [VIDEO_CLASSIFICATION]: VIDEO_CLASSIFICATION,
-  [VIDEO_CLASSIFICATIONS]: VIDEO_CLASSIFICATIONS,
-=======
   [TEMPORAL_DETECTION]: TEMPORAL_DETECTION,
   [TEMPORAL_DETECTIONS]: TEMPORAL_DETECTIONS,
->>>>>>> 7b5ff434
 };
 
 export const MASK_LABELS = new Set([DETECTION, SEGMENTATION]);
