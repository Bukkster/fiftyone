--- conflicted
+++ resolved
@@ -270,11 +270,6 @@
     setSelectedClasses(selectedClasses.filter((c) => classes.includes(c)));
   }, [classes]);
 
-<<<<<<< HEAD
-=======
-  console.log(classes);
-
->>>>>>> 54a03882
   useOutsideClick(ref, () => send("BLUR"));
   const {
     inputValue,
