import React, { useState, useEffect } from "react";
<<<<<<< HEAD
import { Switch, Route, Redirect } from "react-router-dom";
import { useRecoilValue, useSetRecoilState, useRecoilState } from "recoil";
=======
import { Switch, Route, Redirect, useRouteMatch } from "react-router-dom";
import { useRecoilValue, useSetRecoilState, useResetRecoilState } from "recoil";
>>>>>>> 2d0515f9
import { Container, Message, Segment } from "semantic-ui-react";

import SamplesContainer from "./SamplesContainer";
import Distributions from "../components/Distributions";
import HorizontalNav from "../components/HorizontalNav";
import SampleModal from "../components/SampleModal";
import { ModalWrapper, Overlay } from "../components/utils";
import routes from "../constants/routes.json";
import * as atoms from "../recoil/atoms";
import * as selectors from "../recoil/selectors";
import { VALID_LABEL_TYPES } from "../utils/labels";
<<<<<<< HEAD
import { useSubscribe } from "../utils/socket";
=======
import { getSocket } from "../utils/socket";
>>>>>>> 2d0515f9

function NoDataset() {
  return (
    <Segment>
      <Message>No dataset loaded</Message>
    </Segment>
  );
}

const applyActiveLabels = (tuples, current, setter) => {
  const newSelection = { ...current };
  for (const [label, type] of tuples) {
    if (newSelection[label] === undefined && VALID_LABEL_TYPES.includes(type)) {
      newSelection[label] = true;
    }
  }
  setter(newSelection);
};

function Dataset(props) {
  const tabs = [routes.SAMPLES, routes.TAGS, routes.LABELS, routes.SCALARS];
  const [modal, setModal] = useState({
    visible: false,
    sample: null,
    metadata: null,
    activeLabels: {},
  });
  const port = useRecoilValue(atoms.port);
  const connected = useRecoilValue(atoms.connected);
  const loading = useRecoilValue(atoms.loading);
  const hasDataset = useRecoilValue(selectors.hasDataset);
  const colorMap = useRecoilValue(atoms.colorMap);
  const refreshColorMap = useSetRecoilState(selectors.refreshColorMap);
  const datasetName = useRecoilValue(selectors.datasetName);
  const currentSamples = useRecoilValue(atoms.currentSamples);
  const labelTuples = useRecoilValue(selectors.labelTuples("sample"));
  const frameLabelTuples = useRecoilValue(selectors.labelTuples("frame"));
  const tagNames = useRecoilValue(selectors.tagNames);
  const [activeLabels, setActiveLabels] = useRecoilState(
    atoms.activeLabels("sample")
  );
  const [activeFrameLabels, setActiveFrameLabels] = useRecoilState(
    atoms.activeLabels("frame")
  );
  const activeOther = useRecoilValue(atoms.activeOther("sample"));
  const activeFrameOther = useRecoilValue(atoms.activeOther("frame"));

  // update color map
  useEffect(() => {
    refreshColorMap(colorMap);
  }, [labelTuples, frameLabelTuples, tagNames]);

  // select any new labels by default

  useEffect(() => {
    applyActiveLabels(labelTuples, activeLabels, setActiveLabels);
    applyActiveLabels(
      frameLabelTuples,
      activeFrameLabels,
      setActiveFrameLabels
    );
  }, [datasetName, labelTuples, frameLabelTuples]);

  // reset selected/hidden objects when the modal closes (subject to change) -
  // the socket update is needed here because SampleModal and SelectObjectsMenu
  // are destroyed before they can handle it
  const resetSelectedObjects = useResetRecoilState(atoms.selectedObjects);
  const resetHiddenObjects = useResetRecoilState(atoms.hiddenObjects);
  const socket = getSocket(useRecoilValue(atoms.port), "state");
  const handleHideModal = () => {
    setModal({ visible: false, sample: null });
    resetSelectedObjects();
    resetHiddenObjects();
    socket.emit("set_selected_objects", []);
  };

  useEffect(() => {
    document.body.classList.toggle("noscroll", modal.visible);

    setModal({
      ...modal,
      activeLabels: modal.visible
        ? {
            ...activeLabels,
            ...activeOther,
          }
        : {},
      activeFrameLabels: modal.visible
        ? {
            ...activeFrameLabels,
            ...activeFrameOther,
          }
        : {},
    });
  }, [modal.visible]);

  useEffect(() => {
    modal.visible &&
      !currentSamples.some((i) => i.sample._id === modal.sample._id) &&
      handleHideModal();
  }, [currentSamples]);

  let src = null;
  let s = null;
  if (modal.sample) {
    const path = modal.sample.filepath;
    const id = modal.sample._id;
    const host = `http://127.0.0.1:${port}/`;
    src = `${host}?path=${path}&id=${id}`;
    s = modal.sample;
  }
  if (loading) {
    return <Redirect to={routes.LOADING} />;
  }

  if (!connected) {
    return <Redirect to={routes.SETUP} />;
  }

  let modalProps = {};
  if (modal.visible && modal.sample) {
    const currentSampleIndex = currentSamples.findIndex(
      ({ sample }) => sample._id == modal.sample._id
    );
    const previousSample = currentSamples[currentSampleIndex - 1];
    if (previousSample) {
      modalProps.onPrevious = () => setModal({ ...modal, ...previousSample });
    }
    const nextSample = currentSamples[currentSampleIndex + 1];
    if (nextSample) {
      modalProps.onNext = () => setModal({ ...modal, ...nextSample });
    }
  }

  return (
    <>
      {modal.visible ? (
        <ModalWrapper>
          <Overlay onClick={handleHideModal} />
          <SampleModal
            activeLabels={modal.activeLabels}
            activeFrameLabels={modal.activeFrameLabels}
            colorMap={colorMap}
            sample={modal.sample}
            metadata={modal.metadata}
            sampleUrl={src}
            onClose={handleHideModal}
            {...modalProps}
          />
        </ModalWrapper>
      ) : null}
      <Container fluid={true}>
        <HorizontalNav
          currentPath={props.location.pathname}
          entries={tabs.map((path) => ({ path, name: path.slice(1) }))}
        />
        <Switch>
          <Route exact path={routes.DATASET}>
            <Redirect to={routes.SAMPLES} />
          </Route>
          {hasDataset ? (
            <>
              <Route path={routes.SAMPLES}>
                <SamplesContainer
                  {...props.socket}
                  setView={(sample, metadata) =>
                    setModal({
                      ...modal,
                      visible: true,
                      sample,
                      metadata,
                    })
                  }
                  colorMap={colorMap}
                />
              </Route>
              <Route path={routes.LABELS}>
                <Distributions group="labels" />
              </Route>
              <Route path={routes.TAGS}>
                <Distributions group="tags" />
              </Route>
              <Route path={routes.SCALARS}>
                <Distributions group="scalars" />
              </Route>
            </>
          ) : (
            <NoDataset />
          )}
        </Switch>
      </Container>
    </>
  );
}

export default React.memo(Dataset);<|MERGE_RESOLUTION|>--- conflicted
+++ resolved
@@ -1,11 +1,6 @@
 import React, { useState, useEffect } from "react";
-<<<<<<< HEAD
 import { Switch, Route, Redirect } from "react-router-dom";
-import { useRecoilValue, useSetRecoilState, useRecoilState } from "recoil";
-=======
-import { Switch, Route, Redirect, useRouteMatch } from "react-router-dom";
 import { useRecoilValue, useSetRecoilState, useResetRecoilState } from "recoil";
->>>>>>> 2d0515f9
 import { Container, Message, Segment } from "semantic-ui-react";
 
 import SamplesContainer from "./SamplesContainer";
@@ -17,11 +12,7 @@
 import * as atoms from "../recoil/atoms";
 import * as selectors from "../recoil/selectors";
 import { VALID_LABEL_TYPES } from "../utils/labels";
-<<<<<<< HEAD
 import { useSubscribe } from "../utils/socket";
-=======
-import { getSocket } from "../utils/socket";
->>>>>>> 2d0515f9
 
 function NoDataset() {
   return (
