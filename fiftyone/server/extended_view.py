"""
FiftyOne extended view.

| Copyright 2017-2021, Voxel51, Inc.
| `voxel51.com <https://voxel51.com/>`_
|
"""
from datetime import datetime
import fiftyone.core.expressions as foe
from fiftyone.core.expressions import ViewField as F, VALUE
import fiftyone.core.fields as fof
import fiftyone.core.labels as fol
import fiftyone.core.media as fom
import fiftyone.core.stages as fosg
import fiftyone.core.state as fos


_BOOL_FILTER = "bool"
_NUMERIC_FILTER = "numeric"
_STR_FILTER = "str"

_LABEL_TAGS = "_label_tags"


def get_view_field(fields_map, path):
    """Returns the proper view field, even for special paths like "id"

    Returns:
        :class:`fiftyone.core.expressions.ViewField`
    """
    if path in fields_map:
        return F(fields_map[path]).to_string()

    return F(path)


def get_extended_view(
    view, filters, count_labels_tags=False, only_matches=True
):
    """Create an extended view with the provided filters.
    Args:
        view: a :class:`fiftyone.core.collections.SampleCollection`
        filters: a `dict` of App defined filters
        count_labels_tags (False): whether to set the hidden `_label_tags` field
            with counts of tags with respect to all label fields
        only_matches (True): whether to filter unmatches samples when filtering
            labels
    """
    cleanup_fields = set()
    filtered_labels = set()

    label_tags = None
    if filters is not None and len(filters):
        if "tags" in filters:
            tags = filters.get("tags")
            if "label" in tags:
                label_tags = tags["label"]

            if not count_labels_tags and label_tags:
                view = view.select_labels(tags=label_tags)

            if "sample" in tags:
                view = view.match_tags(tags=tags["sample"])

        stages, cleanup_fields, filtered_labels = _make_filter_stages(
            view,
            filters,
            label_tags=label_tags,
            hide_result=count_labels_tags,
            only_matches=only_matches,
        )

        for stage in stages:
            view = view.add_stage(stage)

    if count_labels_tags:
        view = _add_labels_tags_counts(view, filtered_labels, label_tags)
        if cleanup_fields:
            view = view.mongo([{"$unset": field} for field in cleanup_fields])

    return view


def _add_labels_tags_counts(view, filtered_fields, label_tags):
    fields = fos.DatasetStatistics.labels(view)
    view = view.set_field(_LABEL_TAGS, [], _allow_missing=True)
    for path, field in fields:
        if not issubclass(
            field.document_type, (fol._HasID, fol._HasLabelList)
        ):
            continue

        path = _get_filtered_path(view, path, filtered_fields, label_tags)
        if issubclass(field.document_type, fol._HasLabelList):
            if path.startswith(view._FRAMES_PREFIX):
                add_tags = _add_frame_labels_tags
            else:
                add_tags = _add_labels_tags
        else:
            if path.startswith(view._FRAMES_PREFIX):
                add_tags = _add_frame_label_tags
            else:
                add_tags = _add_label_tags

        view = add_tags(path, field, view)

    view = _count_list_items(_LABEL_TAGS, view)

    return view


def _make_filter_stages(
    view, filters, label_tags=None, hide_result=False, only_matches=True
):
    field_schema = view.get_field_schema()
    if view.media_type == fom.VIDEO:
        frame_field_schema = view.get_frame_field_schema()
    else:
        frame_field_schema = None

    tag_expr = (F("tags") != None).if_else(
        F("tags").contains(label_tags), None
    )

    stages = []
    cleanup = set()
    filtered_labels = set()
    fields_map = view._get_db_fields_map()
    for path, args in filters.items():
        if path == "tags":
            continue

        keys = path.split(".")
        frames = path.startswith(view._FRAMES_PREFIX)
        if frames:
            schema = frame_field_schema
            field = schema[keys[1]]
            path = ".".join(keys[:2])
        else:
            schema = field_schema
            path = keys[0]
            field = schema[path]

        if isinstance(field, fof.EmbeddedDocumentField):
            expr = _make_scalar_expression(F(keys[-1]), args, field)
            if expr is not None:
                if hide_result:
                    new_field = "__%s" % path.split(".")[0]
                    if frames:
                        new_field = "%s%s" % (view._FRAMES_PREFIX, new_field,)
                else:
                    new_field = None
                stages.append(
                    fosg.FilterLabels(
                        path,
                        expr,
                        _new_field=new_field,
                        only_matches=only_matches,
                    )
                )

                filtered_labels.add(path)
                if new_field:
                    cleanup.add(new_field)
        else:
            view_field = get_view_field(fields_map, path)

            if isinstance(field, fof.ListField):
                filter = _make_scalar_expression(F(), args, field.field)
                if filter is not None:
                    expr = view_field.filter(filter).length() > 0
            else:
                expr = _make_scalar_expression(view_field, args, field)

            if expr is not None:
                stages.append(fosg.Match(expr))

    if label_tags is not None and hide_result:
        for path, _ in fos.DatasetStatistics.labels(view):
            if hide_result and path not in filtered_labels:
                new_field = _get_filtered_path(
                    view, path, filtered_labels, label_tags
                )
            else:
                new_field = None

            if path in filtered_labels:
                prefix = "__"
            else:
                prefix = ""

            stages.append(
                fosg.FilterLabels(
                    path,
                    tag_expr,
                    only_matches=False,
                    _new_field=new_field,
                    _prefix=prefix,
                )
            )
            if new_field:
                cleanup.add(new_field)

        match_exprs = []
        for path, _ in fos.DatasetStatistics.labels(view):
            prefix = "__" if hide_result else ""
            match_exprs.append(
                fosg._get_label_field_only_matches_expr(
                    view, path, prefix=prefix
                )
            )

        stages.append(fosg.Match(F.any(match_exprs)))

    return stages, cleanup, filtered_labels


<<<<<<< HEAD
def _make_scalar_expression(f, args, field=None):
=======
def _is_support(field):
    if isinstance(field, fof.FrameSupportField):
        return True

    if isinstance(field, fof.EmbeddedDocumentField):
        if field.document_type in {
            fol.VideoClassification,
            fol.VideoClassifications,
        }:
            return True

    return False


def _make_scalar_expression(f, args, field):
>>>>>>> 1ba676e8
    expr = None
    cls = args["_CLS"]

    if cls == _BOOL_FILTER:
        true, false = args["true"], args["false"]
        if true and false:
            expr = f.is_in([True, False])

        if not true and false:
            expr = f == False

        if true and not false:
            expr = f == True

        if not true and not false:
            expr = (f != True) & (f != False)

    elif cls == _NUMERIC_FILTER and _is_support(field):
        mn, mx = args["range"]
        expr = F.any(f.map((F() >= mn) & (F() <= mx)))
    elif cls == _NUMERIC_FILTER:
        mn, mx = args["range"]
        if isinstance(field, fof.DateTimeField):
            mn = datetime.fromtimestamp(mn / 1000)
            mx = datetime.fromtimestamp(mx / 1000)

        expr = (f >= mn) & (f <= mx)
    elif cls == _STR_FILTER:
        values = args["values"]
        if not values:
            return None

        none = any(map(lambda v: v is None, values))
        values = filter(lambda v: v is not None, values)
        expr = f.is_in(values)
        exclude = args["exclude"]

        if exclude:
            # pylint: disable=invalid-unary-operand-type
            expr = ~expr

        if none:
            if exclude:
                expr &= f.exists()
            else:
                expr |= ~(f.exists())

        return expr

    none = args["none"]
    if not none:
        if expr is not None:
            expr &= f.exists()
        else:
            expr = f.exists()
    elif expr is not None:
        expr |= ~(f.exists())

    return expr


def _get_filtered_path(view, path, filtered_fields, label_tags):
    if path not in filtered_fields and not label_tags:
        return path

    if path.startswith(view._FRAMES_PREFIX):
        return "%s__%s" % (view._FRAMES_PREFIX, path.split(".")[1])

    return "__%s" % path


def _add_frame_labels_tags(path, field, view):
    frames, path = path.split(".")
    items = "%s.%s" % (path, field.document_type._LABEL_LIST_FIELD)
    view = view.set_field(
        _LABEL_TAGS,
        F(_LABEL_TAGS).extend(
            F(frames).reduce(
                VALUE.extend(F(items).reduce(VALUE.extend(F("tags")), [])), []
            )
        ),
        _allow_missing=True,
    )
    return view


def _add_frame_label_tags(path, field, view):
    frames, path = path.split(".")
    tags = "%s.tags" % path
    view = view.set_field(
        _LABEL_TAGS,
        F(_LABEL_TAGS).extend(
            F(frames).reduce(
                VALUE.extend((F(tags) != None).if_else(F(tags), [])), []
            )
        ),
        _allow_missing=True,
    )
    return view


def _add_labels_tags(path, field, view):
    items = "%s.%s" % (path, field.document_type._LABEL_LIST_FIELD)
    view = view.set_field(
        _LABEL_TAGS,
        F(_LABEL_TAGS).extend(F(items).reduce(VALUE.extend(F("tags")), [])),
        _allow_missing=True,
    )
    return view


def _add_label_tags(path, field, view):
    tags = "%s.tags" % path
    return view.set_field(
        _LABEL_TAGS,
        F(_LABEL_TAGS).extend((F(tags) != None).if_else(F(tags), [])),
        _allow_missing=True,
    )


def _count_list_items(path, view):
    function = (
        "function(items) {"
        "let counts = {};"
        "items && items.forEach((i) => {"
        "counts[i] = 1 + (counts[i] || 0);"
        "});"
        "return counts;"
        "}"
    )

    return view.set_field(
        path, F(path)._function(function), _allow_missing=True
    )<|MERGE_RESOLUTION|>--- conflicted
+++ resolved
@@ -215,9 +215,6 @@
     return stages, cleanup, filtered_labels
 
 
-<<<<<<< HEAD
-def _make_scalar_expression(f, args, field=None):
-=======
 def _is_support(field):
     if isinstance(field, fof.FrameSupportField):
         return True
@@ -233,7 +230,6 @@
 
 
 def _make_scalar_expression(f, args, field):
->>>>>>> 1ba676e8
     expr = None
     cls = args["_CLS"]
 
