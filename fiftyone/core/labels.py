"""
Labels stored in dataset samples.

| Copyright 2017-2020, Voxel51, Inc.
| `voxel51.com <https://voxel51.com/>`_
|
"""
# pragma pylint: disable=redefined-builtin
# pragma pylint: disable=unused-wildcard-import
# pragma pylint: disable=wildcard-import
from __future__ import absolute_import
from __future__ import division
from __future__ import print_function
from __future__ import unicode_literals
from builtins import *
from future.utils import iteritems

# pragma pylint: enable=redefined-builtin
# pragma pylint: enable=unused-wildcard-import
# pragma pylint: enable=wildcard-import

from bson.objectid import ObjectId

import eta.core.data as etad
import eta.core.geometry as etag
import eta.core.image as etai
import eta.core.objects as etao

from fiftyone.core.odm.document import DynamicEmbeddedDocument
import fiftyone.core.fields as fof


class _NoDefault(object):
    pass


no_default = _NoDefault()


class Label(DynamicEmbeddedDocument):
    """Base class for labels.

    Label instances represent a logical collection of labels associated with a
    sample in a dataset. Label instances may represent concrete tasks such as
    image classification (:class:`Classification`) or image object detection
    (:class:`Detections`), or they may represent higher-level constructs such
    as a collection of labels for a particular sample (:class:`ImageLabels`).
    """

    meta = {"allow_inheritance": True}


class Attribute(DynamicEmbeddedDocument):
    """Base class for attributes.

    Attribute instances represent an atomic piece of information, its
    ``value``, usually embedded with a ``name`` within a dict field of another
    :class:`Label` instance.

    Args:
        value (None): the attribute value
    """

    meta = {"allow_inheritance": True}

    value = fof.Field()


class BooleanAttribute(Attribute):
    """A boolean attribute.

    Args:
        value (None): the attribute value
    """

    value = fof.BooleanField()


class CategoricalAttribute(Attribute):
    """A categorical attribute.

    Args:
        value (None): the attribute value
        confidence (None): a confidence in ``[0, 1]`` for the value
        logits (None): logits associated with the attribute
    """

    value = fof.StringField()
    confidence = fof.FloatField()
    logits = fof.VectorField()


class NumericAttribute(Attribute):
    """A numeric attribute.

    Args:
        value (None): the attribute value
    """

    value = fof.FloatField()


class VectorAttribute(Attribute):
    """A vector attribute.

    Args:
        value (None): the attribute value
    """

    value = fof.VectorField()


class ImageLabel(Label):
    """Base class for labels associated with images."""

    meta = {"allow_inheritance": True}

    def to_image_labels(self, name=None):
        """Returns an ``eta.core.image.ImageLabels`` representation of this
        instance.

        Args:
            name (None): the name of the label field

        Returns:
            an ``eta.core.image.ImageLabels``
        """
        raise NotImplementedError("Subclass must implement to_image_labels()")


class Classification(ImageLabel):
    """A classification label.

    Args:
        label (None): the label string
        confidence (None): a confidence in ``[0, 1]`` for the label
        logits (None): logits associated with the labels
    """

    meta = {"allow_inheritance": True}

    _id = fof.ObjectIdField(
        required=True, default=ObjectId, unique=True, primary_key=True
    )
    label = fof.StringField()
    confidence = fof.FloatField()
    logits = fof.VectorField()

    @property
    def id(self):
        """The ID of the document."""
        return str(self._id)

    def to_image_labels(self, name=None):
        """Returns an ``eta.core.image.ImageLabels`` representation of this
        instance.

        Args:
            name (None): the name of the label field

        Returns:
            an ``eta.core.image.ImageLabels``
        """
        image_labels = etai.ImageLabels()
        image_labels.add_attribute(
            etad.CategoricalAttribute(
                name, self.label, confidence=self.confidence
            )
        )
        return image_labels

<<<<<<< HEAD
    @property
    def _to_str_fields(self):
=======
    def _get_repr_fields(self):
>>>>>>> 5659ce3b
        # pylint: disable=no-member
        return ("id",) + self._fields_ordered


class Classifications(ImageLabel):
    """A list of classifications (typically from a multilabel model) for an
    image sample in a :class:`fiftyone.core.dataset.Dataset`.

    Args:
        classifications (None): a list of :class:`Classification` instances
    """

    meta = {"allow_inheritance": True}

    classifications = fof.ListField(fof.EmbeddedDocumentField(Classification))
    logits = fof.VectorField()

    def to_image_labels(self, name=None):
        """Returns an ``eta.core.image.ImageLabels`` representation of this
        instance.

        Args:
            name (None): the name of the label field

        Returns:
            an ``eta.core.image.ImageLabels``
        """
        image_labels = etai.ImageLabels()

        # pylint: disable=not-an-iterable
        for classification in self.classifications:
            image_labels.add_attribute(
                etad.CategoricalAttribute(
                    name,
                    classification.label,
                    confidence=classification.confidence,
                )
            )

        return image_labels


class Detection(ImageLabel):
    """An object detection.

    Args:
        label (None): the label string
        bounding_box (None): a list of relative bounding box coordinates in
            ``[0, 1]`` in the following format::

            [<top-left-x>, <top-left-y>, <width>, <height>]

        confidence (None): a confidence in ``[0, 1]`` for the label
        attributes ({}): a dict mapping attribute names to :class:`Attribute`
            instances
    """

    meta = {"allow_inheritance": True}

    _id = fof.ObjectIdField(
        required=True, default=ObjectId, unique=True, primary_key=True
    )
    label = fof.StringField()
    bounding_box = fof.VectorField()
    confidence = fof.FloatField()
    attributes = fof.DictField(fof.EmbeddedDocumentField(Attribute))

    @property
    def id(self):
        """The ID of the document."""
        return str(self._id)

    def has_attribute(self, name):
        """Determines whether the detection has an attribute with the given
        name.

        Args:
            name: the attribute name

        Returns:
            True/False
        """
        # pylint: disable=unsupported-membership-test
        return name in self.attributes

    def get_attribute_value(self, name, default=no_default):
        """Gets the value of the attribute with the given name.

        Args:
            name: the attribute name
            default (no_default): the default value to return if the attribute
                does not exist. Can be ``None``. If no default value is
                provided, an exception is raised if the attribute does not
                exist

        Returns:
            the attribute value

        Raises:
            KeyError: if the attribute does not exist and no default value was
                provided
        """
        try:
            # pylint: disable=unsubscriptable-object
            return self.attributes[name].value
        except KeyError:
            if default is not no_default:
                return default

            raise

    def to_detected_object(self, name=None):
        """Returns an ``eta.core.objects.DetectedObject`` representation of
        this instance.

        Args:
            name (None): the name of the label field

        Returns:
            an ``eta.core.objects.DetectedObject``
        """
        label = self.label

        # pylint: disable=unpacking-non-sequence
        tlx, tly, w, h = self.bounding_box
        brx = tlx + w
        bry = tly + h
        bounding_box = etag.BoundingBox.from_coords(tlx, tly, brx, bry)

        confidence = self.confidence

        attrs = etad.AttributeContainer()
        for attr_name, attr in iteritems(self.attributes):
            attrs.add(etad.CategoricalAttribute(attr_name, attr.value))

        return etao.DetectedObject(
            label=label,
            bounding_box=bounding_box,
            confidence=confidence,
            name=name,
            attrs=attrs,
        )

    def to_image_labels(self, name=None):
        """Returns an ``eta.core.image.ImageLabels`` representation of this
        instance.

        Args:
            name (None): the name of the label field

        Returns:
            an ``eta.core.image.ImageLabels``
        """
        image_labels = etai.ImageLabels()
        image_labels.add_object(self.to_detected_object(name=name))
        return image_labels

<<<<<<< HEAD
    @property
    def _to_str_fields(self):
=======
    def _get_repr_fields(self):
>>>>>>> 5659ce3b
        # pylint: disable=no-member
        return ("id",) + self._fields_ordered


class Detections(ImageLabel):
    """A list of object detections for an image sample in a
    :class:`fiftyone.core.dataset.Dataset`.

    Args:
        detections (None): a list of :class:`Detection` instances
    """

    meta = {"allow_inheritance": True}

    detections = fof.ListField(fof.EmbeddedDocumentField(Detection))

    def to_image_labels(self, name=None):
        """Returns an ``eta.core.image.ImageLabels`` representation of this
        instance.

        Args:
            name (None): the name of the label field

        Returns:
            an ``eta.core.image.ImageLabels``
        """
        image_labels = etai.ImageLabels()

        # pylint: disable=not-an-iterable
        for detection in self.detections:
            image_labels.add_object(detection.to_detected_object(name=name))

        return image_labels


class ImageLabels(ImageLabel):
    """A collection of multitask labels for an image sample in a
    :class:`fiftyone.core.dataset.Dataset`.

    Args:
        labels: an ``eta.core.image.ImageLabels`` or a serialized dict
            representation of one
    """

    meta = {"allow_inheritance": True}

    labels = fof.ImageLabelsField()

    def to_image_labels(self, name=None):
        """Returns an ``eta.core.image.ImageLabels`` representation of this
        instance.

        Args:
            name (None): the name of the label field

        Returns:
            an ``eta.core.image.ImageLabels``
        """
        return self.labels<|MERGE_RESOLUTION|>--- conflicted
+++ resolved
@@ -169,12 +169,7 @@
         )
         return image_labels
 
-<<<<<<< HEAD
-    @property
-    def _to_str_fields(self):
-=======
     def _get_repr_fields(self):
->>>>>>> 5659ce3b
         # pylint: disable=no-member
         return ("id",) + self._fields_ordered
 
@@ -332,12 +327,7 @@
         image_labels.add_object(self.to_detected_object(name=name))
         return image_labels
 
-<<<<<<< HEAD
-    @property
-    def _to_str_fields(self):
-=======
     def _get_repr_fields(self):
->>>>>>> 5659ce3b
         # pylint: disable=no-member
         return ("id",) + self._fields_ordered
 
