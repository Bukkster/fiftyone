--- conflicted
+++ resolved
@@ -319,31 +319,7 @@
 
     detections = fof.ListField(fof.EmbeddedDocumentField(Detection))
 
-<<<<<<< HEAD
-    def filter(self, threshold):
-        """Filter detection confidences to be above the given ``threshold`` and
-        return a new :class:``fiftyone.core.labels.Detections`` object with the
-        thresholded detections.
-
-        Args:
-            threshold: a float between 0 and 1 used as a lower threshold when
-                deciding which detections to keep
-
-        Returns:
-            a :class:``fiftyone.core.labels.Detections`` object with only
-                detections above the given threshold
-        """
-        # pylint: disable=not-an-iterable
-        thrsh_detections = []
-        for det in self.detections:
-            if det.confidence > threshold:
-                thrsh_detections.append(det.copy())
-        return Detections(detections=thrsh_detections)
-
-    def to_image_labels(self):
-=======
-    def to_image_labels(self, name=None):
->>>>>>> e238a3ac
+    def to_image_labels(self, name=None):
         """Returns an ``eta.core.image.ImageLabels`` representation of this
         instance.
 
