"""
FiftyOne Services.

| Copyright 2017-2020, Voxel51, Inc.
| `voxel51.com <https://voxel51.com/>`_
|
"""
# pragma pylint: disable=redefined-builtin
# pragma pylint: disable=unused-wildcard-import
# pragma pylint: disable=wildcard-import
from __future__ import absolute_import
from __future__ import division
from __future__ import print_function
from __future__ import unicode_literals
from builtins import *

# pragma pylint: enable=redefined-builtin
# pragma pylint: enable=unused-wildcard-import
# pragma pylint: enable=wildcard-import

import logging
import os
import signal
import subprocess

import eta.core.utils as etau

import fiftyone.constants as foc


logger = logging.getLogger(__name__)


class Service(object):
    """Interface for FiftyOne services.

    All services must implement :func:`Service.start` and :func:`Service.stop`.
    """

    _DEVNULL = open(os.devnull, "wb")
    _SUPPRESS = {"stderr": _DEVNULL, "stdout": _DEVNULL}

    def __init__(self):
        """Creates (starts) the Service."""
        self._system = os.system
        self.start()

    def __del__(self):
        """Deletes (stops) the Service."""
        self.stop()

    def start(self):
        """Starts the Service."""
        raise NotImplementedError("subclasses must implement `start()`")

    def stop(self):
        """Stops the Service."""
        raise NotImplementedError("subclasses must implement `stop()`")


class DatabaseService(Service):
    """Service that controls the underlying MongoDB database."""

    def start(self):
        """Starts the DatabaseService."""
        etau.call(foc.START_DB, **self._SUPPRESS)

        # Drop the entire database (lightweight!)
        import fiftyone.core.odm as foo

        foo.drop_database()

    def stop(self):
        """Stops the DatabaseService."""
        self._system(foc.STOP_DB)


class ServerService(Service):
    """Service that controls the FiftyOne web server."""

    def start(self):
        """Starts the ServerService."""
        with etau.WorkingDir(foc.SERVER_DIR):
            etau.call(foc.START_SERVER, **self._SUPPRESS)

    def stop(self):
        """Stops the ServerService."""
        self._system(foc.STOP_SERVER)


class AppService(Service):
    """Service that controls the FiftyOne app."""

    def start(self):
        """Starts the AppService.

        TODO: Add production call to start the app
        """
        with etau.WorkingDir(foc.FIFTYONE_APP_DIR):
            if os.path.isfile("FiftyOne.AppImage"):
                # linux
                args = ["./FiftyOne.AppImage"]
            elif os.path.isfile("package.json"):
                # dev build
                args = ["yarn", "dev"]
            else:
                raise RuntimeError(
                    "Could not find FiftyOne dashboard in %r"
                    % foc.FIFTYONE_APP_DIR
                )
        # TODO: python <3.3 compat
        self.process = subprocess.Popen(
            args,
            cwd=foc.FIFTYONE_APP_DIR,
            stdout=subprocess.DEVNULL,
            stderr=subprocess.DEVNULL,
        )

    def stop(self):
<<<<<<< HEAD
        # TODO: python <3.3 compat
        self.process.send_signal(signal.SIGINT)
        try:
            self.process.wait(timeout=5)
        except subprocess.TimeoutExpired:
            logger.warning(
                "Dashboard exit timed out; killing (PID = %i)",
                self.process.pid,
            )
            self.process.kill()
=======
        """Stops the AppService.

        Noop as the session requests the app to close itself.
        """
        pass
>>>>>>> ab6f34a9
<|MERGE_RESOLUTION|>--- conflicted
+++ resolved
@@ -92,10 +92,7 @@
     """Service that controls the FiftyOne app."""
 
     def start(self):
-        """Starts the AppService.
-
-        TODO: Add production call to start the app
-        """
+        """Starts the AppService."""
         with etau.WorkingDir(foc.FIFTYONE_APP_DIR):
             if os.path.isfile("FiftyOne.AppImage"):
                 # linux
@@ -117,7 +114,7 @@
         )
 
     def stop(self):
-<<<<<<< HEAD
+        """Stops the AppService."""
         # TODO: python <3.3 compat
         self.process.send_signal(signal.SIGINT)
         try:
@@ -127,11 +124,4 @@
                 "Dashboard exit timed out; killing (PID = %i)",
                 self.process.pid,
             )
-            self.process.kill()
-=======
-        """Stops the AppService.
-
-        Noop as the session requests the app to close itself.
-        """
-        pass
->>>>>>> ab6f34a9
+            self.process.kill()