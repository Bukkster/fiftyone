"""
Database utilities.

| Copyright 2017-2021, Voxel51, Inc.
| `voxel51.com <https://voxel51.com/>`_
|
"""
from copy import copy
<<<<<<< HEAD
=======
from datetime import datetime
>>>>>>> 7051ca1e
import logging
from multiprocessing.pool import ThreadPool
import os

import asyncio
from bson import json_util
from bson.codec_options import CodecOptions
from mongoengine import connect
import motor
from packaging.version import Version
import pymongo
from pymongo.errors import BulkWriteError, ServerSelectionTimeoutError
import pytz

import eta.core.utils as etau

import fiftyone as fo
import fiftyone.constants as foc
from fiftyone.core.config import FiftyOneConfigError
import fiftyone.core.service as fos
import fiftyone.core.utils as fou


logger = logging.getLogger(__name__)


_client = None
_async_client = None
_connection_kwargs = {}
_db_service = None


_PERMANENT_COLLS = {"datasets", "fs.files", "fs.chunks"}


def establish_db_conn(config):
    """Establishes the database connection.

    If ``fiftyone.config.database_uri`` is defined, then we connect to that
    URI. Otherwise, a :class:`fiftyone.core.service.DatabaseService` is
    created.

    Args:
        config: a :class:`fiftyone.core.config.FiftyOneConfig`

    Raises:
        ConnectionError: if a connection to ``mongod`` could not be established
        FiftyOneConfigError: if ``fiftyone.config.database_uri`` is not
            defined and ``mongod`` could not be found
        ServiceExecutableNotFound: if
            :class:`fiftyone.core.service.DatabaseService` startup was
            attempted, but ``mongod`` was not found in :mod:`fiftyone.db.bin`
        RuntimeError: if the ``mongod`` found does not meet FiftyOne's
            requirements, or validation could not occur
    """
    global _client
    global _db_service
    global _connection_kwargs

    established_port = os.environ.get("FIFTYONE_PRIVATE_DATABASE_PORT", None)
    if established_port is not None:
        _connection_kwargs["port"] = int(established_port)
    if config.database_uri is not None:
        _connection_kwargs["host"] = config.database_uri
    elif _db_service is None:
        if os.environ.get("FIFTYONE_DISABLE_SERVICES", False):
            return

        try:
            _db_service = fos.DatabaseService()
            port = _db_service.port
            _connection_kwargs["port"] = port
            os.environ["FIFTYONE_PRIVATE_DATABASE_PORT"] = str(port)

        except fos.ServiceExecutableNotFound as error:
            if not fou.is_arm_mac():
                raise error

            raise FiftyOneConfigError(
                "MongoDB is not yet supported on Apple Silicon Macs. Please"
                "define a `database_uri` in your"
                "`fiftyone.core.config.FiftyOneConfig` to define a connection"
                "to your own MongoDB instance or cluster"
            )

    _client = pymongo.MongoClient(**_connection_kwargs)
    _validate_db_version(config, _client)

    connect(foc.DEFAULT_DATABASE, **_connection_kwargs)


def _connect():
    global _client
    if _client is None:
        global _connection_kwargs
        _client = pymongo.MongoClient(**_connection_kwargs)
        connect(foc.DEFAULT_DATABASE, **_connection_kwargs)


def _async_connect():
    global _async_client
    if _async_client is None:
        global _connection_kwargs
        _async_client = motor.motor_tornado.MotorClient(**_connection_kwargs)


def _validate_db_version(config, client):
    try:
        version = Version(client.server_info()["version"])
    except Exception as e:
        if isinstance(e, ServerSelectionTimeoutError):
            raise ConnectionError("Could not connect to `mongod`") from e

        raise RuntimeError("Failed to validate `mongod` version") from e

    min_ver, max_ver = foc.MONGODB_VERSION_RANGE
    if config.database_validation and not (min_ver <= version < max_ver):
        raise RuntimeError(
            "Found `mongod` version %s, but only [%s, %s) are compatible. "
            "You can suppress this exception by setting your "
            "`database_validation` config parameter to `False`. See "
            "https://voxel51.com/docs/fiftyone/user_guide/config.html#configuring-a-mongodb-connection "
            "for more information" % (version, min_ver, max_ver)
        )


def aggregate(collection, pipelines):
    """Executes one or more aggregations on a collection.

    Multiple aggregations are executed using multiple threads, and their
    results are returned as lists rather than cursors.

    Args:
        collection: a ``pymongo.collection.Collection`` or
            ``motor.motor_tornado.MotorCollection``
        pipelines: a MongoDB aggregation pipeline or a list of pipelines

    Returns:
        -   If a single pipeline is provided, a
            ``pymongo.command_cursor.CommandCursor`` or
            ``motor.motor_tornado.MotorCommandCursor`` is returned

        -   If multiple pipelines are provided, each cursor is extracted into
            a list and the list of lists is returned
    """
    pipelines = list(pipelines)

    is_list = pipelines and not isinstance(pipelines[0], dict)
    if not is_list:
        pipelines = [pipelines]

    num_pipelines = len(pipelines)

    if isinstance(collection, motor.motor_tornado.MotorCollection):
        if num_pipelines == 1 and not is_list:
            return collection.aggregate(pipelines[0], allowDiskUse=True)

        return _do_async_pooled_aggregate(collection, pipelines)

    if num_pipelines == 1:
        result = collection.aggregate(pipelines[0], allowDiskUse=True)
        return [result] if is_list else result

    return _do_pooled_aggregate(collection, pipelines)


def _do_pooled_aggregate(collection, pipelines):
    # @todo: MongoDB 5.0 supports snapshots which can be used to make the
    # results consistent, i.e. read from the same point in time
    with ThreadPool(processes=len(pipelines)) as pool:
        return pool.map(
            lambda p: list(collection.aggregate(p, allowDiskUse=True)),
            pipelines,
            chunksize=1,
        )


async def _do_async_pooled_aggregate(collection, pipelines):
    global _async_client

    async with await _async_client.start_session() as session:
        return await asyncio.gather(
            *[
                _do_async_aggregate(collection, pipeline, session)
                for pipeline in pipelines
            ]
        )


async def _do_async_aggregate(collection, pipeline, session):
    cursor = collection.aggregate(pipeline, allowDiskUse=True, session=session)
    return await cursor.to_list(1)


def get_db_client():
    """Returns a database client.

    Returns:
        a ``pymongo.mongo_client.MongoClient``
    """
    _connect()
    return _client


def get_db_conn():
    """Returns a connection to the database.

    Returns:
        a ``pymongo.database.Database``
    """
    _connect()
    db = _client[foc.DEFAULT_DATABASE]
    return _apply_options(db)


def get_async_db_conn():
    """Returns an async connection to the database.

    Returns:
        a ``motor.motor_tornado.MotorDatabase``
    """
    _async_connect()
    db = _async_client[foc.DEFAULT_DATABASE]
    return _apply_options(db)


def _apply_options(db):
    timezone = fo.config.timezone

    if not timezone or timezone.lower() == "utc":
        return db

    if timezone.lower() == "local":
        tzinfo = datetime.now().astimezone().tzinfo
    else:
        tzinfo = pytz.timezone(timezone)

    return db.with_options(
        codec_options=CodecOptions(tz_aware=True, tzinfo=tzinfo)
    )


def drop_database():
    """Drops the database."""
    _connect()
    _client.drop_database(foc.DEFAULT_DATABASE)


def sync_database():
    """Syncs all pending database writes to disk."""
    if _client is not None:
        _client.admin.command("fsync")


def list_collections():
    """Returns a list of all collection names in the database.

    Returns:
        a list of all collection names
    """
    conn = get_db_conn()
    return list(conn.list_collection_names())


def drop_orphan_collections(dry_run=False):
    """Drops all orphan collections from the database.

    Orphan collections are collections that are not associated with any known
    dataset or other collections used by FiftyOne.

    Args:
        dry_run (False): whether to log the actions that would be taken but not
            perform them
    """
    conn = get_db_conn()

    colls_in_use = copy(_PERMANENT_COLLS)
    for name in list_datasets():
        dataset_dict = conn.datasets.find_one({"name": name})
        sample_coll_name = dataset_dict.get("sample_collection_name", None)
        if sample_coll_name:
            colls_in_use.add(sample_coll_name)
            colls_in_use.add("frames." + sample_coll_name)

    for name in conn.list_collection_names():
        if name not in colls_in_use:
            logger.info("Dropping collection '%s'", name)
            if not dry_run:
                conn.drop_collection(name)


def drop_orphan_run_results(dry_run=False):
    """Drops all orphan run results from the database.

    Orphan run results are results that are not associated with any known
    dataset.

    Args:
        dry_run (False): whether to log the actions that would be taken but not
            perform them
    """
    conn = get_db_conn()

    results_in_use = set()
    for name in list_datasets():
        dataset_dict = conn.datasets.find_one({"name": name})
        results_in_use.update(_get_result_ids(dataset_dict))

    all_run_results = set(conn.fs.files.distinct("_id", {}, {}))

    orphan_results = [
        _id for _id in all_run_results if _id not in results_in_use
    ]

    if not orphan_results:
        return

    logger.info(
        "Deleting %d orphan run result(s): %s",
        len(orphan_results),
        orphan_results,
    )
    if not dry_run:
        _delete_run_results(orphan_results)


def stream_collection(collection_name):
    """Streams the contents of the collection to stdout.

    Args:
        collection_name: the name of the collection
    """
    conn = get_db_conn()
    coll = conn[collection_name]
    objects = map(fou.pformat, coll.find({}))
    fou.stream_objects(objects)


def get_collection_stats(collection_name):
    """Sets stats about the collection.

    Args:
        collection_name: the name of the collection

    Returns:
        a stats dict
    """
    conn = get_db_conn()
    stats = dict(conn.command("collstats", collection_name))
    stats["wiredTiger"] = None
    stats["indexDetails"] = None
    return stats


def count_documents(coll, pipeline):
    result = aggregate(coll, pipeline + [{"$count": "count"}])

    try:
        return list(result)[0]["count"]
    except:
        pass

    return 0


def export_document(doc, json_path):
    """Exports the document to disk in JSON format.

    Args:
        doc: a BSON document dict
        json_path: the path to write the JSON file
    """
    etau.write_file(json_util.dumps(doc), json_path)


def export_collection(docs, json_path, key="documents", num_docs=None):
    """Exports the collection to disk in JSON format.

    Args:
        docs: an iteraable containing the documents to export
        json_path: the path to write the JSON file
        key ("documents"): the field name under which to store the documents
        num_docs (None): the total number of documents. If omitted, this must
            be computable via ``len(docs)``
    """
    if num_docs is None:
        num_docs = len(docs)

    etau.ensure_basedir(json_path)

    with open(json_path, "w") as f:
        f.write('{"%s": [' % key)
        with fou.ProgressBar(total=num_docs, iters_str="docs") as pb:
            for idx, doc in pb(enumerate(docs, 1)):
                f.write(json_util.dumps(doc))
                if idx < num_docs:
                    f.write(",")

        f.write("]}")


def import_document(json_path):
    """Imports a document from JSON on disk.

    Args:
        json_path: the path to the document

    Returns:
        a BSON document dict
    """
    with open(json_path, "r") as f:
        return json_util.loads(f.read())


def import_collection(json_path):
    """Imports the collection from JSON on disk.

    Args:
        json_path: the path to the collection on disk

    Returns:
        a BSON dict
    """
    with open(json_path, "r") as f:
        return json_util.loads(f.read())


def insert_documents(docs, coll, ordered=False):
    """Inserts a list of documents into a collection.

    The ``_id`` field of the input documents will be populated if it is not
    already set.

    Args:
        docs: the list of BSON document dicts to insert
        coll: a pymongo collection instance
        ordered (False): whether the documents must be inserted in order
    """
    try:
        for batch in fou.iter_batches(docs, 100000):  # mongodb limit
            coll.insert_many(list(batch), ordered=ordered)
    except BulkWriteError as bwe:
        msg = bwe.details["writeErrors"][0]["errmsg"]
        raise ValueError(msg) from bwe


def bulk_write(ops, coll, ordered=False):
    """Performs a batch of write operations on a collection.

    Args:
        ops: a list of pymongo operations
        coll: a pymongo collection instance
        ordered (False): whether the operations must be performed in order
    """
    try:
        for ops_batch in fou.iter_batches(ops, 100000):  # mongodb limit
            coll.bulk_write(list(ops_batch), ordered=ordered)
    except BulkWriteError as bwe:
        msg = bwe.details["writeErrors"][0]["errmsg"]
        raise ValueError(msg) from bwe


def list_datasets():
    """Returns the list of available FiftyOne datasets.

    This is a low-level implementation of dataset listing that does not call
    :meth:`fiftyone.core.dataset.list_datasets`, which is helpful if a
    database may be corrupted.

    Returns:
        a list of :class:`Dataset` names
    """
    conn = get_db_conn()
    return sorted([d["name"] for d in conn.datasets.find({})])


def delete_dataset(name, dry_run=False):
    """Deletes the dataset with the given name.

    This is a low-level implementation of deletion that does not call
    :meth:`fiftyone.core.dataset.load_dataset`, which is helpful if a dataset's
    backing document or collections are corrupted and cannot be loaded via the
    normal pathways.

    Args:
        name: the name of the dataset
        dry_run (False): whether to log the actions that would be taken but not
            perform them
    """
    conn = get_db_conn()

    dataset_dict = conn.datasets.find_one({"name": name})
    if not dataset_dict:
        logger.warning("Dataset '%s' not found", name)
        return

    logger.info("Dropping document '%s' from 'datasets' collection", name)
    if not dry_run:
        conn.datasets.delete_one({"name": name})

    if "sample_collection_name" not in dataset_dict:
        logger.warning(
            "Cannot find sample/frame collections for dataset '%s'; stopping "
            "now. Use `drop_orphan_collections()` to cleanup any dangling "
            "collections",
            name,
        )
        return

    collections = conn.list_collection_names()

    sample_collection_name = dataset_dict["sample_collection_name"]
    if sample_collection_name in collections:
        logger.info("Dropping collection '%s'", sample_collection_name)
        if not dry_run:
            conn.drop_collection(sample_collection_name)

    frame_collection_name = "frames." + sample_collection_name
    if frame_collection_name in collections:
        logger.info("Dropping collection '%s'", frame_collection_name)
        if not dry_run:
            conn.drop_collection(frame_collection_name)

    delete_results = _get_result_ids(dataset_dict)

    if delete_results:
        logger.info("Deleting %d run result(s)", len(delete_results))
        if not dry_run:
            _delete_run_results(delete_results)


def delete_annotation_run(name, anno_key, dry_run=False):
    """Deletes the annotation run with the given key from the dataset with
    the given name.

    This is a low-level implementation of deletion that does not call
    :meth:`fiftyone.core.dataset.load_dataset` or
    :meth:`fiftyone.core.collections.SampleCollection.delete_annotation_run`,
    which is helpful if a dataset's backing document or collections are
    corrupted and cannot be loaded via the normal pathways.

    Note that, as this method does not load :class:`fiftyone.core.runs.Run`
    instances, it does not call :meth:`fiftyone.core.runs.Run.cleanup`.

    Args:
        name: the name of the dataset
        anno_key: the annotation key
        dry_run (False): whether to log the actions that would be taken but not
            perform them
    """
    conn = get_db_conn()

    match_d = {"name": name}
    dataset_dict = conn.datasets.find_one(match_d)
    if not dataset_dict:
        logger.warning("Dataset '%s' not found", name)
        return

    annotation_runs = dataset_dict.get("annotation_runs", {})
    if anno_key not in annotation_runs:
        logger.warning(
            "Dataset '%s' has no annotation run with key '%s'", name, anno_key,
        )
        return

    run_doc = annotation_runs.pop(anno_key)
    result_id = run_doc.get("results", None)

    if result_id is not None:
        logger.info("Deleting run result '%s'", result_id)
        if not dry_run:
            _delete_run_results([result_id])

    logger.info(
        "Deleting annotation run '%s' from dataset '%s'", anno_key, name
    )
    if not dry_run:
        conn.datasets.replace_one(match_d, dataset_dict)


def delete_annotation_runs(name, dry_run=False):
    """Deletes all annotation runs from the dataset with the given name.

    This is a low-level implementation of deletion that does not call
    :meth:`fiftyone.core.dataset.load_dataset` or
    :meth:`fiftyone.core.collections.SampleCollection.delete_annotation_runs`,
    which is helpful if a dataset's backing document or collections are
    corrupted and cannot be loaded via the normal pathways.

    Note that, as this method does not load :class:`fiftyone.core.runs.Run`
    instances, it does not call :meth:`fiftyone.core.runs.Run.cleanup`.

    Args:
        name: the name of the dataset
        dry_run (False): whether to log the actions that would be taken but not
            perform them
    """
    conn = get_db_conn()

    match_d = {"name": name}
    dataset_dict = conn.datasets.find_one(match_d)
    if not dataset_dict:
        logger.warning("Dataset '%s' not found", name)
        return

    anno_keys = []
    result_ids = []
    for anno_key, run_doc in dataset_dict.get("annotation_runs", {}).items():
        anno_keys.append(anno_key)

        result_id = run_doc.get("results", None)
        if result_id is not None:
            result_ids.append(result_id)

    if result_ids:
        logger.info("Deleting %d run result(s)", len(result_ids))
        if not dry_run:
            _delete_run_results(result_ids)

    logger.info(
        "Deleting annotation runs %s from dataset '%s'", anno_keys, name
    )
    if not dry_run:
        dataset_dict["annotation_runs"] = {}
        conn.datasets.replace_one(match_d, dataset_dict)


def delete_brain_run(name, brain_key, dry_run=False):
    """Deletes the brain method run with the given key from the dataset with
    the given name.

    This is a low-level implementation of deletion that does not call
    :meth:`fiftyone.core.dataset.load_dataset` or
    :meth:`fiftyone.core.collections.SampleCollection.delete_brain_run`,
    which is helpful if a dataset's backing document or collections are
    corrupted and cannot be loaded via the normal pathways.

    Note that, as this method does not load :class:`fiftyone.core.runs.Run`
    instances, it does not call :meth:`fiftyone.core.runs.Run.cleanup`.

    Args:
        name: the name of the dataset
        brain_key: the brain key
        dry_run (False): whether to log the actions that would be taken but not
            perform them
    """
    conn = get_db_conn()

    match_d = {"name": name}
    dataset_dict = conn.datasets.find_one(match_d)
    if not dataset_dict:
        logger.warning("Dataset '%s' not found", name)
        return

    brain_methods = dataset_dict.get("brain_methods", {})
    if brain_key not in brain_methods:
        logger.warning(
            "Dataset '%s' has no brain method run with key '%s'",
            name,
            brain_key,
        )
        return

    run_doc = brain_methods.pop(brain_key)
    result_id = run_doc.get("results", None)

    if result_id is not None:
        logger.info("Deleting run result '%s'", result_id)
        if not dry_run:
            _delete_run_results([result_id])

    logger.info(
        "Deleting brain method run '%s' from dataset '%s'", brain_key, name
    )
    if not dry_run:
        conn.datasets.replace_one(match_d, dataset_dict)


def delete_brain_runs(name, dry_run=False):
    """Deletes all brain method runs from the dataset with the given name.

    This is a low-level implementation of deletion that does not call
    :meth:`fiftyone.core.dataset.load_dataset` or
    :meth:`fiftyone.core.collections.SampleCollection.delete_brain_runs`,
    which is helpful if a dataset's backing document or collections are
    corrupted and cannot be loaded via the normal pathways.

    Note that, as this method does not load :class:`fiftyone.core.runs.Run`
    instances, it does not call :meth:`fiftyone.core.runs.Run.cleanup`.

    Args:
        name: the name of the dataset
        dry_run (False): whether to log the actions that would be taken but not
            perform them
    """
    conn = get_db_conn()

    match_d = {"name": name}
    dataset_dict = conn.datasets.find_one(match_d)
    if not dataset_dict:
        logger.warning("Dataset '%s' not found", name)
        return

    brain_keys = []
    result_ids = []
    for brain_key, run_doc in dataset_dict.get("brain_methods", {}).items():
        brain_keys.append(brain_key)

        result_id = run_doc.get("results", None)
        if result_id is not None:
            result_ids.append(result_id)

    if result_ids:
        logger.info("Deleting %d run result(s)", len(result_ids))
        if not dry_run:
            _delete_run_results(result_ids)

    logger.info(
        "Deleting brain method runs %s from dataset '%s'", brain_keys, name,
    )
    if not dry_run:
        dataset_dict["brain_methods"] = {}
        conn.datasets.replace_one(match_d, dataset_dict)


def delete_evaluation(name, eval_key, dry_run=False):
    """Deletes the evaluation run with the given key from the dataset with the
    given name.

    This is a low-level implementation of deletion that does not call
    :meth:`fiftyone.core.dataset.load_dataset` or
    :meth:`fiftyone.core.collections.SampleCollection.delete_evaluation`,
    which is helpful if a dataset's backing document or collections are
    corrupted and cannot be loaded via the normal pathways.

    Note that, as this method does not load :class:`fiftyone.core.runs.Run`
    instances, it does not call :meth:`fiftyone.core.runs.Run.cleanup`.

    Args:
        name: the name of the dataset
        eval_key: the evaluation key
        dry_run (False): whether to log the actions that would be taken but not
            perform them
    """
    conn = get_db_conn()

    match_d = {"name": name}
    dataset_dict = conn.datasets.find_one(match_d)
    if not dataset_dict:
        logger.warning("Dataset '%s' not found", name)
        return

    evaluations = dataset_dict.get("evaluations", {})
    if eval_key not in evaluations:
        logger.warning(
            "Dataset '%s' has no evaluation with key '%s'", name, eval_key
        )
        return

    run_doc = evaluations.pop(eval_key)
    result_id = run_doc.get("results", None)

    if result_id is not None:
        logger.info("Deleting run result '%s'", result_id)
        if not dry_run:
            _delete_run_results([result_id])

    logger.info("Deleting evaluation '%s' from dataset '%s'", eval_key, name)
    if not dry_run:
        conn.datasets.replace_one(match_d, dataset_dict)


def delete_evaluations(name, dry_run=False):
    """Deletes all evaluations from the dataset with the given name.

    This is a low-level implementation of deletion that does not call
    :meth:`fiftyone.core.dataset.load_dataset` or
    :meth:`fiftyone.core.collections.SampleCollection.delete_evaluations`,
    which is helpful if a dataset's backing document or collections are
    corrupted and cannot be loaded via the normal pathways.

    Note that, as this method does not load :class:`fiftyone.core.runs.Run`
    instances, it does not call :meth:`fiftyone.core.runs.Run.cleanup`.

    Args:
        name: the name of the dataset
        dry_run (False): whether to log the actions that would be taken but not
            perform them
    """
    conn = get_db_conn()

    match_d = {"name": name}
    dataset_dict = conn.datasets.find_one(match_d)
    if not dataset_dict:
        logger.warning("Dataset '%s' not found", name)
        return

    eval_keys = []
    result_ids = []
    for eval_key, run_doc in dataset_dict.get("evaluations", {}).items():
        eval_keys.append(eval_key)

        result_id = run_doc.get("results", None)
        if result_id is not None:
            result_ids.append(result_id)

    if result_ids:
        logger.info("Deleting %d run result(s)", len(result_ids))
        if not dry_run:
            _delete_run_results(result_ids)

    logger.info("Deleting evaluations %s from dataset '%s'", eval_keys, name)
    if not dry_run:
        dataset_dict["evaluations"] = {}
        conn.datasets.replace_one(match_d, dataset_dict)


def _get_result_ids(dataset_dict):
    result_ids = []

    for run_doc in dataset_dict.get("annotation_runs", {}).values():
        result_id = run_doc.get("results", None)
        if result_id is not None:
            result_ids.append(result_id)

    for run_doc in dataset_dict.get("brain_methods", {}).values():
        result_id = run_doc.get("results", None)
        if result_id is not None:
            result_ids.append(result_id)

    for run_doc in dataset_dict.get("evaluations", {}).values():
        result_id = run_doc.get("results", None)
        if result_id is not None:
            result_ids.append(result_id)

    return result_ids


def _delete_run_results(result_ids):
    conn = get_db_conn()

    # Delete from GridFS
    conn.fs.files.delete_many({"_id": {"$in": result_ids}})
    conn.fs.chunks.delete_many({"files_id": {"$in": result_ids}})<|MERGE_RESOLUTION|>--- conflicted
+++ resolved
@@ -6,10 +6,7 @@
 |
 """
 from copy import copy
-<<<<<<< HEAD
-=======
 from datetime import datetime
->>>>>>> 7051ca1e
 import logging
 from multiprocessing.pool import ThreadPool
 import os
