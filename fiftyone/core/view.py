"""
Dataset views.

| Copyright 2017-2020, Voxel51, Inc.
| `voxel51.com <https://voxel51.com/>`_
|
"""
from collections import OrderedDict
from copy import copy, deepcopy
import numbers

from bson import ObjectId

import fiftyone.core.aggregations as foa
import fiftyone.core.collections as foc
import fiftyone.core.media as fom
import fiftyone.core.sample as fos


class DatasetView(foc.SampleCollection):
    """A view into a :class:`fiftyone.core.dataset.Dataset`.

    Dataset views represent ordered collections of subsets of samples in a
    dataset.

    Operations on dataset views are designed to be chained together to yield
    the desired subset of the dataset, which is then iterated over to directly
    access the sample views. Each stage in the pipeline defining a dataset view
    is represented by a :class:`fiftyone.core.stages.ViewStage` instance.

    The stages of a dataset view specify:

    -   what subset of samples (and their order) should be included
    -   what "parts" (fields and their elements) of the sample should be
        included

    Samples retrieved from dataset views are returns as
    :class:`fiftyone.core.sample.SampleView` objects, as opposed to
    :class:`fiftyone.core.sample.Sample` objects, since they may contain a
    subset of the sample's content.

    Example use::

        # Print paths for 5 random samples from the test split of a dataset
        view = dataset.match_tag("test").take(5)
        for sample in view:
            print(sample.filepath)

    Args:
        dataset: a :class:`fiftyone.core.dataset.Dataset`
    """

    def __init__(self, dataset):
        self._dataset = dataset
        self._stages = []
        self._flatten_frames = None

    def __len__(self):
        return self.aggregate(foa.Count()).count

    def __getitem__(self, sample_id):
        if isinstance(sample_id, numbers.Integral):
            raise KeyError(
                "Accessing samples by numeric index is not supported. "
                "Use sample IDs or slices"
            )

        if isinstance(sample_id, slice):
            return self._slice(sample_id)

        view = self.match({"_id": ObjectId(sample_id)})
        try:
            return view.first()
        except ValueError:
            raise KeyError("No sample found with ID '%s'" % sample_id)

    def __copy__(self):
        view = self.__class__(self._dataset)
        view._stages = deepcopy(self._stages)
        return view

    @property
    def media_type(self):
        """The media type of the underlying dataset."""
        return self._dataset.media_type

    @property
    def name(self):
        """The name of the view."""
        return self.dataset_name + "-view"

    @property
    def dataset_name(self):
        """The name of the underlying dataset."""
        return self._dataset.name

    @property
    def info(self):
        """The :meth:`fiftyone.core.dataset.Dataset.info` dict of the
        underlying dataset.
        """
        return self._dataset.info

    @property
    def stages(self):
        """The list of :class:`fiftyone.core.stages.ViewStage` instances in
        this view's pipeline.
        """
        return self._stages

    def summary(self):
        """Returns a string summary of the view.

        Returns:
            a string summary
        """
        elements = [
            "Dataset:        %s" % self.dataset_name,
            "Media type:     %s" % self.media_type,
            "Num samples:    %d" % len(self),
            "Tags:           %s" % self.get_tags(),
            "Sample fields:",
            self._dataset._to_fields_str(self.get_field_schema()),
        ]

        if self.media_type == fom.VIDEO:
            elements.extend(
                [
                    "Frame fields:",
                    self._dataset._to_fields_str(
                        self.get_frame_field_schema()
                    ),
                ]
            )

        if self._stages:
            pipeline_str = "    " + "\n    ".join(
                [
                    "%d. %s" % (idx, str(d))
                    for idx, d in enumerate(self._stages, 1)
                ]
            )
        else:
            pipeline_str = "    ---"

        elements.extend(["Pipeline stages:", pipeline_str])

        return "\n".join(elements)

    def iter_samples(self):
        """Returns an iterator over the samples in the view.

        Returns:
            an iterator over :class:`fiftyone.core.sample.SampleView` instances
        """
        selected_fields, excluded_fields = self._get_selected_excluded_fields()
        filtered_fields = self._get_filtered_fields()

        for d in self._aggregate(hide_frames=True):
            try:
                doc = self._dataset._sample_dict_to_doc(d)
                yield fos.SampleView(
                    doc,
                    self._dataset,
                    selected_fields=selected_fields,
                    excluded_fields=excluded_fields,
                    filtered_fields=filtered_fields,
                )
            except Exception as e:
                raise ValueError(
                    "Failed to load sample from the database. This is likely "
                    "due to an invalid stage in the DatasetView"
                ) from e

    def get_field_schema(
        self, ftype=None, embedded_doc_type=None, include_private=False
    ):
        """Returns a schema dictionary describing the fields of the samples in
        the view.

        Args:
            ftype (None): an optional field type to which to restrict the
                returned schema. Must be a subclass of
                :class:`fiftyone.core.fields.Field`
            embedded_doc_type (None): an optional embedded document type to
                which to restrict the returned schema. Must be a subclass of
                :class:`fiftyone.core.odm.BaseEmbeddedDocument`
            include_private (False): whether to include fields that start with
                `_` in the returned schema

        Returns:
             an ``OrderedDict`` mapping field names to field types
        """
        field_schema = self._dataset.get_field_schema(
            ftype=ftype,
            embedded_doc_type=embedded_doc_type,
            include_private=include_private,
        )

        selected_fields, excluded_fields = self._get_selected_excluded_fields()
        if selected_fields is not None:
            field_schema = OrderedDict(
                {
                    fn: f
                    for fn, f in field_schema.items()
                    if fn in selected_fields
                }
            )

        if excluded_fields is not None:
            field_schema = OrderedDict(
                {
                    fn: f
                    for fn, f in field_schema.items()
                    if fn not in excluded_fields
                }
            )

        return field_schema

    def get_frame_field_schema(
        self, ftype=None, embedded_doc_type=None, include_private=False
    ):
        """Returns a schema dictionary describing the fields of the frames of
        the samples in the view.

        Only applicable for video datasets.

        Args:
            ftype (None): an optional field type to which to restrict the
                returned schema. Must be a subclass of
                :class:`fiftyone.core.fields.Field`
            embedded_doc_type (None): an optional embedded document type to
                which to restrict the returned schema. Must be a subclass of
                :class:`fiftyone.core.odm.BaseEmbeddedDocument`
            include_private (False): whether to include fields that start with
                `_` in the returned schema

        Returns:
            a dictionary mapping field names to field types, or ``None`` if
            the dataset is not a video dataset
        """
        return self._dataset.get_frame_field_schema(
            ftype=ftype,
            embedded_doc_type=embedded_doc_type,
            include_private=include_private,
        )

    def get_tags(self):
        """Returns the list of unique tags of samples in the view.

        Returns:
            a list of tags
        """
        return self.aggregate(foa.Distinct("tags")).values

    def create_index(self, field):
        """Creates a database index on the given field, enabling efficient
        sorting on that field.

        Args:
            field: the name of the field to index
        """
        self._dataset.create_index(field)

    def to_dict(self, rel_dir=None):
        """Returns a JSON dictionary representation of the view.

        Args:
            rel_dir (None): a relative directory to remove from the
                ``filepath`` of each sample, if possible. The path is converted
                to an absolute path (if necessary) via
                ``os.path.abspath(os.path.expanduser(rel_dir))``. The typical
                use case for this argument is that your source data lives in
                a single directory and you wish to serialize relative, rather
                than absolute, paths to the data within that directory

        Returns:
            a JSON dict
        """
        d = super().to_dict(rel_dir=rel_dir)
        samples = d.pop("samples")  # hack so that `samples` is last in JSON
        d["stages"] = [s._serialize() for s in self._stages]
        d["samples"] = samples
        return d

    def _aggregate(self, pipeline=None, hide_frames=False):
        _pipeline = []

        for s in self._stages:
            _pipeline.extend(s.to_mongo())

        if pipeline is not None:
            _pipeline.extend(pipeline)

        return self._dataset._aggregate(_pipeline, hide_frames)

    @property
    def _doc(self):
        return self._dataset._doc

    def _serialize(self):
<<<<<<< HEAD
        """Serializes the stages of the view

        Returns:
            a list of stages in JSON representation of the view
        """
        return [s._serialize() for s in self._stages]
=======
        return {
            "dataset": self._dataset._serialize(),
            "view": [s._serialize() for s in self._stages],
        }
>>>>>>> bf574423

    def _slice(self, s):
        if s.step is not None and s.step != 1:
            raise ValueError(
                "Unsupported slice '%s'; step is not supported" % s
            )

        _len = None

        start = s.start
        if start is not None:
            if start < 0:
                _len = len(self)
                start += _len

            if start <= 0:
                start = None

        stop = s.stop
        if stop is not None and stop < 0:
            if _len is None:
                _len = len(self)

            stop += _len

        if start is None:
            if stop is None:
                return self

            return self.limit(stop)

        if stop is None:
            return self.skip(start)

        return self.skip(start).limit(stop - start)

    def _add_view_stage(self, stage):
        stage.validate(self)

        view = copy(self)
        view._stages.append(stage)
        return view

    def _get_selected_excluded_fields(self):
        selected_fields = None
        excluded_fields = set()

        for stage in self._stages:
            _selected_fields = stage.get_selected_fields()
            if _selected_fields:
                if selected_fields is None:
                    selected_fields = set(_selected_fields)
                else:
                    selected_fields.intersection_update(_selected_fields)

            _excluded_fields = stage.get_excluded_fields()
            if _excluded_fields:
                excluded_fields.update(_excluded_fields)

        if selected_fields is not None:
            selected_fields.difference_update(excluded_fields)
            excluded_fields = None

        return selected_fields, excluded_fields

    def _get_filtered_fields(self):
        filtered_fields = set()
        for stage in self._stages:
            _filtered_fields = stage.get_filtered_list_fields()
            if _filtered_fields:
                filtered_fields.update(_filtered_fields)

        return filtered_fields<|MERGE_RESOLUTION|>--- conflicted
+++ resolved
@@ -158,14 +158,18 @@
 
         for d in self._aggregate(hide_frames=True):
             try:
+                frames = d.pop("_frames", [])
                 doc = self._dataset._sample_dict_to_doc(d)
-                yield fos.SampleView(
+                sample = fos.SampleView(
                     doc,
                     self._dataset,
                     selected_fields=selected_fields,
                     excluded_fields=excluded_fields,
                     filtered_fields=filtered_fields,
                 )
+                if self.media_type == fom.VIDEO:
+                    sample.frames._set_replacements(frames)
+                yield sample
             except Exception as e:
                 raise ValueError(
                     "Failed to load sample from the database. This is likely "
@@ -288,7 +292,7 @@
         _pipeline = []
 
         for s in self._stages:
-            _pipeline.extend(s.to_mongo())
+            _pipeline.extend(s.to_mongo(self))
 
         if pipeline is not None:
             _pipeline.extend(pipeline)
@@ -300,19 +304,7 @@
         return self._dataset._doc
 
     def _serialize(self):
-<<<<<<< HEAD
-        """Serializes the stages of the view
-
-        Returns:
-            a list of stages in JSON representation of the view
-        """
         return [s._serialize() for s in self._stages]
-=======
-        return {
-            "dataset": self._dataset._serialize(),
-            "view": [s._serialize() for s in self._stages],
-        }
->>>>>>> bf574423
 
     def _slice(self, s):
         if s.step is not None and s.step != 1:
