"""
Aggregations.

| Copyright 2017-2021, Voxel51, Inc.
| `voxel51.com <https://voxel51.com/>`_
|
"""
from copy import deepcopy

import numpy as np

import eta.core.utils as etau

import fiftyone.core.expressions as foe
from fiftyone.core.expressions import ViewField as F
import fiftyone.core.media as fom
import fiftyone.core.utils as fou


class Aggregation(object):
    """Abstract base class for all aggregations.

    :class:`Aggregation` instances represent an aggregation or reduction
    of a :class:`fiftyone.core.collections.SampleCollection` instance.

    Args:
        field_or_expr: a field name, ``embedded.field.name``,
            :class:`fiftyone.core.expressions.ViewExpression`, or
            `MongoDB expression <https://docs.mongodb.com/manual/meta/aggregation-quick-reference/#aggregation-expressions>`_
            defining the field or expression to aggregate
        expr (None): a :class:`fiftyone.core.expressions.ViewExpression` or
            `MongoDB expression <https://docs.mongodb.com/manual/meta/aggregation-quick-reference/#aggregation-expressions>`_
            to apply to ``field_or_expr`` (which must be a field) before
            aggregating
    """

    def __init__(self, field_or_expr, expr=None):
        if field_or_expr is not None and not etau.is_str(field_or_expr):
            if expr is not None:
                raise ValueError(
                    "`field_or_expr` must be a field name when the `expr` "
                    "argument is provided"
                )

            field_name = None
            expr = field_or_expr
        else:
            field_name = field_or_expr

        self._field_name = field_name
        self._expr = expr

    @property
    def field_name(self):
        """The name of the field being computed on, if any."""
        return self._field_name

    @property
    def expr(self):
        """The expression being computed, if any."""
        return self._expr

    def to_mongo(self, sample_collection):
        """Returns the MongoDB aggregation pipeline for this aggregation.

        Args:
            sample_collection: the
                :class:`fiftyone.core.collections.SampleCollection` to which
                the aggregation is being applied

        Returns:
            a MongoDB aggregation pipeline (list of dicts)
        """
        raise NotImplementedError("subclasses must implement to_mongo()")

    def parse_result(self, d):
        """Parses the output of :meth:`to_mongo`.

        Args:
            d: the result dict

        Returns:
            the aggregation result
        """
        raise NotImplementedError("subclasses must implement parse_result()")

    def default_result(self):
        """Returns the default result for this aggregation.

        Returns:
            the aggregation result
        """
        raise NotImplementedError("subclasses must implement default_result()")

    def _parse_field_and_expr(
        self,
        sample_collection,
        auto_unwind=True,
        omit_terminal_lists=False,
        allow_missing=False,
    ):
        return _parse_field_and_expr(
            sample_collection,
            self._field_name,
            self._expr,
            auto_unwind,
            omit_terminal_lists,
            allow_missing,
        )


class AggregationError(Exception):
    """An error raised during the execution of an :class:`Aggregation`."""

    pass


class Bounds(Aggregation):
    """Computes the bounds of a numeric field of a collection.

    ``None``-valued fields are ignored.

    This aggregation is typically applied to *numeric* field types (or lists of
    such types):

    -   :class:`fiftyone.core.fields.IntField`
    -   :class:`fiftyone.core.fields.FloatField`

    Examples::

        import fiftyone as fo
        from fiftyone import ViewField as F

        dataset = fo.Dataset()
        dataset.add_samples(
            [
                fo.Sample(
                    filepath="/path/to/image1.png",
                    numeric_field=1.0,
                    numeric_list_field=[1, 2, 3],
                ),
                fo.Sample(
                    filepath="/path/to/image2.png",
                    numeric_field=4.0,
                    numeric_list_field=[1, 2],
                ),
                fo.Sample(
                    filepath="/path/to/image3.png",
                    numeric_field=None,
                    numeric_list_field=None,
                ),
            ]
        )

        #
        # Compute the bounds of a numeric field
        #

        aggregation = fo.Bounds("numeric_field")
        bounds = dataset.aggregate(aggregation)
        print(bounds)  # (min, max)

        #
        # Compute the a bounds of a numeric list field
        #

        aggregation = fo.Bounds("numeric_list_field")
        bounds = dataset.aggregate(aggregation)
        print(bounds)  # (min, max)

        #
        # Compute the bounds of a transformation of a numeric field
        #

        aggregation = fo.Bounds(2 * (F("numeric_field") + 1))
        bounds = dataset.aggregate(aggregation)
        print(bounds)  # (min, max)

    Args:
        field_or_expr: a field name, ``embedded.field.name``,
            :class:`fiftyone.core.expressions.ViewExpression`, or
            `MongoDB expression <https://docs.mongodb.com/manual/meta/aggregation-quick-reference/#aggregation-expressions>`_
            defining the field or expression to aggregate
        expr (None): a :class:`fiftyone.core.expressions.ViewExpression` or
            `MongoDB expression <https://docs.mongodb.com/manual/meta/aggregation-quick-reference/#aggregation-expressions>`_
            to apply to ``field_or_expr`` (which must be a field) before
            aggregating
    """

    def default_result(self):
        """Returns the default result for this aggregation.

        Returns:
            ``(None, None)``
        """
        return None, None

    def parse_result(self, d):
        """Parses the output of :meth:`to_mongo`.

        Args:
            d: the result dict

        Returns:
            the ``(min, max)`` bounds
        """
        return d["min"], d["max"]

    def to_mongo(self, sample_collection):
        path, _, pipeline, _ = self._parse_field_and_expr(sample_collection)

        pipeline.append(
            {
                "$group": {
                    "_id": None,
                    "min": {"$min": "$" + path},
                    "max": {"$max": "$" + path},
                }
            }
        )

        return pipeline


class Count(Aggregation):
    """Counts the number of field values in a collection.

    ``None``-valued fields are ignored.

    If no field or expression is provided, the samples themselves are counted.

    Examples::

        import fiftyone as fo
        from fiftyone import ViewField as F

        dataset = fo.Dataset()
        dataset.add_samples(
            [
                fo.Sample(
                    filepath="/path/to/image1.png",
                    predictions=fo.Detections(
                        detections=[
                            fo.Detection(label="cat"),
                            fo.Detection(label="dog"),
                        ]
                    ),
                ),
                fo.Sample(
                    filepath="/path/to/image2.png",
                    predictions=fo.Detections(
                        detections=[
                            fo.Detection(label="cat"),
                            fo.Detection(label="rabbit"),
                            fo.Detection(label="squirrel"),
                        ]
                    ),
                ),
                fo.Sample(
                    filepath="/path/to/image3.png",
                    predictions=None,
                ),
            ]
        )

        #
        # Count the number of samples in the dataset
        #

        aggregation = fo.Count()
        count = dataset.aggregate(aggregation)
        print(count)  # the count

        #
        # Count the number of samples with `predictions`
        #

        aggregation = fo.Count("predictions")
        count = dataset.aggregate(aggregation)
        print(count)  # the count

        #
        # Count the number of objects in the `predictions` field
        #

        aggregation = fo.Count("predictions.detections")
        count = dataset.aggregate(aggregation)
        print(count)  # the count

        #
        # Count the number of objects in samples with > 2 predictions
        #

        aggregation = fo.Count(
            (F("predictions.detections").length() > 2).if_else(
                F("predictions.detections"), None
            )
        )
        count = dataset.aggregate(aggregation)
        print(count)  # the count

    Args:
        field_or_expr (None): a field name, ``embedded.field.name``,
            :class:`fiftyone.core.expressions.ViewExpression`, or
            `MongoDB expression <https://docs.mongodb.com/manual/meta/aggregation-quick-reference/#aggregation-expressions>`_
            defining the field or expression to aggregate. If neither
            ``field_or_expr`` or ``expr`` is provided, the samples themselves
            are counted
        expr (None): a :class:`fiftyone.core.expressions.ViewExpression` or
            `MongoDB expression <https://docs.mongodb.com/manual/meta/aggregation-quick-reference/#aggregation-expressions>`_
            to apply to ``field_or_expr`` (which must be a field) before
            aggregating
    """

    def __init__(self, field_or_expr=None, expr=None):
        super().__init__(field_or_expr, expr=expr)

    def default_result(self):
        """Returns the default result for this aggregation.

        Returns:
            ``0``
        """
        return 0

    def parse_result(self, d):
        """Parses the output of :meth:`to_mongo`.

        Args:
            d: the result dict

        Returns:
            the count
        """
        return d["count"]

    def to_mongo(self, sample_collection):
        if self._field_name is None and self._expr is None:
            return [{"$count": "count"}]

        path, _, pipeline, _ = self._parse_field_and_expr(sample_collection)

        if sample_collection.media_type != fom.VIDEO or path != "frames":
            pipeline.append({"$match": {"$expr": {"$gt": ["$" + path, None]}}})

        pipeline.append({"$count": "count"})

        return pipeline


class CountValues(Aggregation):
    """Counts the occurrences of field values in a collection.

    This aggregation is typically applied to *countable* field types (or lists
    of such types):

    -   :class:`fiftyone.core.fields.BooleanField`
    -   :class:`fiftyone.core.fields.IntField`
    -   :class:`fiftyone.core.fields.StringField`

    Examples::

        import fiftyone as fo
        from fiftyone import ViewField as F

        dataset = fo.Dataset()
        dataset.add_samples(
            [
                fo.Sample(
                    filepath="/path/to/image1.png",
                    tags=["sunny"],
                    predictions=fo.Detections(
                        detections=[
                            fo.Detection(label="cat"),
                            fo.Detection(label="dog"),
                        ]
                    ),
                ),
                fo.Sample(
                    filepath="/path/to/image2.png",
                    tags=["cloudy"],
                    predictions=fo.Detections(
                        detections=[
                            fo.Detection(label="cat"),
                            fo.Detection(label="rabbit"),
                        ]
                    ),
                ),
                fo.Sample(
                    filepath="/path/to/image3.png",
                    predictions=None,
                ),
            ]
        )

        #
        # Compute the tag counts in the dataset
        #

        aggregation = fo.CountValues("tags")
        counts = dataset.aggregate(aggregation)
        print(counts)  # dict mapping values to counts

        #
        # Compute the predicted label counts in the dataset
        #

        aggregation = fo.CountValues("predictions.detections.label")
        counts = dataset.aggregate(aggregation)
        print(counts)  # dict mapping values to counts

        #
        # Compute the predicted label counts after some normalization
        #

        aggregation = fo.CountValues(
            F("predictions.detections.label").map_values(
                {"cat": "pet", "dog": "pet"}
            ).upper()
        )
        counts = dataset.aggregate(aggregation)
        print(counts)  # dict mapping values to counts

    Args:
        field_or_expr: a field name, ``embedded.field.name``,
            :class:`fiftyone.core.expressions.ViewExpression`, or
            `MongoDB expression <https://docs.mongodb.com/manual/meta/aggregation-quick-reference/#aggregation-expressions>`_
            defining the field or expression to aggregate
        expr (None): a :class:`fiftyone.core.expressions.ViewExpression` or
            `MongoDB expression <https://docs.mongodb.com/manual/meta/aggregation-quick-reference/#aggregation-expressions>`_
            to apply to ``field_or_expr`` (which must be a field) before
            aggregating
    """

    def default_result(self):
        """Returns the default result for this aggregation.

        Returns:
            ``{}``
        """
        return {}

    def parse_result(self, d):
        """Parses the output of :meth:`to_mongo`.

        Args:
            d: the result dict

        Returns:
            a dict mapping values to counts
        """
        return {i["k"]: i["count"] for i in d["result"]}

    def to_mongo(self, sample_collection):
        path, _, pipeline, _ = self._parse_field_and_expr(sample_collection)

        pipeline += [
            {"$group": {"_id": "$" + path, "count": {"$sum": 1}}},
            {
                "$group": {
                    "_id": None,
                    "result": {"$push": {"k": "$_id", "count": "$count"}},
                }
            },
        ]

        return pipeline


class Distinct(Aggregation):
    """Computes the distinct values of a field in a collection.

    ``None``-valued fields are ignored.

    This aggregation is typically applied to *countable* field types (or lists
    of such types):

    -   :class:`fiftyone.core.fields.BooleanField`
    -   :class:`fiftyone.core.fields.IntField`
    -   :class:`fiftyone.core.fields.StringField`

    Examples::

        import fiftyone as fo
        from fiftyone import ViewField as F

        dataset = fo.Dataset()
        dataset.add_samples(
            [
                fo.Sample(
                    filepath="/path/to/image1.png",
                    tags=["sunny"],
                    predictions=fo.Detections(
                        detections=[
                            fo.Detection(label="cat"),
                            fo.Detection(label="dog"),
                        ]
                    ),
                ),
                fo.Sample(
                    filepath="/path/to/image2.png",
                    tags=["sunny", "cloudy"],
                    predictions=fo.Detections(
                        detections=[
                            fo.Detection(label="cat"),
                            fo.Detection(label="rabbit"),
                        ]
                    ),
                ),
                fo.Sample(
                    filepath="/path/to/image3.png",
                    predictions=None,
                ),
            ]
        )

        #
        # Get the distinct tags in a dataset
        #

        aggregation = fo.Distinct("tags")
        values = dataset.aggregate(aggregation)
        print(values)  # list of distinct values

        #
        # Get the distinct predicted labels in a dataset
        #

        aggregation = fo.Distinct("predictions.detections.label")
        values = dataset.aggregate(aggregation)
        print(values)  # list of distinct values

        #
        # Get the distinct predicted labels after some normalization
        #

        aggregation = fo.Distinct(
            F("predictions.detections.label").map_values(
                {"cat": "pet", "dog": "pet"}
            ).upper()
        )
        values = dataset.aggregate(aggregation)
        print(values)  # list of distinct values

    Args:
        field_or_expr: a field name, ``embedded.field.name``,
            :class:`fiftyone.core.expressions.ViewExpression`, or
            `MongoDB expression <https://docs.mongodb.com/manual/meta/aggregation-quick-reference/#aggregation-expressions>`_
            defining the field or expression to aggregate
        expr (None): a :class:`fiftyone.core.expressions.ViewExpression` or
            `MongoDB expression <https://docs.mongodb.com/manual/meta/aggregation-quick-reference/#aggregation-expressions>`_
            to apply to ``field_or_expr`` (which must be a field) before
            aggregating
    """

    def default_result(self):
        """Returns the default result for this aggregation.

        Returns:
            ``[]``
        """
        return []

    def parse_result(self, d):
        """Parses the output of :meth:`to_mongo`.

        Args:
            d: the result dict

        Returns:
            a sorted list of distinct values
        """
        return sorted(d["values"])

    def to_mongo(self, sample_collection):
        path, _, pipeline, _ = self._parse_field_and_expr(sample_collection)

        pipeline += [
            {"$match": {"$expr": {"$gt": ["$" + path, None]}}},
            {"$group": {"_id": None, "values": {"$addToSet": "$" + path}}},
        ]

        return pipeline


class HistogramValues(Aggregation):
    """Computes a histogram of the field values in a collection.

    This aggregation is typically applied to *numeric* field types (or
    lists of such types):

    -   :class:`fiftyone.core.fields.IntField`
    -   :class:`fiftyone.core.fields.FloatField`

    Examples::

        import numpy as np
        import matplotlib.pyplot as plt

        import fiftyone as fo
        from fiftyone import ViewField as F

        samples = []
        for idx in range(100):
            samples.append(
                fo.Sample(
                    filepath="/path/to/image%d.png" % idx,
                    numeric_field=np.random.randn(),
                    numeric_list_field=list(np.random.randn(10)),
                )
            )

        dataset = fo.Dataset()
        dataset.add_samples(samples)

        def plot_hist(counts, edges):
            counts = np.asarray(counts)
            edges = np.asarray(edges)
            left_edges = edges[:-1]
            widths = edges[1:] - edges[:-1]
            plt.bar(left_edges, counts, width=widths, align="edge")

        #
        # Compute a histogram of a numeric field
        #

        aggregation = fo.HistogramValues("numeric_field", bins=50)
        counts, edges, other = dataset.aggregate(aggregation)

        plot_hist(counts, edges)
        plt.show(block=False)

        #
        # Compute the histogram of a numeric list field
        #

        aggregation = fo.HistogramValues("numeric_list_field", bins=50)
        counts, edges, other = dataset.aggregate(aggregation)

        plot_hist(counts, edges)
        plt.show(block=False)

        #
        # Compute the histogram of a transformation of a numeric field
        #

        aggregation = fo.HistogramValues(2 * (F("numeric_field") + 1), bins=50)
        counts, edges, other = dataset.aggregate(aggregation)

        plot_hist(counts, edges)
        plt.show(block=False)

    Args:
        field_or_expr: a field name, ``embedded.field.name``,
            :class:`fiftyone.core.expressions.ViewExpression`, or
            `MongoDB expression <https://docs.mongodb.com/manual/meta/aggregation-quick-reference/#aggregation-expressions>`_
            defining the field or expression to aggregate
        expr (None): a :class:`fiftyone.core.expressions.ViewExpression` or
            `MongoDB expression <https://docs.mongodb.com/manual/meta/aggregation-quick-reference/#aggregation-expressions>`_
            to apply to ``field_or_expr`` (which must be a field) before
            aggregating
        bins (None): can be either an integer number of bins to generate or a
            monotonically increasing sequence specifying the bin edges to use.
            By default, 10 bins are created. If ``bins`` is an integer and no
            ``range`` is specified, bin edges are automatically computed from
            the bounds of the field
        range (None): a ``(lower, upper)`` tuple specifying a range in which to
            generate equal-width bins. Only applicable when ``bins`` is an
            integer or ``None``
        auto (False): whether to automatically choose bin edges in an attempt
            to evenly distribute the counts in each bin. If this option is
            chosen, ``bins`` will only be used if it is an integer, and the
            ``range`` parameter is ignored
    """

    def __init__(
        self, field_or_expr, expr=None, bins=None, range=None, auto=False
    ):
        super().__init__(field_or_expr, expr=expr)
        self._bins = bins
        self._range = range
        self._auto = auto

        self._num_bins = None
        self._edges = None
        self._edges_last_used = None
        self._parse_args()

    def default_result(self):
        """Returns the default result for this aggregation.

        Returns:
            a tuple of

            -   counts: ``[]``
            -   edges: ``[]``
            -   other: ``0``
        """
        return [], [], 0

    def parse_result(self, d):
        """Parses the output of :meth:`to_mongo`.

        Args:
            d: the result dict

        Returns:
            a tuple of

            -   counts: a list of counts in each bin
            -   edges: an increasing list of bin edges of length
                ``len(counts) + 1``. Note that each bin is treated as having an
                inclusive lower boundary and exclusive upper boundary,
                ``[lower, upper)``, including the rightmost bin
            -   other: the number of items outside the bins
        """
        if self._auto:
            return self._parse_result_auto(d)

        return self._parse_result_edges(d)

    def to_mongo(self, sample_collection):
        path, _, pipeline, _ = self._parse_field_and_expr(sample_collection)

        if self._auto:
            pipeline.append(
                {
                    "$bucketAuto": {
                        "groupBy": "$" + path,
                        "buckets": self._num_bins,
                        "output": {"count": {"$sum": 1}},
                    }
                }
            )
        else:
            if self._edges is not None:
                edges = self._edges
            else:
                edges = self._compute_bin_edges(sample_collection)

            self._edges_last_used = edges
            pipeline.append(
                {
                    "$bucket": {
                        "groupBy": "$" + path,
                        "boundaries": edges,
                        "default": "other",  # counts documents outside of bins
                        "output": {"count": {"$sum": 1}},
                    }
                }
            )

        pipeline.append({"$group": {"_id": None, "bins": {"$push": "$$ROOT"}}})

        return pipeline

    def _parse_args(self):
        if self._bins is None:
            bins = 10
        else:
            bins = self._bins

        if self._auto:
            if etau.is_numeric(bins):
                self._num_bins = bins
            else:
                self._num_bins = 10

            return

        if not etau.is_numeric(bins):
            # User-provided bin edges
            self._edges = list(bins)
            return

        if self._range is not None:
            # Linearly-spaced bins within `range`
            self._edges = list(
                np.linspace(self._range[0], self._range[1], bins + 1)
            )
        else:
            # Compute bin edges from bounds
            self._num_bins = bins

    def _compute_bin_edges(self, sample_collection):
        bounds = sample_collection.bounds(self._field_name, expr=self._expr)
        if any(b is None for b in bounds):
            bounds = (-1, -1)

        return list(
            np.linspace(bounds[0], bounds[1] + 1e-6, self._num_bins + 1)
        )

    def _parse_result_edges(self, d):
        _edges_array = np.array(self._edges_last_used)
        edges = list(_edges_array)
        counts = [0] * (len(edges) - 1)
        other = 0
        for di in d["bins"]:
            left = di["_id"]
            if left == "other":
                other = di["count"]
            else:
                idx = np.abs(_edges_array - left).argmin()
                counts[idx] = di["count"]

        return counts, edges, other

    def _parse_result_auto(self, d):
        counts = []
        edges = []
        for di in d["bins"]:
            counts.append(di["count"])
            edges.append(di["_id"]["min"])

        edges.append(di["_id"]["max"])

        return counts, edges, 0


class Mean(Aggregation):
    """Computes the arithmetic mean of the field values of a collection.

    ``None``-valued fields are ignored.

    This aggregation is typically applied to *numeric* field types (or lists of
    such types):

    -   :class:`fiftyone.core.fields.IntField`
    -   :class:`fiftyone.core.fields.FloatField`

    Examples::

        import fiftyone as fo
        from fiftyone import ViewField as F

        dataset = fo.Dataset()
        dataset.add_samples(
            [
                fo.Sample(
                    filepath="/path/to/image1.png",
                    numeric_field=1.0,
                    numeric_list_field=[1, 2, 3],
                ),
                fo.Sample(
                    filepath="/path/to/image2.png",
                    numeric_field=4.0,
                    numeric_list_field=[1, 2],
                ),
                fo.Sample(
                    filepath="/path/to/image3.png",
                    numeric_field=None,
                    numeric_list_field=None,
                ),
            ]
        )

        #
        # Compute the mean of a numeric field
        #

        aggregation = fo.Mean("numeric_field")
        mean = dataset.aggregate(aggregation)
        print(mean)  # the mean

        #
        # Compute the mean of a numeric list field
        #

        aggregation = fo.Mean("numeric_list_field")
        mean = dataset.aggregate(aggregation)
        print(mean)  # the mean

        #
        # Compute the mean of a transformation of a numeric field
        #

        aggregation = fo.Mean(2 * (F("numeric_field") + 1))
        mean = dataset.aggregate(aggregation)
        print(mean)  # the mean

    Args:
        field_or_expr: a field name, ``embedded.field.name``,
            :class:`fiftyone.core.expressions.ViewExpression`, or
            `MongoDB expression <https://docs.mongodb.com/manual/meta/aggregation-quick-reference/#aggregation-expressions>`_
            defining the field or expression to aggregate
        expr (None): a :class:`fiftyone.core.expressions.ViewExpression` or
            `MongoDB expression <https://docs.mongodb.com/manual/meta/aggregation-quick-reference/#aggregation-expressions>`_
            to apply to ``field_or_expr`` (which must be a field) before
            aggregating
    """

    def default_result(self):
        """Returns the default result for this aggregation.

        Returns:
            ``0``
        """
        return 0

    def parse_result(self, d):
        """Parses the output of :meth:`to_mongo`.

        Args:
            d: the result dict

        Returns:
            the mean
        """
        return d["mean"]

    def to_mongo(self, sample_collection):
        path, _, pipeline, _ = self._parse_field_and_expr(sample_collection)

        pipeline.append(
            {"$group": {"_id": None, "mean": {"$avg": "$" + path}}}
        )

        return pipeline


class Std(Aggregation):
    """Computes the standard deviation of the field values of a collection.

    ``None``-valued fields are ignored.

    This aggregation is typically applied to *numeric* field types (or lists of
    such types):

    -   :class:`fiftyone.core.fields.IntField`
    -   :class:`fiftyone.core.fields.FloatField`

    Examples::

        import fiftyone as fo
        from fiftyone import ViewField as F

        dataset = fo.Dataset()
        dataset.add_samples(
            [
                fo.Sample(
                    filepath="/path/to/image1.png",
                    numeric_field=1.0,
                    numeric_list_field=[1, 2, 3],
                ),
                fo.Sample(
                    filepath="/path/to/image2.png",
                    numeric_field=4.0,
                    numeric_list_field=[1, 2],
                ),
                fo.Sample(
                    filepath="/path/to/image3.png",
                    numeric_field=None,
                    numeric_list_field=None,
                ),
            ]
        )

        #
        # Compute the standard deviation of a numeric field
        #

        aggregation = fo.Std("numeric_field")
        std = dataset.aggregate(aggregation)
        print(std)  # the standard deviation

        #
        # Compute the standard deviation of a numeric list field
        #

        aggregation = fo.Std("numeric_list_field")
        std = dataset.aggregate(aggregation)
        print(std)  # the standard deviation

        #
        # Compute the standard deviation of a transformation of a numeric field
        #

        aggregation = fo.Std(2 * (F("numeric_field") + 1))
        std = dataset.aggregate(aggregation)
        print(std)  # the standard deviation

    Args:
        field_or_expr: a field name, ``embedded.field.name``,
            :class:`fiftyone.core.expressions.ViewExpression`, or
            `MongoDB expression <https://docs.mongodb.com/manual/meta/aggregation-quick-reference/#aggregation-expressions>`_
            defining the field or expression to aggregate
        expr (None): a :class:`fiftyone.core.expressions.ViewExpression` or
            `MongoDB expression <https://docs.mongodb.com/manual/meta/aggregation-quick-reference/#aggregation-expressions>`_
            to apply to ``field_or_expr`` (which must be a field) before
            aggregating
        sample (False): whether to compute the sample standard deviation rather
            than the population standard deviation
    """

    def __init__(self, field_or_expr, expr=None, sample=False):
        super().__init__(field_or_expr, expr=expr)
        self._sample = sample

    def default_result(self):
        """Returns the default result for this aggregation.

        Returns:
            ``0``
        """
        return 0

    def parse_result(self, d):
        """Parses the output of :meth:`to_mongo`.

        Args:
            d: the result dict

        Returns:
            the standard deviation
        """
        return d["std"]

    def to_mongo(self, sample_collection):
        path, _, pipeline, _ = self._parse_field_and_expr(sample_collection)

        op = "$stdDevSamp" if self._sample else "$stdDevPop"
        pipeline.append({"$group": {"_id": None, "std": {op: "$" + path}}})

        return pipeline


class Sum(Aggregation):
    """Computes the sum of the field values of a collection.

    ``None``-valued fields are ignored.

    This aggregation is typically applied to *numeric* field types (or lists of
    such types):

    -   :class:`fiftyone.core.fields.IntField`
    -   :class:`fiftyone.core.fields.FloatField`

    Examples::

        import fiftyone as fo
        from fiftyone import ViewField as F

        dataset = fo.Dataset()
        dataset.add_samples(
            [
                fo.Sample(
                    filepath="/path/to/image1.png",
                    numeric_field=1.0,
                    numeric_list_field=[1, 2, 3],
                ),
                fo.Sample(
                    filepath="/path/to/image2.png",
                    numeric_field=4.0,
                    numeric_list_field=[1, 2],
                ),
                fo.Sample(
                    filepath="/path/to/image3.png",
                    numeric_field=None,
                    numeric_list_field=None,
                ),
            ]
        )

        #
        # Compute the sum of a numeric field
        #

        aggregation = fo.Sum("numeric_field")
        total = dataset.aggregate(aggregation)
        print(total)  # the sum

        #
        # Compute the sum of a numeric list field
        #

        aggregation = fo.Sum("numeric_list_field")
        total = dataset.aggregate(aggregation)
        print(total)  # the sum

        #
        # Compute the sum of a transformation of a numeric field
        #

        aggregation = fo.Sum(2 * (F("numeric_field") + 1))
        total = dataset.aggregate(aggregation)
        print(total)  # the sum

    Args:
        field_or_expr: a field name, ``embedded.field.name``,
            :class:`fiftyone.core.expressions.ViewExpression`, or
            `MongoDB expression <https://docs.mongodb.com/manual/meta/aggregation-quick-reference/#aggregation-expressions>`_
            defining the field or expression to aggregate
        expr (None): a :class:`fiftyone.core.expressions.ViewExpression` or
            `MongoDB expression <https://docs.mongodb.com/manual/meta/aggregation-quick-reference/#aggregation-expressions>`_
            to apply to ``field_or_expr`` (which must be a field) before
            aggregating
    """

    def default_result(self):
        """Returns the default result for this aggregation.

        Returns:
            ``0``
        """
        return 0

    def parse_result(self, d):
        """Parses the output of :meth:`to_mongo`.

        Args:
            d: the result dict

        Returns:
            the sum
        """
        return d["sum"]

    def to_mongo(self, sample_collection):
        path, _, pipeline, _ = self._parse_field_and_expr(sample_collection)

        pipeline.append({"$group": {"_id": None, "sum": {"$sum": "$" + path}}})

        return pipeline


class Values(Aggregation):
    """Extracts the values of the field from all samples in a collection.

    Values aggregations are useful for efficiently extracting a slice of field
    or embedded field values across all samples in a collection. See the
    examples below for more details.

    The dual function of :class:`Values` is
    :meth:`set_values() <fiftyone.core.collections.SampleCollection.set_values>`,
    which can be used to efficiently set a field or embedded field of all
    samples in a collection by providing lists of values of same structure
    returned by this aggregation.

    .. note::

        Unlike other aggregations, :class:`Values` does not automatically
        unwind list fields, which ensures that the returned values match the
        potentially-nested structure of the documents.

        You can opt-in to unwinding specific list fields using the ``[]``
        syntax, or you can pass the optional ``unwind=True`` parameter to
        unwind all supported list fields. See :ref:`aggregations-list-fields`
        for more information.

    Examples::

        import fiftyone as fo
        import fiftyone.zoo as foz
        from fiftyone import ViewField as F

        dataset = fo.Dataset()
        dataset.add_samples(
            [
                fo.Sample(
                    filepath="/path/to/image1.png",
                    numeric_field=1.0,
                    numeric_list_field=[1, 2, 3],
                ),
                fo.Sample(
                    filepath="/path/to/image2.png",
                    numeric_field=4.0,
                    numeric_list_field=[1, 2],
                ),
                fo.Sample(
                    filepath="/path/to/image3.png",
                    numeric_field=None,
                    numeric_list_field=None,
                ),
            ]
        )

        #
        # Get all values of a field
        #

        aggregation = fo.Values("numeric_field")
        values = dataset.aggregate(aggregation)
        print(values)  # [1.0, 4.0, None]

        #
        # Get all values of a list field
        #

        aggregation = fo.Values("numeric_list_field")
        values = dataset.aggregate(aggregation)
        print(values)  # [[1, 2, 3], [1, 2], None]

        #
        # Get all values of transformed field
        #

        aggregation = fo.Values(2 * (F("numeric_field") + 1))
        values = dataset.aggregate(aggregation)
        print(values)  # [4.0, 10.0, None]

        #
        # Get values from a label list field
        #

        dataset = foz.load_zoo_dataset("quickstart")

        # list of `Detections`
        aggregation = fo.Values("ground_truth")
        detections = dataset.aggregate(aggregation)

        # list of lists of `Detection` instances
        aggregation = fo.Values("ground_truth.detections")
        detections = dataset.aggregate(aggregation)

        # list of lists of detection labels
        aggregation = fo.Values("ground_truth.detections.label")
        labels = dataset.aggregate(aggregation)

    Args:
        field_or_expr: a field name, ``embedded.field.name``,
            :class:`fiftyone.core.expressions.ViewExpression`, or
            `MongoDB expression <https://docs.mongodb.com/manual/meta/aggregation-quick-reference/#aggregation-expressions>`_
            defining the field or expression to aggregate
        expr (None): a :class:`fiftyone.core.expressions.ViewExpression` or
            `MongoDB expression <https://docs.mongodb.com/manual/meta/aggregation-quick-reference/#aggregation-expressions>`_
            to apply to ``field_or_expr`` (which must be a field) before
            aggregating
        missing_value (None): a value to insert for missing or ``None``-valued
            fields
        unwind (False): whether to automatically unwind all recognized list
            fields
    """

    def __init__(
        self,
        field_or_expr,
        expr=None,
        missing_value=None,
        unwind=False,
        _allow_missing=False,
        _raw=False,
    ):
        field_or_expr, found_id_field = _handle_id_fields(field_or_expr)
        super().__init__(field_or_expr, expr=expr)

        self._missing_value = missing_value
        self._unwind = unwind
        self._allow_missing = _allow_missing
        self._raw = _raw
        self._found_id_field = found_id_field
        self._field_type = None
        self._num_list_fields = None

    def default_result(self):
        """Returns the default result for this aggregation.

        Returns:
            ``[]``
        """
        return []

    def parse_result(self, d):
        """Parses the output of :meth:`to_mongo`.

        Args:
            d: the result dict

        Returns:
            the list of field values
        """
        values = d["values"]

        if self._raw:
            return values

        if self._found_id_field:
            level = 1 + self._num_list_fields
            return _transform_values(values, str, level=level)

        if self._field_type is not None:
            fcn = self._field_type.to_python
            level = 1 + self._num_list_fields
            return _transform_values(values, fcn, level=level)

        return values

    def to_mongo(self, sample_collection):
        (
            path,
            is_frame_field,
            pipeline,
            list_fields,
        ) = self._parse_field_and_expr(
            sample_collection,
            auto_unwind=self._unwind,
            omit_terminal_lists=not self._unwind,
            allow_missing=self._allow_missing,
        )

        if self._expr is None:
            self._field_type = sample_collection._get_field_type(
                path, is_frame_field=is_frame_field, ignore_primitives=True
            )

        self._num_list_fields = len(list_fields)

        pipeline += _make_extract_values_pipeline(
            path, list_fields, self._missing_value
        )

        return pipeline


def _handle_id_fields(field_name):
    if not etau.is_str(field_name):
        found_id_field = False
    elif field_name == "id":
        field_name = "_id"
        found_id_field = True
    elif field_name.endswith(".id"):
        field_name = field_name[: -len(".id")] + "._id"
        found_id_field = True
    else:
        found_id_field = False

    return field_name, found_id_field


def _transform_values(values, fcn, level=1):
    if values is None:
        return None

    if level < 1:
        return fcn(values)

    return [_transform_values(v, fcn, level=level - 1) for v in values]


def _make_extract_values_pipeline(path, list_fields, missing_value):
    if not list_fields:
        root = path
    else:
        root = list_fields[0]

    expr = (F() != None).if_else(F(), missing_value)

    if list_fields:
        subfield = path[len(list_fields[-1]) + 1 :]
        expr = _extract_list_values(subfield, expr)

    if len(list_fields) > 1:
        for list_field1, list_field2 in zip(
            reversed(list_fields[:-1]), reversed(list_fields[1:])
        ):
            inner_list_field = list_field2[len(list_field1) + 1 :]
            expr = _extract_list_values(inner_list_field, expr)

    return [
        {"$set": {root: expr.to_mongo(prefix="$" + root)}},
        {"$group": {"_id": None, "values": {"$push": "$" + root}}},
    ]


def _extract_list_values(subfield, expr):
    if subfield:
        map_expr = F(subfield).apply(expr)
    else:
        map_expr = expr

    return F().map(map_expr)


def _parse_field_and_expr(
    sample_collection,
    field_name,
    expr,
    auto_unwind,
    omit_terminal_lists,
    allow_missing,
):
    if field_name is None and expr is None:
        raise ValueError(
            "You must provide a field or an expression in order to define an "
            "aggregation"
        )

    if field_name is None:
        field_name, expr = _extract_prefix_from_expr(expr)

    if expr is not None:
        if field_name is None:
            field_name = "value"
            embedded_root = True
            allow_missing = True
        else:
            embedded_root = False
            allow_missing = False

        pipeline, _ = sample_collection._make_set_field_pipeline(
            field_name,
            expr,
            embedded_root=embedded_root,
            allow_missing=allow_missing,
        )
    else:
        pipeline = []

    (
        path,
        is_frame_field,
        unwind_list_fields,
        other_list_fields,
    ) = sample_collection._parse_field_name(
        field_name,
        auto_unwind=auto_unwind,
        omit_terminal_lists=omit_terminal_lists,
        allow_missing=allow_missing,
    )

    if is_frame_field and auto_unwind:
        pipeline.extend(
            [{"$unwind": "$frames"}, {"$replaceRoot": {"newRoot": "$frames"}}]
        )

    for list_field in unwind_list_fields:
        pipeline.append({"$unwind": "$" + list_field})

    if other_list_fields:
        root = other_list_fields[0]
    else:
        root = path

    pipeline.append({"$project": {root: True}})

<<<<<<< HEAD
    return path, is_frame_field, pipeline, other_list_fields
=======
    return path, pipeline, other_list_fields


def _extract_prefix_from_expr(expr):
    prefixes = []
    _find_prefixes(expr, prefixes)

    common = _get_common_prefix(prefixes)
    if common:
        expr = deepcopy(expr)
        _remove_prefix(expr, common)

    return common, expr


def _find_prefixes(expr, prefixes):
    if isinstance(expr, foe.ViewExpression):
        if expr.is_frozen:
            return

        if isinstance(expr, foe.ViewField):
            prefixes.append(expr._expr)
        else:
            _find_prefixes(expr._expr, prefixes)

    elif isinstance(expr, (list, tuple)):
        for e in expr:
            _find_prefixes(e, prefixes)

    elif isinstance(expr, dict):
        for e in expr.values():
            _find_prefixes(e, prefixes)


def _get_common_prefix(prefixes):
    if not prefixes:
        return None

    chunks = [p.split(".") for p in prefixes]
    min_chunks = min(len(c) for c in chunks)

    common = None
    idx = 0
    pre = [c[0] for c in chunks]
    while len(set(pre)) == 1:
        common = pre[0]
        idx += 1

        if idx >= min_chunks:
            break

        pre = [common + "." + c[idx] for c in chunks]

    return common


def _remove_prefix(expr, prefix):
    if isinstance(expr, foe.ViewExpression):
        if expr.is_frozen:
            return

        if isinstance(expr, foe.ViewField):
            if expr._expr == prefix:
                expr._expr = ""
            elif expr._expr.startswith(prefix + "."):
                expr._expr = expr._expr[len(prefix) + 1 :]
        else:
            _remove_prefix(expr._expr, prefix)

    elif isinstance(expr, (list, tuple)):
        for e in expr:
            _remove_prefix(e, prefix)

    elif isinstance(expr, dict):
        for e in expr.values():
            _remove_prefix(e, prefix)
>>>>>>> a2f346ec
<|MERGE_RESOLUTION|>--- conflicted
+++ resolved
@@ -1433,10 +1433,7 @@
 
     pipeline.append({"$project": {root: True}})
 
-<<<<<<< HEAD
     return path, is_frame_field, pipeline, other_list_fields
-=======
-    return path, pipeline, other_list_fields
 
 
 def _extract_prefix_from_expr(expr):
@@ -1511,5 +1508,4 @@
 
     elif isinstance(expr, dict):
         for e in expr.values():
-            _remove_prefix(e, prefix)
->>>>>>> a2f346ec
+            _remove_prefix(e, prefix)