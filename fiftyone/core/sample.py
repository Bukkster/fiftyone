"""
Dataset samples.

| Copyright 2017-2020, Voxel51, Inc.
| `voxel51.com <https://voxel51.com/>`_
|
"""
# pragma pylint: disable=redefined-builtin
# pragma pylint: disable=unused-wildcard-import
# pragma pylint: disable=wildcard-import
from __future__ import absolute_import
from __future__ import division
from __future__ import print_function
from __future__ import unicode_literals
from builtins import *

# pragma pylint: enable=redefined-builtin
# pragma pylint: enable=unused-wildcard-import
# pragma pylint: enable=wildcard-import
from future.utils import itervalues

from collections import defaultdict
import os
import weakref

import fiftyone.core.odm as foo


class Sample(object):
    """A sample in a :class:`fiftyone.core.dataset.Dataset`.

    Samples store all information associated with a particular piece of data in
    a dataset, including basic metadata about the data, one or more sets of
    labels (ground truth, user-provided, or FiftyOne-generated), and additional
    features associated with subsets of the data and/or label sets.

    Args:
        filepath: the path to the data on disk
        tags (None): a list of tags for the sample
        metadata (None): a :class:`fiftyone.core.metadata.Metadata` instance
        **kwargs: additional fields to dynamically set on the sample
    """

    # Instance references keyed by [dataset_name][sample_id]
    _instances = defaultdict(weakref.WeakValueDictionary)

    def __init__(self, filepath, tags=None, metadata=None, **kwargs):
        self._doc = foo.NoDatasetSample(
            filepath=filepath, tags=tags, metadata=metadata, **kwargs
        )

    def __str__(self):
        return str(self._doc)

    def __getattr__(self, name):
        try:
            return super(Sample, self).__getattribute__(name)
        except AttributeError:
            return self._doc.get_field(name)

    def __setattr__(self, name, value):
        if name.startswith("_") or (
            hasattr(self, name) and not self._doc.has_field(name)
        ):
            super(Sample, self).__setattr__(name, value)
        else:
            self._doc.__setattr__(name, value)

    def __delattr__(self, name):
        try:
            self.__delitem__(name)
        except KeyError:
            super().__delattr__(name)

    def __getitem__(self, key):
        try:
            return self.get_field(key)
        except AttributeError:
            raise KeyError("Sample has no field '%s'" % key)

    def __setitem__(self, key, value):
        return self.set_field(key, value=value, create=True)

    def __delitem__(self, key):
        try:
            return self.clear_field(key)
        except ValueError as e:
            raise KeyError(e.args[0])

    def __copy__(self):
        return self.copy()

    @property
    def filename(self):
        """The basename of the data filepath."""
        return os.path.basename(self.filepath)

    @property
    def id(self):
        """The ID of the document, or ``None`` if it has not been added to the
        database.
        """
        return str(self._doc.id) if self._in_db else None

    @property
    def ingest_time(self):
        """The time the document was added to the database, or ``None`` if it
        has not been added to the database.
        """
        return self._doc.ingest_time

    @property
    def in_dataset(self):
        """Whether the sample has been added to a dataset."""
        return self.dataset_name is not None

    @property
    def dataset_name(self):
        """The name of the dataset to which this sample belongs, or ``None`` if
        it has not been added to a dataset.
        """
        return self._doc.dataset_name

    @property
    def field_names(self):
        """An ordered list of the names of the fields of this sample."""
        return self._doc.field_names

    def get_field_schema(self, ftype=None, embedded_doc_type=None):
        """Returns a schema dictionary describing the fields of this sample.

        If the sample belongs to a dataset, the schema will apply to all
        samples in the dataset.

        Args:
            ftype (None): an optional field type to which to restrict the
                returned schema. Must be a subclass of
                :class:``fiftyone.core.fields.Field``
            embedded_doc_type (None): an optional embedded document type to
                which to restrict the returned schema. Must be a subclass of
                :class:``fiftyone.core.odm.ODMEmbeddedDocument``

        Returns:
             a dictionary mapping field names to field types
        """
        return self._doc.get_field_schema(
            ftype=ftype, embedded_doc_type=embedded_doc_type
        )

    def add_field(
        self, field_name, ftype, embedded_doc_type=None, subfield=None
    ):
        """Adds a new field of the given type to the sample.

        The sample must belong to a dataset in order to declare a field without
        a value. Use :func:`__setitem__` or :func:`set_field` to add fields
        to samples that do not belong to datasets.

        Args:
            field_name: the field name
            ftype: the field type to create. Must be a subclass of
                :class:`fiftyone.core.fields.Field`
            embedded_doc_type (None): the
                :class:`fiftyone.core.odm.ODMEmbeddedDocument` type of the
                field. Used only when ``ftype`` is
                :class:`fiftyone.core.fields.EmbeddedDocumentField`
            subfield (None): the type of the contained field. Used only when
                ``ftype`` is a list or dict type

        Raises:
            ValueError: if the sample does not belong to a dataset
        """
        self._doc.add_field(
            field_name,
            ftype,
            embedded_doc_type=embedded_doc_type,
            subfield=subfield,
        )

    def get_field(self, field_name):
        """Accesses the value of a field of the sample.

        Args:
            field_name: the field name

        Returns:
            the field value

        Raises:
            AttributeError: if the field does not exist
        """
        return self._doc.get_field(field_name)

    def set_field(self, field_name, value, create=False):
        """Sets the value of a field of the sample.

        Args:
            field_name: the field name
            value: the field value
            create (False): whether to create the field if it does not exist

        Raises:
            ValueError: if ``field_name`` is not an allowed field name or does
                not exist and ``create == False``
        """
        if hasattr(self, field_name) and not self._doc.has_field(field_name):
            raise ValueError("Cannot use reserved keyword '%s'" % field_name)

        return self._doc.set_field(field_name, value, create=create)

    def clear_field(self, field_name):
        """Clears the value of a field of the sample.

        Args:
            field_name: the name of the field to clear

        Raises:
            ValueError: if the field does not exist
        """
        return self._doc.clear_field(field_name=field_name)

    def copy(self):
        """Returns a copy of the sample that has not been added to the
        database.

        Returns:
            a :class:`Sample`
        """
        doc = self._doc.copy()
        kwargs = {fn: getattr(doc, fn) for fn in doc.field_names}
        return self.__class__(**kwargs)

    def to_dict(self, extended=False, include_id=True):
        """Serializes the sample to a JSON dictionary.

        Args:
<<<<<<< HEAD
            extended (False): whether to serialize extended JSON constructs
                such as ObjectIDs, Binary, etc. into JSON format
=======
            extended (False): whether to return extended JSON, i.e.,
                ObjectIDs, Datetimes, etc. are serialized
            include_id (True): whether to include the ID of the sample in the
                serialized dictionary
>>>>>>> 34c9e106

        Returns:
            a JSON dict
        """
        d = self._doc.to_dict(extended=extended)
        if not include_id:
            d.pop("_id", None)

        return d

    @classmethod
    def from_dict(cls, doc_class, d, created=False, extended=False):
        """Loads the sample from a JSON dictionary.

        Args:
            doc_class: the :class:`fiftyone.core.odm.ODMSample` class to use
                to load the backing document
            d: a JSON dictionary
            created (False): whether to consider the newly instantiated
                document as brand new or as persisted already. The following
                cases exist:

                    * If ``True``, consider the document as brand new, no
                      matter what data it is loaded with (i.e., even if an ID
                      is loaded)

                    * If ``False`` and an ID is NOT provided, consider the
                      document as brand new

                    * If ``False`` and an ID is provided, assume that the
                      object has already been persisted (this has an impact on
                      the subsequent call to ``.save()``)

            extended (False): whether the input dictionary contains extended
                JSON

        Returns:
            a :class:`Sample`
        """
        doc = doc_class.from_dict(d, created=created, extended=extended)
        return cls.from_doc(doc)

    def to_json(self):
        """Returns a JSON string representation of the sample.

        Returns:
            a JSON string
        """
        return self._doc.to_json()

    @classmethod
    def from_doc(cls, doc):
        """Creates an instance of the :class:`Sample` class backed by the given
        document.

        Args:
            document: a :class:`fiftyone.core.odm.ODMSample`

        Returns:
            a :class:`Sample`
        """
        if isinstance(doc, foo.NoDatasetSample):
            sample = cls.__new__(cls)
            sample._doc = doc
            return sample

        if not isinstance(doc, foo.ODMSample):
            raise TypeError("Unexpected doc type: %s" % type(doc))

        if not doc.id:
            raise ValueError("`doc` is not saved to the database.")

        try:
            # get instance if exists
            sample = cls._instances[doc.dataset_name][str(doc.id)]
        except KeyError:
            sample = cls.__new__(cls)
            sample._doc = None  # set to prevent RecursionError
            sample._set_backing_doc(doc)

        return sample

    def save(self):
        """Saves the sample to the database."""
        self._doc.save()

    def reload(self):
        """Reload the sample from the database."""
        self._doc.reload()

    def _delete(self):
        """Deletes the document from the database."""
        self._doc.delete()

    @property
    def _in_db(self):
        """Whether the underlying :class:`fiftyone.core.odm.ODMDocument` has
        been inserted into the database.
        """
        return self._doc.in_db

    @property
    def _dataset(self):
        if self._in_db:
            # @todo(Tyler) should this import be cached?
            from fiftyone.core.dataset import load_dataset

            return load_dataset(self.dataset_name)
        return None

    def _set_backing_doc(self, doc):
        """Updates the backing doc for the sample.

        For use **only** when adding a sample to a dataset.
        """
        if isinstance(self._doc, foo.ODMSample):
            raise TypeError("Sample already belongs to a dataset")

        if not isinstance(doc, foo.ODMSample):
            raise TypeError(
                "Backing doc must be an instance of %s; found %s"
                % (foo.ODMSample, type(doc))
            )

        # ensure the doc is saved to the database
        if not doc.id:
            doc.save()

        self._doc = doc

        # save weak reference
        dataset_instances = self._instances[doc.dataset_name]
        if self.id not in dataset_instances:
            dataset_instances[self.id] = self

    @classmethod
    def _reset_backing_docs(cls, dataset_name, sample_ids):
        """Resets the sample's backing document to a
        :class:`fiftyone.core.odm.ODMNoDatasetSample` instance.

        For use **only** when removing samples from a dataset.
        """
        dataset_instances = cls._instances[dataset_name]
        for sample_id in sample_ids:
            sample = dataset_instances.pop(sample_id, None)
            if sample is not None:
                sample._doc = sample.copy()._doc

    @classmethod
    def _reset_all_backing_docs(cls, dataset_name):
        """Resets the sample's backing document to a
        :class:`fiftyone.core.odm.ODMNoDatasetSample` instance for all samples
        in a dataset.

        For use **only** when clearing a dataset.
        """
        dataset_instances = cls._instances.pop(dataset_name)
        for sample in itervalues(dataset_instances):
            sample._doc = sample.copy()._doc<|MERGE_RESOLUTION|>--- conflicted
+++ resolved
@@ -234,15 +234,10 @@
         """Serializes the sample to a JSON dictionary.
 
         Args:
-<<<<<<< HEAD
             extended (False): whether to serialize extended JSON constructs
                 such as ObjectIDs, Binary, etc. into JSON format
-=======
-            extended (False): whether to return extended JSON, i.e.,
-                ObjectIDs, Datetimes, etc. are serialized
             include_id (True): whether to include the ID of the sample in the
                 serialized dictionary
->>>>>>> 34c9e106
 
         Returns:
             a JSON dict
