"""
Dataset samples.

| Copyright 2017-2020, Voxel51, Inc.
| `voxel51.com <https://voxel51.com/>`_
|
"""
# pragma pylint: disable=redefined-builtin
# pragma pylint: disable=unused-wildcard-import
# pragma pylint: disable=wildcard-import
from __future__ import absolute_import
from __future__ import division
from __future__ import print_function
from __future__ import unicode_literals
from builtins import *
from future.utils import itervalues

# pragma pylint: enable=redefined-builtin
# pragma pylint: enable=unused-wildcard-import
# pragma pylint: enable=wildcard-import

from collections import defaultdict
from copy import deepcopy
import os
import weakref

import eta.core.utils as etau

import fiftyone.core.metadata as fom
import fiftyone.core.odm as foo


class _Sample(object):
    """Base class for :class:`Sample` and :class:`SampleView`."""

    def __init__(self):
        self._dataset = self._get_dataset()

    def __getattr__(self, name):
        try:
            return super().__getattribute__(name)
        except AttributeError:
            return self._doc.get_field(name)

    def __setattr__(self, name, value):
        if name.startswith("_") or (
            hasattr(self, name) and not self._doc.has_field(name)
        ):
            super().__setattr__(name, value)
        else:
            self._doc.__setattr__(name, value)

    def __delattr__(self, name):
        try:
            self.__delitem__(name)
        except KeyError:
            super().__delattr__(name)

    def __getitem__(self, key):
        try:
            return self.get_field(key)
        except AttributeError:
            raise KeyError("Sample has no field '%s'" % key)

    def __setitem__(self, key, value):
        return self.set_field(key, value=value, create=True)

    def __delitem__(self, key):
        try:
            return self.clear_field(key)
        except ValueError as e:
            raise KeyError(e.args[0])

    def __copy__(self):
        return self.copy()

    def __eq__(self, other):
        if not isinstance(other, self.__class__):
            return False

        return self._doc == other._doc

    @property
    def filename(self):
        """The basename of the data filepath."""
        return os.path.basename(self.filepath)

    @property
    def id(self):
        """The ID of the document, or ``None`` if it has not been added to the
        database.
        """
        return str(self._doc.id) if self._in_db else None

    @property
    def ingest_time(self):
        """The time the document was added to the database, or ``None`` if it
        has not been added to the database.
        """
        return self._doc.ingest_time

    @property
    def in_dataset(self):
        """Whether the sample has been added to a dataset."""
        return self.dataset_name is not None

    @property
    def dataset_name(self):
        """The name of the dataset to which this sample belongs, or ``None`` if
        it has not been added to a dataset.
        """
        return self._doc.dataset_name

    @property
    def field_names(self):
        """An ordered tuple of the names of the fields of this sample."""
        return self._doc.field_names

    @property
    def _in_db(self):
        """Whether the underlying :class:`fiftyone.core.odm.Document` has
        been inserted into the database.
        """
        return self._doc.in_db

    def get_field(self, field_name):
        """Accesses the value of a field of the sample.

        Args:
            field_name: the field name

        Returns:
            the field value

        Raises:
            AttributeError: if the field does not exist
        """
        return self._doc.get_field(field_name)

    def set_field(self, field_name, value, create=False):
        """Sets the value of a field of the sample.

        Args:
            field_name: the field name
            value: the field value
            create (False): whether to create the field if it does not exist

        Raises:
            ValueError: if ``field_name`` is not an allowed field name or does
                not exist and ``create == False``
        """
        if hasattr(self, field_name) and not self._doc.has_field(field_name):
            raise ValueError("Cannot use reserved keyword '%s'" % field_name)

        return self._doc.set_field(field_name, value, create=create)

    def clear_field(self, field_name):
        """Clears the value of a field of the sample.

        Args:
            field_name: the name of the field to clear

        Raises:
            ValueError: if the field does not exist
        """
        return self._doc.clear_field(field_name=field_name)

    def iter_fields(self):
        """Returns an iterator over the field (name, value) pairs of the
        sample.
        """
        for field_name in self.field_names:
            yield field_name, self.get_field(field_name)

    def compute_metadata(self):
        """Populates the ``metadata`` field of the sample."""
        mime_type = etau.guess_mime_type(self.filepath)
        if mime_type.startswith("image"):
            self.metadata = fom.ImageMetadata.build_for(self.filepath)
        else:
            self.metadata = fom.Metadata.build_for(self.filepath)

        self.save()

    def copy(self):
        """Returns a deep copy of the sample that has not been added to the
        database.

        Returns:
            a :class:`Sample`
        """
        kwargs = {f: deepcopy(self[f]) for f in self.field_names}
        return self.__class__(**kwargs)

    def to_dict(self):
        """Serializes the sample to a JSON dictionary.

        Sample IDs are always excluded in this representation.

        Returns:
            a JSON dict
        """
        d = self._doc.to_dict(extended=True)
        d.pop("_id", None)
        return d

    def to_json(self, pretty_print=False):
        """Serializes the sample to a JSON string.

        Args:
            pretty_print (False): whether to render the JSON in human readable
                format with newlines and indentations

        Returns:
            a JSON string
        """
        return self._doc.to_json(pretty_print=pretty_print)

    def to_mongo_dict(self):
        """Serializes the sample to a BSON dictionary equivalent to the
        representation that would be stored in the database.

        Returns:
            a BSON dict
        """
        return self._doc.to_dict(extended=False)

    def save(self):
        """Saves the sample to the database."""
        self._doc.save()

    def reload(self):
        """Reload the sample from the database."""
        self._doc.reload()

    def _delete(self):
        """Deletes the document from the database."""
        self._doc.delete()

<<<<<<< HEAD
    @property
    def _in_db(self):
        """Whether the underlying :class:`fiftyone.core.odm.Document` has
        been inserted into the database.
        """
        return self._doc.in_db

=======
>>>>>>> 5659ce3b
    def _get_dataset(self):
        if self._in_db:
            from fiftyone.core.dataset import load_dataset

            return load_dataset(self.dataset_name)

        return None


class Sample(_Sample):
    """A sample in a :class:`fiftyone.core.dataset.Dataset`.

    Samples store all information associated with a particular piece of data in
    a dataset, including basic metadata about the data, one or more sets of
    labels (ground truth, user-provided, or FiftyOne-generated), and additional
    features associated with subsets of the data and/or label sets.

    Args:
        filepath: the path to the data on disk
        tags (None): a list of tags for the sample
        metadata (None): a :class:`fiftyone.core.metadata.Metadata` instance
        **kwargs: additional fields to dynamically set on the sample
    """

    # Instance references keyed by [dataset_name][sample_id]
    _instances = defaultdict(weakref.WeakValueDictionary)

    def __init__(self, filepath, tags=None, metadata=None, **kwargs):
        self._doc = foo.NoDatasetSampleDocument(
            filepath=filepath, tags=tags, metadata=metadata, **kwargs
        )
        super().__init__()

    def __str__(self):
        return repr(self)

    def __repr__(self):
<<<<<<< HEAD
        return self._doc.fancy_repr(type(self).__name__)
=======
        return self._doc.fancy_repr(class_name=self.__class__.__name__)
>>>>>>> 5659ce3b

    @classmethod
    def from_doc(cls, doc):
        """Creates an instance of the :class:`Sample` class backed by the given
        document.

        Args:
            doc: a :class:`fiftyone.core.odm.SampleDocument`

        Returns:
            a :class:`Sample`
        """
        if isinstance(doc, foo.NoDatasetSampleDocument):
            sample = cls.__new__(cls)
            sample._doc = doc
            return sample

        if not doc.id:
            raise ValueError("`doc` is not saved to the database.")

        try:
            # Get instance if exists
            sample = cls._instances[doc.dataset_name][str(doc.id)]
        except KeyError:
            sample = cls.__new__(cls)
            sample._doc = None  # set to prevent RecursionError
            sample._set_backing_doc(doc)

        return sample

<<<<<<< HEAD
=======
    @classmethod
    def from_dict(cls, d):
        """Loads the sample from a JSON dictionary.

        The returned sample will not belong to a dataset.

        Returns:
            a :class:`Sample`
        """
        doc = foo.NoDatasetSampleDocument.from_dict(d, extended=True)
        return cls.from_doc(doc)

    @classmethod
    def from_json(cls, s):
        """Loads the sample from a JSON string.

        Args:
            s: the JSON string

        Returns:
            a :class:`Sample`
        """
        doc = foo.NoDatasetSampleDocument.from_json(s)
        return cls.from_doc(doc)

>>>>>>> 5659ce3b
    @classmethod
    def _save_dataset_samples(cls, dataset_name):
        """Saves all changes to samples instances in memory belonging to the
        specified dataset to the database.

        A samples only needs to be saved if it has non-persisted changes and
        still exists in memory.

        Args:
            dataset_name: the name of the dataset
        """
        for sample in cls._instances[dataset_name].values():
            sample.save()

    @classmethod
    def _reload_dataset_sample(cls, dataset_name, sample_id):
        """Reloads the fields for a sample instance in memory belonging to the
        specified dataset from the database.

        If the sample does not exist in memory nothing is done.

        Args:
<<<<<<< HEAD
            dataset_name: the name of the dataset to reload.
            sample_id: the ID of the sample to reload
=======
            dataset_name: the name of the dataset
            sample_id: the ID of the sample

        Returns:
            True/False whether the sample was reloaded
>>>>>>> 5659ce3b
        """
        # @todo(Tyler) it could optimize the code to instead flag the sample as
        #   "stale", then have it reload once __getattribute__ is called
        dataset_instances = cls._instances[dataset_name]
        sample = dataset_instances.get(sample_id, None)
        if sample:
            sample.reload()
            return True
<<<<<<< HEAD
=======

>>>>>>> 5659ce3b
        return False

    @classmethod
    def _reload_dataset_samples(cls, dataset_name):
        """Reloads the fields for sample instances in memory belonging to the
        specified dataset from the database.

        If multiple processes or users are accessing the same database this
        will keep the dataset in sync.

        Args:
            dataset_name: the name of the dataset
        """
        for sample in cls._instances[dataset_name].values():
            sample.reload()

    @classmethod
    def _purge_field(cls, dataset_name, field_name):
        """Remove any field values from samples that exist in memory.

        Args:
            dataset_name: the name of the dataset
            field_name: the name of the field to purge
        """
        for sample in cls._instances[dataset_name].values():
            sample._doc._data.pop(field_name, None)

    def _set_backing_doc(self, doc):
        """Updates the backing doc for the sample.

        For use **only** when adding a sample to a dataset.
        """
        if isinstance(self._doc, foo.DatasetSampleDocument):
            raise TypeError("Sample already belongs to a dataset")

        if not isinstance(doc, foo.DatasetSampleDocument):
            raise TypeError(
                "Backing doc must be an instance of %s; found %s"
                % (foo.DatasetSampleDocument, type(doc))
            )

        # Ensure the doc is saved to the database
        if not doc.id:
            doc.save()

        self._doc = doc

        # Save weak reference
        dataset_instances = self._instances[doc.dataset_name]
        if self.id not in dataset_instances:
            dataset_instances[self.id] = self

        self._dataset = self._get_dataset()

    @classmethod
    def _reset_backing_docs(cls, dataset_name, sample_ids):
        """Resets the samples' backing documents to
        :class:`fiftyone.core.odm.NoDatasetSampleDocument` instances.

        For use **only** when removing samples from a dataset.

        Args:
            dataset_name: the name of the dataset
            sample_ids: a list of sample IDs
        """
        dataset_instances = cls._instances[dataset_name]
        for sample_id in sample_ids:
            sample = dataset_instances.pop(sample_id, None)
            if sample is not None:
                sample._doc = sample.copy()._doc

    @classmethod
    def _reset_all_backing_docs(cls, dataset_name):
        """Resets the sample's backing document to a
        :class:`fiftyone.core.odm.NoDatasetSampleDocument` instance for all
        samples in a dataset.

        For use **only** when clearing a dataset.
        """
        if dataset_name not in cls._instances:
            return

        dataset_instances = cls._instances.pop(dataset_name)
        for sample in itervalues(dataset_instances):
            sample._doc = sample.copy()._doc


class SampleView(_Sample):
    """A view of a sample returned by a:class:`fiftyone.core.view.DatasetView`.

    SampleViews should never be created manually, only returned by dataset
    views. Sample views differ from samples similar to how dataset views differ
    from datasets:

    -   A sample view only exposes a subset of all data for a sample
    -   If a user attempts to modify an excluded field an error is raised
    -   If a user attempts to modify a filtered field (the field itself, not
        its elements) behavior is not guaranteed

    Args:
        doc: a :class:`fiftyone.core.odm.DatasetSampleDocument`
        selected_fields (None): a set of field names that this sample view is
            restricted to
        excluded_fields (None): a set of field names that are excluded from
            this sample view
        filtered_fields (None): a set of field names of list fields that are
            filtered in this view and thus need special handling when saving
    """

    def __init__(
        self,
        doc,
        selected_fields=None,
        excluded_fields=None,
        filtered_fields=None,
    ):
        if not isinstance(doc, foo.DatasetSampleDocument):
            raise TypeError(
                "Backing doc must be an instance of %s; found %s"
                % (foo.DatasetSampleDocument, type(doc))
            )

        if not doc.id:
            raise ValueError("`doc` is not saved to the database.")

        if selected_fields is not None and excluded_fields is not None:
            selected_fields = selected_fields.difference(excluded_fields)
            excluded_fields = None

        self._doc = doc
        self._selected_fields = selected_fields
        self._excluded_fields = excluded_fields
        self._filtered_fields = filtered_fields

        super().__init__()

    def __str__(self):
        return repr(self)

    def __repr__(self):
        return self._doc.fancy_repr(
<<<<<<< HEAD
            type(self).__name__, self._selected_fields, self._excluded_fields
=======
            class_name=self.__class__.__name__,
            select_fields=self._selected_fields,
            exclude_fields=self._excluded_fields,
>>>>>>> 5659ce3b
        )

    def __getattr__(self, name):
        if not name.startswith("_"):
            if (
                self._selected_fields is not None
                and name not in self._selected_fields
            ):
                raise NameError(
                    "Field '%s' is not selected from this %s"
                    % (name, type(self).__name__)
                )

            if (
                self._excluded_fields is not None
                and name in self._excluded_fields
            ):
                raise NameError(
                    "Field '%s' is excluded from this %s"
                    % (name, type(self).__name__)
                )

        return super().__getattr__(name)

    @property
    def view_field_names(self):
        """An ordered list of the names of the fields of this sample.

        This may be a subset of :meth:`ViewSample.field_names` if fields have
        been selected or excluded.
        """
        field_names = self._doc.field_names
        if self._selected_fields is not None:
            field_names = tuple(
                fn for fn in field_names if fn in self._selected_fields
            )

        if self._excluded_fields is not None:
            field_names = tuple(
                fn for fn in field_names if fn not in self._excluded_fields
            )

        return field_names

    @property
    def selected_field_names(self):
        """The set of field names that were selected on this sample, or
        ``None`` if no fields were explicitly selected.
        """
        return self._selected_fields

    @property
    def excluded_field_names(self):
        """The set of field names that were excluded on this sample, or
        ``None`` if no fields were explicitly excluded.
        """
        return self._excluded_fields

<<<<<<< HEAD
=======
    def copy(self):
        """Returns a deep copy of the sample that has not been added to the
        database.

        Returns:
            a :class:`Sample`
        """
        kwargs = {f: deepcopy(self[f]) for f in self.field_names}
        return Sample(**kwargs)

>>>>>>> 5659ce3b
    def save(self):
        """Saves the sample to the database.

        Any modified fields are updated, and any in-memory :class:`Sample`
        instances of this sample are updated.
        """
        self._doc.save(filtered_fields=self._filtered_fields)

        # Reload the sample singleton if it exists in memory
        Sample._reload_dataset_sample(self.dataset_name, self.id)<|MERGE_RESOLUTION|>--- conflicted
+++ resolved
@@ -237,16 +237,6 @@
         """Deletes the document from the database."""
         self._doc.delete()
 
-<<<<<<< HEAD
-    @property
-    def _in_db(self):
-        """Whether the underlying :class:`fiftyone.core.odm.Document` has
-        been inserted into the database.
-        """
-        return self._doc.in_db
-
-=======
->>>>>>> 5659ce3b
     def _get_dataset(self):
         if self._in_db:
             from fiftyone.core.dataset import load_dataset
@@ -284,11 +274,7 @@
         return repr(self)
 
     def __repr__(self):
-<<<<<<< HEAD
-        return self._doc.fancy_repr(type(self).__name__)
-=======
         return self._doc.fancy_repr(class_name=self.__class__.__name__)
->>>>>>> 5659ce3b
 
     @classmethod
     def from_doc(cls, doc):
@@ -319,8 +305,6 @@
 
         return sample
 
-<<<<<<< HEAD
-=======
     @classmethod
     def from_dict(cls, d):
         """Loads the sample from a JSON dictionary.
@@ -346,7 +330,6 @@
         doc = foo.NoDatasetSampleDocument.from_json(s)
         return cls.from_doc(doc)
 
->>>>>>> 5659ce3b
     @classmethod
     def _save_dataset_samples(cls, dataset_name):
         """Saves all changes to samples instances in memory belonging to the
@@ -369,16 +352,11 @@
         If the sample does not exist in memory nothing is done.
 
         Args:
-<<<<<<< HEAD
-            dataset_name: the name of the dataset to reload.
-            sample_id: the ID of the sample to reload
-=======
             dataset_name: the name of the dataset
             sample_id: the ID of the sample
 
         Returns:
             True/False whether the sample was reloaded
->>>>>>> 5659ce3b
         """
         # @todo(Tyler) it could optimize the code to instead flag the sample as
         #   "stale", then have it reload once __getattribute__ is called
@@ -387,10 +365,7 @@
         if sample:
             sample.reload()
             return True
-<<<<<<< HEAD
-=======
-
->>>>>>> 5659ce3b
+
         return False
 
     @classmethod
@@ -532,13 +507,9 @@
 
     def __repr__(self):
         return self._doc.fancy_repr(
-<<<<<<< HEAD
-            type(self).__name__, self._selected_fields, self._excluded_fields
-=======
             class_name=self.__class__.__name__,
             select_fields=self._selected_fields,
             exclude_fields=self._excluded_fields,
->>>>>>> 5659ce3b
         )
 
     def __getattr__(self, name):
@@ -597,8 +568,6 @@
         """
         return self._excluded_fields
 
-<<<<<<< HEAD
-=======
     def copy(self):
         """Returns a deep copy of the sample that has not been added to the
         database.
@@ -609,7 +578,6 @@
         kwargs = {f: deepcopy(self[f]) for f in self.field_names}
         return Sample(**kwargs)
 
->>>>>>> 5659ce3b
     def save(self):
         """Saves the sample to the database.
 
