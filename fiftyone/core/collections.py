"""
Base classes for collections of samples.

| Copyright 2017-2020, Voxel51, Inc.
| `voxel51.com <https://voxel51.com/>`_
|
"""
import inspect
import logging
import os
import random
import string

import eta.core.serial as etas
import eta.core.utils as etau

import fiftyone.core.fields as fof
import fiftyone.core.labels as fol
import fiftyone.core.media as fom
from fiftyone.core.odm.sample import (
    DatasetSampleDocument,
    default_sample_fields,
)
import fiftyone.core.stages as fos
import fiftyone.core.utils as fou

foua = fou.lazy_import("fiftyone.utils.annotations")
foud = fou.lazy_import("fiftyone.utils.data")


logger = logging.getLogger(__name__)


def _make_registrar():
    """Makes a decorator that keeps a registry of all functions decorated by
    it.

    Usage::

        my_decorator = _make_registrar()
        my_decorator.all  # dictionary mapping names to functions
    """
    registry = {}

    def registrar(func):
        registry[func.__name__] = func
        # Normally a decorator returns a wrapped function, but here we return
        # `func` unmodified, after registering it
        return func

    registrar.all = registry
    return registrar


# Keeps track of all view stage methods
view_stage = _make_registrar()


class SampleCollection(object):
    """Abstract class representing an ordered collection of
    :class:`fiftyone.core.sample.Sample` instances in a
    :class:`fiftyone.core.dataset.Dataset`.
    """

    def __str__(self):
        return repr(self)

    def __repr__(self):
        return self.summary()

    def __bool__(self):
        return len(self) > 0

    def __len__(self):
        raise NotImplementedError("Subclass must implement __len__()")

    def __contains__(self, sample_id):
        try:
            self[sample_id]
        except KeyError:
            return False

        return True

    def __getitem__(self, sample_id_or_slice):
        raise NotImplementedError("Subclass must implement __getitem__()")

    def __iter__(self):
        return self.iter_samples()

    @property
    def name(self):
        """The name of the collection."""
        raise NotImplementedError("Subclass must implement name")

    @property
    def media_type(self):
        """The media type of the collection."""
        raise NotImplementedError("Subclass must implement media_type")

    @property
    def info(self):
        """The :meth:`fiftyone.core.dataset.Dataset.info` dict of the dataset
        underlying the collection.
        """
        raise NotImplementedError("Subclass must implement info")

    def summary(self):
        """Returns a string summary of the collection.

        Returns:
            a string summary
        """
        raise NotImplementedError("Subclass must implement summary()")

    def first(self):
        """Returns the first sample in the collection.

        Returns:
            a :class:`fiftyone.core.sample.Sample` or
            :class:`fiftyone.core.sample.SampleView`

        Raises:
            ValueError: if the collection is empty
        """
        try:
            return next(iter(self))
        except StopIteration:
            raise ValueError("%s is empty" % self.__class__.__name__)

    def last(self):
        """Returns the last sample in the collection.

        Returns:
            a :class:`fiftyone.core.sample.Sample` or
            :class:`fiftyone.core.sample.SampleView`

        Raises:
            ValueError: if the collection is empty
        """
        return self[-1:].first()

    def head(self, num_samples=3):
        """Returns a list of the first few samples in the collection.

        If fewer than ``num_samples`` samples are in the collection, only
        the available samples are returned.

        Args:
            num_samples (3): the number of samples

        Returns:
            a list of :class:`fiftyone.core.sample.Sample` objects
        """
        return [s for s in self[:num_samples]]

    def tail(self, num_samples=3):
        """Returns a list of the last few samples in the collection.

        If fewer than ``num_samples`` samples are in the collection, only
        the available samples are returned.

        Args:
            num_samples (3): the number of samples

        Returns:
            a list of :class:`fiftyone.core.sample.Sample` objects
        """
        return [s for s in self[-num_samples:]]

    def iter_samples(self):
        """Returns an iterator over the samples in the collection.

        Returns:
            an iterator over :class:`fiftyone.core.sample.Sample` or
            :class:`fiftyone.core.sample.SampleView` instances
        """
        raise NotImplementedError("Subclass must implement iter_samples()")

    def get_field_schema(
        self, ftype=None, embedded_doc_type=None, include_private=False
    ):
        """Returns a schema dictionary describing the fields of the samples in
        the collection.

        Args:
            ftype (None): an optional field type to which to restrict the
                returned schema. Must be a subclass of
                :class:`fiftyone.core.fields.Field`
            embedded_doc_type (None): an optional embedded document type to
                which to restrict the returned schema. Must be a subclass of
                :class:`fiftyone.core.odm.BaseEmbeddedDocument`
            include_private (False): whether to include fields that start with
                `_` in the returned schema

        Returns:
             a dictionary mapping field names to field types
        """
        raise NotImplementedError("Subclass must implement get_field_schema()")

    def get_frame_field_schema(
        self, ftype=None, embedded_doc_type=None, include_private=False
    ):
        """Returns a schema dictionary describing the fields of the frames of
        the samples in the collection.

        Only applicable for video collections.

        Args:
            ftype (None): an optional field type to which to restrict the
                returned schema. Must be a subclass of
                :class:`fiftyone.core.fields.Field`
            embedded_doc_type (None): an optional embedded document type to
                which to restrict the returned schema. Must be a subclass of
                :class:`fiftyone.core.odm.BaseEmbeddedDocument`
            include_private (False): whether to include fields that start with
                `_` in the returned schema

        Returns:
            a dictionary mapping field names to field types, or ``None`` if
            the collection is not a video collection
        """
        raise NotImplementedError(
            "Subclass must implement get_frame_field_schema()"
        )

    def make_unique_field_name(self, root=""):
        """Makes a unique field name with the given root name for the
        collection.

        Args:
            root (""): an optional root for the output field name

        Returns:
            the field name
        """
        if not root:
            root = _get_random_characters(6)

        fields = self.get_field_schema()

        field_name = root
        if field_name in fields:
            field_name += "_" + _get_random_characters(6)

        while field_name in fields:
            field_name += _get_random_characters(1)

        return field_name

    def validate_fields_exist(self, field_or_fields):
        """Validates that the collection has fields with the given names.

        If ``field_or_fields`` contains an embedded field name such as
        ``field_name.document.field``, only the root ``field_name`` is checked
        for existence.

        Args:
            field_or_fields: a field name or iterable of field names

        Raises:
            ValueError: if one or more of the fields do not exist
        """
        if etau.is_str(field_or_fields):
            field_or_fields = [field_or_fields]

        schema = self.get_field_schema()
        default_fields = set(
            default_sample_fields(
                DatasetSampleDocument, include_private=True, include_id=True
            )
        )
        for field in field_or_fields:
            # We only validate that the root field exists
            field_name = field.split(".", 1)[0]
            if field_name not in schema and field_name not in default_fields:
                raise ValueError("Field '%s' does not exist" % field_name)

    def validate_field_type(
        self, field_name, ftype, embedded_doc_type=None, subfield=None
    ):
        """Validates that the collection has a field of the given type.

        Args:
            field_name: the field name
            ftype: the expected field type. Must be a subclass of
                :class:`fiftyone.core.fields.Field`
            embedded_doc_type (None): the
                :class:`fiftyone.core.odm.BaseEmbeddedDocument` type of the
                field. Used only when ``ftype`` is an embedded
                :class:`fiftyone.core.fields.EmbeddedDocumentField`
            subfield (None): the type of the contained field. Used only when
                ``ftype`` is a :class:`fiftyone.core.fields.ListField` or
                :class:`fiftyone.core.fields.DictField`

        Raises:
            ValueError: if the field does not exist or does not have the
                expected type
        """
        schema = self.get_field_schema()
        frames = self.media_type == fom.VIDEO and field_name.startswith(
            "frames."
        )
        if frames:
            field_name = field_name[len("frames.") :]

        frame_schema = self.get_frame_field_schema()
        if not frames and field_name not in schema:
            raise ValueError("Field '%s' does not exist" % field_name)

        if frames and field_name not in frame_schema:
            raise ValueError("Field '%s' does not exist" % field_name)

        field = frame_schema[field_name] if frames else schema[field_name]

        if embedded_doc_type is not None:
            if not isinstance(field, fof.EmbeddedDocumentField) or (
                field.document_type is not embedded_doc_type
            ):
                raise ValueError(
                    "Field '%s' must be an instance of %s; found %s"
                    % (field_name, ftype(embedded_doc_type), field)
                )
        elif subfield is not None:
            if not isinstance(field, (fof.ListField, fof.DictField)):
                raise ValueError(
                    "Field type %s must be an instance of %s when a subfield "
                    "is provided" % (ftype, (fof.ListField, fof.DictField))
                )

            if not isinstance(field, ftype) or not isinstance(
                field.field, subfield
            ):
                raise ValueError(
                    "Field '%s' must be an instance of %s; found %s"
                    % (field_name, ftype(field=subfield()), field)
                )
        else:
            if not isinstance(field, ftype):
                raise ValueError(
                    "Field '%s' must be an instance of %s; found %s"
                    % (field_name, ftype, field)
                )

    def get_tags(self):
        """Returns the list of unique tags of samples in the collection.

        Returns:
            a list of tags
        """
        raise NotImplementedError("Subclass must implement get_tags()")

    def compute_metadata(self, overwrite=False):
        """Populates the ``metadata`` field of all samples in the collection.

        Any samples with existing metadata are skipped, unless
        ``overwrite == True``.

        Args:
            overwrite (False): whether to overwrite existing metadata
        """
        with fou.ProgressBar() as pb:
            for sample in pb(self):
                if sample.metadata is None or overwrite:
                    sample.compute_metadata()

    @classmethod
    def list_view_stages(cls):
        """Returns a list of all available methods on this collection that
        apply :class:`fiftyone.core.stages.ViewStage` operations that return
        :class:`fiftyone.core.view.DatasetView` instances.

        Returns:
            a list of :class:`SampleCollection` method names
        """
        return list(view_stage.all)

    def add_stage(self, stage):
        """Applies the given :class:`fiftyone.core.stages.ViewStage` to the
        collection.

        Args:
            stage: a :class:`fiftyone.core.stages.ViewStage`

        Returns:
            a :class:`fiftyone.core.view.DatasetView`

        Raises:
            :class:`fiftyone.core.stages.ViewStageError`: if the stage was not
                a valid stage for this collection
        """
        return self._add_view_stage(stage)

    @view_stage
    def exclude(self, sample_ids):
        """Excludes the samples with the given IDs from the collection.

        Examples::

            import fiftyone as fo

            dataset = fo.load_dataset(...)

            #
            # Exclude a single sample from a dataset
            #

            view = dataset.exclude("5f3c298768fd4d3baf422d2f")

            #
            # Exclude a list of samples from a dataset
            #

            view = dataset.exclude([
                "5f3c298768fd4d3baf422d2f",
                "5f3c298768fd4d3baf422d30"
            ])

        Args:
            sample_ids: a sample ID or iterable of sample IDs

        Returns:
            a :class:`fiftyone.core.view.DatasetView`
        """
        return self._add_view_stage(fos.Exclude(sample_ids))

    @view_stage
    def exclude_fields(self, field_names):
        """Excludes the fields with the given names from the returned
        :class:`fiftyone.core.sample.SampleView` instances.

        Note that default fields cannot be excluded.

        Examples::

            import fiftyone as fo

            dataset = fo.load_dataset(...)

            #
            # Exclude a field from all samples in a dataset
            #

            view = dataset.exclude_fields("predictions")

            #
            # Exclude a list of fields from all samples in a dataset
            #

            view = dataset.exclude_fields(["ground_truth", "predictions"])

        Args:
            field_names: a field name or iterable of field names to exclude

        Returns:
            a :class:`fiftyone.core.view.DatasetView`
        """
        return self._add_view_stage(fos.ExcludeFields(field_names))

    @view_stage
    def exists(self, field, bool=True):
        """Returns a view containing the samples that have (or do not have) a
        non-``None`` value for the given field.

        Examples::

            import fiftyone as fo

            dataset = fo.load_dataset(...)

            #
            # Only include samples that have a value in their `predictions`
            # field
            #

            view = dataset.exists("predictions")

            #
            # Only include samples that do NOT have a value in their
            # `predictions` field
            #

            view = dataset.exists("predictions", False)

        Args:
            field: the field
            bool (True): whether to check if the field exists (True) or does
                not exist (False)

        Returns:
            a :class:`fiftyone.core.view.DatasetView`
        """
        return self._add_view_stage(fos.Exists(field, bool=bool))

    @view_stage
    def filter_field(self, field, filter):
        """Filters the values of the given field of the samples.

        Values of ``field`` for which ``filter`` returns ``False`` are
        replaced with ``None``.

        Examples::

            import fiftyone as fo
            from fiftyone import ViewField as F

            dataset = fo.load_dataset(...)

            #
            # Only include classifications in the `predictions` field (assume
            # it is a `Classification` field) whose `label` is "cat"
            #

            view = dataset.filter_field("predictions", F("label") == "cat")

            #
            # Only include classifications in the `predictions` field (assume
            # it is a `Classification` field) whose `confidence` is greater
            # than 0.8
            #

            view = dataset.filter_field("predictions", F("confidence") > 0.8)

        Args:
            field: the field to filter
            filter: a :class:`fiftyone.core.expressions.ViewExpression` or
                `MongoDB expression <https://docs.mongodb.com/manual/meta/aggregation-quick-reference/#aggregation-expressions>`_
                that returns a boolean describing the filter to apply

        Returns:
            a :class:`fiftyone.core.view.DatasetView`
        """
        return self._add_view_stage(fos.FilterField(field, filter))

    @view_stage
    def filter_classifications(self, field, filter):
        """Filters the classifications of the given
        :class:`fiftyone.core.labels.Classifications` field.

        Elements of ``<field>.classifications`` for which ``filter`` returns
        ``False`` are omitted from the field.

        Examples::

            import fiftyone as fo
            from fiftyone import ViewField as F

            dataset = fo.load_dataset(...)

            #
            # Only include classifications in the `predictions` field whose
            # `confidence` greater than 0.8
            #

            view = dataset.filter_classifications(
                "predictions", F("confidence") > 0.8
            )

            #
            # Only include classifications in the `predictions` field whose
            # `label` is "cat" or "dog"
            #

            view = dataset.filter_classifications(
                "predictions", F("label").is_in(["cat", "dog"])
            )

        Args:
            field: the :class:`fiftyone.core.labels.Classifications` field
            filter: a :class:`fiftyone.core.expressions.ViewExpression` or
                `MongoDB expression <https://docs.mongodb.com/manual/meta/aggregation-quick-reference/#aggregation-expressions>`_
                that returns a boolean describing the filter to apply

        Returns:
            a :class:`fiftyone.core.view.DatasetView`
        """
        return self._add_view_stage(fos.FilterClassifications(field, filter))

    @view_stage
    def filter_detections(self, field, filter):
        """Filters the detections of the given
        :class:`fiftyone.core.labels.Detections` field.

        Elements of ``<field>.detections`` for which ``filter`` returns
        ``False`` are omitted from the field.

        Examples::

            import fiftyone as fo
            from fiftyone import ViewField as F

            dataset = fo.load_dataset(...)

            #
            # Only include detections in the `predictions` field whose
            # `confidence` is greater than 0.8
            #

            view = dataset.filter_detections(
                "predictions", F("confidence") > 0.8
            )

            #
            # Only include detections in the `predictions` field whose `label`
            # is "cat" or "dog"
            #

            view = dataset.filter_detections(
                "predictions", F("label").is_in(["cat", "dog"])
            )

            #
            # Only include detections in the `predictions` field whose bounding
            # box area is smaller than 0.2
            #

            # bbox is in [top-left-x, top-left-y, width, height] format
            bbox_area = F("bounding_box")[2] * F("bounding_box")[3]

            view = dataset.filter_detections("predictions", bbox_area < 0.2)

        Args:
            field: the :class:`fiftyone.core.labels.Detections` field
            filter: a :class:`fiftyone.core.expressions.ViewExpression` or
                `MongoDB expression <https://docs.mongodb.com/manual/meta/aggregation-quick-reference/#aggregation-expressions>`_
                that returns a boolean describing the filter to apply

        Returns:
            a :class:`fiftyone.core.view.DatasetView`
        """
        return self._add_view_stage(fos.FilterDetections(field, filter))

    @view_stage
    def filter_polylines(self, field, filter):
        """Filters the polylines of the given
        :class:`fiftyone.core.labels.Polylines` field.

        Elements of ``<field>.polylines`` for which ``filter`` returns
        ``False`` are omitted from the field.

        Examples::

            import fiftyone as fo
            from fiftyone import ViewField as F
            from fiftyone.core.stages import FilterPolylines

            dataset = fo.load_dataset(...)

            #
            # Only include polylines in the `predictions` field that are filled
            #

            stage = FilterPolylines("predictions", F("filled"))
            view = dataset.add_stage(stage)

            #
            # Only include polylines in the `predictions` field whose `label`
            # is "lane"
            #

            stage = FilterPolylines("predictions", F("label") == "lane")
            view = dataset.add_stage(stage)

            #
            # Only include polylines in the `predictions` field with at least
            # 10 vertices
            #

            stage = FilterPolylines("predictions", F("points").length() >= 10)
            view = dataset.add_stage(stage)

        Args:
            field: the :class:`fiftyone.core.labels.Polylines` field
            filter: a :class:`fiftyone.core.expressions.ViewExpression` or
                `MongoDB expression <https://docs.mongodb.com/manual/meta/aggregation-quick-reference/#aggregation-expressions>`_
                that returns a boolean describing the filter to apply

        Returns:
            a :class:`fiftyone.core.view.DatasetView`
        """
        return self._add_view_stage(fos.FilterPolylines(field, filter))

    @view_stage
    def filter_keypoints(self, field, filter):
        """Filters the keypoints of the given
        :class:`fiftyone.core.labels.Keypoints` field.

        Elements of ``<field>.keypoints`` for which ``filter`` returns
        ``False`` are omitted from the field.

        Examples::

            import fiftyone as fo
            from fiftyone import ViewField as F
            from fiftyone.core.stages import FilterKeypoints

            dataset = fo.load_dataset(...)

            #
            # Only include keypoints in the `predictions` field whose `label`
            # is "face"
            #

            stage = FilterKeypoints("predictions", F("label") == "face")
            view = dataset.add_stage(stage)

            #
            # Only include keypoints in the `predictions` field with at least
            # 10 points
            #

            stage = FilterKeypoints("predictions", F("points").length() >= 10)
            view = dataset.add_stage(stage)

        Args:
            field: the :class:`fiftyone.core.labels.Keypoints` field
            filter: a :class:`fiftyone.core.expressions.ViewExpression` or
                `MongoDB expression <https://docs.mongodb.com/manual/meta/aggregation-quick-reference/#aggregation-expressions>`_
                that returns a boolean describing the filter to apply

        Returns:
            a :class:`fiftyone.core.view.DatasetView`
        """
        return self._add_view_stage(fos.FilterKeypoints(field, filter))

    @view_stage
    def limit(self, limit):
        """Returns a view with at most the given number of samples.

        Examples::

            import fiftyone as fo

            dataset = fo.load_dataset(...)

            #
            # Only include the first 10 samples in the view
            #

            view = dataset.limit(10)

        Args:
            limit: the maximum number of samples to return. If a non-positive
                number is provided, an empty view is returned

        Returns:
            a :class:`fiftyone.core.view.DatasetView`
        """
        return self._add_view_stage(fos.Limit(limit))

    @view_stage
    def match(self, filter):
        """Filters the samples in the collection by the given filter.

        Samples for which ``filter`` returns ``False`` are omitted.

        Examples::

            import fiftyone as fo
            from fiftyone import ViewField as F

            dataset = fo.load_dataset(...)

            #
            # Only include samples whose `filepath` ends with ".jpg"
            #

            view = dataset.match(F("filepath").ends_with(".jpg"))

            #
            # Only include samples whose `predictions` field (assume it is a
            # `Classification` field) has `label` of "cat"
            #

            view = dataset.match(F("predictions").label == "cat"))

            #
            # Only include samples whose `predictions` field (assume it is a
            # `Detections` field) has at least 5 detections
            #

            view = dataset.match(F("predictions").detections.length() >= 5)

            #
            # Only include samples whose `predictions` field (assume it is a
            # `Detections` field) has at least one detection with area smaller
            # than 0.2
            #

            # bbox is in [top-left-x, top-left-y, width, height] format
            pred_bbox = F("predictions.detections.bounding_box")
            pred_bbox_area = pred_bbox[2] * pred_bbox[3]

            view = dataset.match((pred_bbox_area < 0.2).length() > 0)

        Args:
            filter: a :class:`fiftyone.core.expressions.ViewExpression` or
                `MongoDB expression <https://docs.mongodb.com/manual/meta/aggregation-quick-reference/#aggregation-expressions>`_
                that returns a boolean describing the filter to apply

        Returns:
            a :class:`fiftyone.core.view.DatasetView`
        """
        return self._add_view_stage(fos.Match(filter))

    @view_stage
    def match_tag(self, tag):
        """Returns a view containing the samples that have the given tag.

        Examples::

            import fiftyone as fo

            dataset = fo.load_dataset(...)

            #
            # Only include samples that have the "test" tag
            #

            view = dataset.match_tag("test")

        Args:
            tag: a tag

        Returns:
            a :class:`fiftyone.core.view.DatasetView`
        """
        return self._add_view_stage(fos.MatchTag(tag))

    @view_stage
    def match_tags(self, tags):
        """Returns a view containing the samples that have any of the given
        tags.

        To match samples that must contain multiple tags, chain multiple
        :meth:`match_tag` or :meth:`match_tags` calls together.

        Examples::

            import fiftyone as fo

            dataset = fo.load_dataset(...)

            #
            # Only include samples that have either the "test" or "validation"
            # tag
            #

            view = dataset.match_tags(["test", "validation"])

        Args:
            tags: an iterable of tags

        Returns:
            a :class:`fiftyone.core.view.DatasetView`
        """
        return self._add_view_stage(fos.MatchTags(tags))

    @view_stage
    def mongo(self, pipeline):
        """Adds a view stage defined by a raw MongoDB aggregation pipeline.

        See `MongoDB aggregation pipelines <https://docs.mongodb.com/manual/core/aggregation-pipeline/>`_
        for more details.

        Examples::

            import fiftyone as fo

            dataset = fo.load_dataset(...)

            #
            # Extract a view containing the 6th through 15th samples in the
            # dataset
            #

            view = dataset.mongo([{"$skip": 5}, {"$limit": 10}])

            #
            # Sort by the number of detections in the `precictions` field of
            # the samples (assume it is a `Detections` field)
            #

            view = dataset.mongo([
                {
                    "$addFields": {
                        "_sort_field": {
                            "$size": {
                                "$ifNull": ["$predictions.detections", []]
                            }
                        }
                    }
                },
                {"$sort": {"_sort_field": -1}},
                {"$unset": "_sort_field"}
            ])

        Args:
            pipeline: a MongoDB aggregation pipeline (list of dicts)

        Returns:
            a :class:`fiftyone.core.view.DatasetView`
        """
        return self._add_view_stage(fos.Mongo(pipeline))

    @view_stage
    def select(self, sample_ids):
        """Returns a view containing only the samples with the given IDs.

        Examples::

            import fiftyone as fo

            dataset = fo.load_dataset(...)

            #
            # Select the samples with the given IDs from the dataset
            #

            view = dataset.select([
                "5f3c298768fd4d3baf422d34",
                "5f3c298768fd4d3baf422d35",
                "5f3c298768fd4d3baf422d36",
            ])

            #
            # Create a view containing the currently selected samples in the
            # App
            #

            session = fo.launch_app(dataset=dataset)

            # Select samples in the App...

            view = dataset.select(session.selected)

        Args:
            sample_ids: a sample ID or iterable of sample IDs

        Returns:
            a :class:`fiftyone.core.view.DatasetView`
        """
        return self._add_view_stage(fos.Select(sample_ids))

    @view_stage
    def select_fields(self, field_names=None):
        """Selects the fields with the given names as the *only* fields
        present in the returned :class:`fiftyone.core.sample.SampleView`
        instances. All other fields are excluded.

        Note that default sample fields are always selected and will be added
        if not included in ``field_names``.

        Examples::

            import fiftyone as fo

            dataset = fo.load_dataset(...)

            #
            # Include only the default fields on each sample
            #

            view = dataset.select_fields()

            #
            # Include only the `ground_truth` field (and the default fields) on
            # each sample
            #

            view = dataset.select_fields("ground_truth")

        Args:
            field_names (None): a field name or iterable of field names to
                select. If not specified, just the default fields will be
                selected

        Returns:
            a :class:`DatasetView`
        """
        return self._add_view_stage(fos.SelectFields(field_names))

    @view_stage
    def shuffle(self, seed=None):
        """Randomly shuffles the samples in the collection.

        Examples::

            import fiftyone as fo

            dataset = fo.load_dataset(...)

            #
            # Return a view that contains a randomly shuffled version of the
            # samples in the dataset
            #

            view = dataset.shuffle()

            #
            # Shuffle the samples with a set random seed
            #

            view = dataset.shuffle(seed=51)

        Args:
            seed (None): an optional random seed to use when shuffling the
                samples

        Returns:
            a :class:`fiftyone.core.view.DatasetView`
        """
        return self._add_view_stage(fos.Shuffle(seed=seed))

    @view_stage
    def skip(self, skip):
        """Omits the given number of samples from the head of the collection.

        Examples::

            import fiftyone as fo

            dataset = fo.load_dataset(...)

            #
            # Omit the first 10 samples from the dataset
            #

            view = dataset.skip(10)

        Args:
            skip: the number of samples to skip. If a non-positive number is
                provided, no samples are omitted

        Returns:
            a :class:`fiftyone.core.view.DatasetView`
        """
        return self._add_view_stage(fos.Skip(skip))

    @view_stage
    def sort_by(self, field_or_expr, reverse=False):
        """Sorts the samples in the collection by the given field or
        expression.

        When sorting by an expression, ``field_or_expr`` can either be a
        :class:`fiftyone.core.expressions.ViewExpression` or a
        `MongoDB expression <https://docs.mongodb.com/manual/meta/aggregation-quick-reference/#aggregation-expressions>`_
        that defines the quantity to sort by.

        Examples::

            import fiftyone as fo
            from fiftyone import ViewField as F

            dataset = fo.load_dataset(...)

            #
            # Sorts the samples in descending order by the `confidence` of
            # their `predictions` field (assume it is a `Classification` field)
            #

            view = dataset.sort_by("predictions.confidence", reverse=True)

            #
            # Sorts the samples in ascending order by the number of detections
            # in their `predictions` field (assume it is a `Detections` field)
            # whose bounding box area is at most 0.2
            #

            # bbox is in [top-left-x, top-left-y, width, height] format
            pred_bbox = F("predictions.detections.bounding_box")
            pred_bbox_area = pred_bbox[2] * pred_bbox[3]

            view = dataset.sort_by((pred_bbox_area < 0.2).length())

        Args:
            field_or_expr: the field or expression to sort by
            reverse (False): whether to return the results in descending order

        Returns:
            a :class:`fiftyone.core.view.DatasetView`
        """
        return self._add_view_stage(fos.SortBy(field_or_expr, reverse=reverse))

    @view_stage
    def take(self, size, seed=None):
        """Randomly samples the given number of samples from the collection.

        Examples::

            import fiftyone as fo

            dataset = fo.load_dataset(...)

            #
            # Take 10 random samples from the dataset
            #

            view = dataset.take(10)

            #
            # Take 10 random samples from the dataset with a set seed
            #

            view = dataset.take(10, seed=51)

        Args:
            size: the number of samples to return. If a non-positive number is
                provided, an empty view is returned
            seed (None): an optional random seed to use when selecting the
                samples

        Returns:
            a :class:`fiftyone.core.view.DatasetView`
        """
        return self._add_view_stage(fos.Take(size, seed=seed))

    def draw_labels(
        self,
        anno_dir,
        label_fields=None,
        overwrite=False,
        annotation_config=None,
    ):
        """Renders annotated versions of the samples in the collection with
        label field(s) overlaid to the given directory.

        The filenames of the sample data are maintained, unless a name conflict
        would occur in ``anno_dir``, in which case an index of the form
        ``"-%d" % count`` is appended to the base filename.

        Images are written in format ``fo.config.default_image_ext``.

        Args:
            anno_dir: the directory to write the annotated files
            label_fields (None): a list of :class:`fiftyone.core.labels.Label`
                fields to render. By default, all
                :class:`fiftyone.core.labels.Label` fields are drawn
            overwrite (False): whether to delete ``anno_dir`` if it exists
                before rendering the labels
            annotation_config (None): an
                :class:`fiftyone.utils.annotations.AnnotationConfig` specifying
                how to render the annotations

        Returns:
            the list of paths to the labeled images
        """
        if os.path.isdir(anno_dir):
            if overwrite:
                etau.delete_dir(anno_dir)
            else:
                logger.warning(
                    "Directory '%s' already exists; outputs will be merged "
                    "with existing files",
                    anno_dir,
                )

        if self.media_type == fom.VIDEO:
            if label_fields is None:
                label_fields = _get_frame_label_fields(self)

                return foua.draw_labeled_videos(
                    self,
                    anno_dir,
                    label_fields=label_fields,
                    annotation_config=annotation_config,
                )

        if label_fields is None:
            label_fields = _get_image_label_fields(self)

        return foua.draw_labeled_images(
            self,
            anno_dir,
            label_fields=label_fields,
            annotation_config=annotation_config,
        )

    def export(
        self,
        export_dir=None,
        dataset_type=None,
        dataset_exporter=None,
        label_field=None,
        label_prefix=None,
        labels_dict=None,
        overwrite=False,
        **kwargs
    ):
        """Exports the samples in the collection to disk.

        Provide either ``export_dir`` and ``dataset_type`` or
        ``dataset_exporter`` to perform an export.

        See :ref:`this guide <custom-dataset-exporter>` for more details about
        exporting datasets in custom formats by defining your own
        :class:`DatasetExporter <fiftyone.utils.data.exporters.DatasetExporter>`.

        Args:
            export_dir (None): the directory to which to export the samples in
                format ``dataset_type``
            dataset_type (None): the
                :class:`fiftyone.types.dataset_types.Dataset` type to write. If
                not specified, the default type for ``label_field`` is used
            dataset_exporter (None): a
                :class:`fiftyone.utils.data.exporters.DatasetExporter` to use
                to export the samples
            label_field (None): the name of the label field to export, if
                applicable. If none of ``label_field``, ``label_prefix``, and
                ``labels_dict`` are specified and the requested output type is
                a labeled dataset, the first field of compatible type for the
                output format is used
            label_prefix (None): a label field prefix; all fields whose name
                starts with the given prefix will be exported (with the prefix
                removed when constructing the label dicts). This parameter can
                only be used when the exporter can handle dictionaries of
                labels
            labels_dict (None): a dictionary mapping label field names to keys
                to use when constructing the label dict to pass to the
                exporter. This parameter can only be used when the exporter can
                handle dictionaries of labels
            overwrite (False): when an ``export_dir`` is provided, whether to
                delete the existing directory before performing the export
            **kwargs: optional keyword arguments to pass to
                ``dataset_type.get_dataset_exporter_cls(export_dir, **kwargs)``
        """
        if dataset_type is None and dataset_exporter is None:
            raise ValueError(
                "Either `dataset_type` or `dataset_exporter` must be provided"
            )

        if dataset_type is not None and inspect.isclass(dataset_type):
            dataset_type = dataset_type()

        # If no dataset exporter was provided, construct one based on the
        # dataset type
        if dataset_exporter is None:
            if os.path.isdir(export_dir):
                if overwrite:
                    etau.delete_dir(export_dir)
                else:
                    logger.warning(
                        "Directory '%s' already exists; export will be merged "
                        "with existing files",
                        export_dir,
                    )

            dataset_exporter_cls = dataset_type.get_dataset_exporter_cls()

            try:
                dataset_exporter = dataset_exporter_cls(export_dir, **kwargs)
            except Exception as e:
                exporter_name = dataset_exporter_cls.__name__
                raise ValueError(
                    "Failed to construct exporter using syntax "
                    "%s(export_dir, **kwargs); you may need to supply "
                    "mandatory arguments to the constructor via `kwargs`. "
                    "Please consult the documentation of `%s` to learn more"
                    % (
                        exporter_name,
                        etau.get_class_name(dataset_exporter_cls),
                    )
                ) from e

        if label_prefix is not None:
            labels_dict = _get_labels_dict_for_prefix(self, label_prefix)

        if labels_dict is not None:
            label_field_or_dict = labels_dict
        elif label_field is None:
            label_field_or_dict = _get_default_label_fields_for_exporter(
                self, dataset_exporter
            )
        else:
            label_field_or_dict = label_field

        # Export the dataset
        foud.export_samples(
            self,
            dataset_exporter=dataset_exporter,
            label_field_or_dict=label_field_or_dict,
        )

    def create_index(self, field):
        """Creates a database index on the given field, enabling efficient
        sorting on that field.

        Args:
            field: the name of the field to index
        """
        raise NotImplementedError("Subclass must implement make_index()")

    def aggregate(self, pipeline=None):
        """Calls the collection's current MongoDB aggregation pipeline.

        Args:
            pipeline (None): an optional aggregation pipeline (list of dicts)
                to append to the collections's pipeline before calling it

        Returns:
            an iterable over the aggregation result
        """
        raise NotImplementedError("Subclass must implement aggregate()")

    def to_dict(self, rel_dir=None):
        """Returns a JSON dictionary representation of the collection.

        Args:
            rel_dir (None): a relative directory to remove from the
                ``filepath`` of each sample, if possible. The path is converted
                to an absolute path (if necessary) via
                ``os.path.abspath(os.path.expanduser(rel_dir))``. The typical
                use case for this argument is that your source data lives in
                a single directory and you wish to serialize relative, rather
                than absolute, paths to the data within that directory

        Returns:
            a JSON dict
        """
        # @todo support serializing video datasets?
        # That would be a lot of labels to store in one JSON......
        if self.media_type == fom.VIDEO:
            raise ValueError("Serializing video datasets is not supported")

        if rel_dir is not None:
            rel_dir = (
                os.path.abspath(os.path.expanduser(rel_dir)) + os.path.sep
            )
            len_rel_dir = len(rel_dir)

        # Serialize samples
        samples = []
        with fou.ProgressBar() as pb:
            for sample in pb(self):
                d = sample.to_dict()
                if rel_dir and d["filepath"].startswith(rel_dir):
                    d["filepath"] = d["filepath"][len_rel_dir:]

                samples.append(d)

        return {
            "name": self.name,
            "num_samples": len(self),
            "tags": self.get_tags(),
            "info": self.info,
            "sample_fields": self._serialize_field_schema(),
            "samples": samples,
        }

    def to_json(self, rel_dir=None, pretty_print=False):
        """Returns a JSON string representation of the collection.

        The samples will be written as a list in a top-level ``samples`` field
        of the returned dictionary.

        Args:
            rel_dir (None): a relative directory to remove from the
                ``filepath`` of each sample, if possible. The path is converted
                to an absolute path (if necessary) via
                ``os.path.abspath(os.path.expanduser(rel_dir))``. The typical
                use case for this argument is that your source data lives in
                a single directory and you wish to serialize relative, rather
                than absolute, paths to the data within that directory
            pretty_print (False): whether to render the JSON in human readable
                format with newlines and indentations

        Returns:
            a JSON string
        """
        return etas.json_to_str(
            self.to_dict(rel_dir=rel_dir), pretty_print=pretty_print
        )

    def write_json(self, json_path, rel_dir=None, pretty_print=False):
        """Writes the colllection to disk in JSON format.

        Args:
            json_path: the path to write the JSON
            rel_dir (None): a relative directory to remove from the
                ``filepath`` of each sample, if possible. The path is converted
                to an absolute path (if necessary) via
                ``os.path.abspath(os.path.expanduser(rel_dir))``. The typical
                use case for this argument is that your source data lives in
                a single directory and you wish to serialize relative, rather
                than absolute, paths to the data within that directory
            pretty_print (False): whether to render the JSON in human readable
                format with newlines and indentations
        """
        etas.write_json(
            self.to_dict(rel_dir=rel_dir),
            json_path,
            pretty_print=pretty_print,
        )

    def _add_view_stage(self, stage):
        """Returns a :class:`fiftyone.core.view.DatasetView` containing the
        contents of the collection with the given
        :class:fiftyone.core.stages.ViewStage` appended to its aggregation
        pipeline.

        Subclasses are responsible for performing any validation on the view
        stage to ensure that it is a valid stage to add to this collection.

        Args:
            stage: a :class:fiftyone.core.stages.ViewStage`

        Returns:
            a :class:`fiftyone.core.view.DatasetView`

        Raises:
            :class:`fiftyone.core.stages.ViewStageError`: if the stage was not
                a valid stage for this collection
        """
        raise NotImplementedError("Subclass must implement _add_view_stage()")

    def _serialize_field_schema(self):
        return self._serialize_schema(self.get_field_schema())

    def _serialize_frame_field_schema(self):
        return self._serialize_schema(self.get_frame_field_schema())

    def _serialize_schema(self, schema):
        return {field_name: str(field) for field_name, field in schema.items()}


def _get_random_characters(n):
    return "".join(
        random.choice(string.ascii_lowercase + string.digits) for _ in range(n)
    )


def _get_image_label_fields(sample_collection):
    label_fields = sample_collection.get_field_schema(
        ftype=fof.EmbeddedDocumentField, embedded_doc_type=fol.ImageLabel
    )
    return list(label_fields.keys())


def _get_frame_label_fields(sample_collection):
    label_fields = sample_collection.get_frame_field_schema(
        ftype=fof.EmbeddedDocumentField, embedded_doc_type=fol.ImageLabel
    )
    return list(label_fields.keys())


def _get_labels_dict_for_prefix(sample_collection, label_prefix):
    if sample_collection.media_type == fom.VIDEO:
        label_fields = sample_collection.get_frame_field_schema(
            ftype=fof.EmbeddedDocumentField, embedded_doc_type=fol.Label
        )
    else:
        label_fields = sample_collection.get_field_schema(
            ftype=fof.EmbeddedDocumentField, embedded_doc_type=fol.Label
        )

    labels_dict = {}
    for field_name in label_fields:
        if field_name.startswith(label_prefix):
            labels_dict[field_name] = field_name[len(label_prefix) :]

    return labels_dict


def _get_default_label_fields_for_exporter(
    sample_collection, dataset_exporter
):
    #
    # Labeled image datasets
    #

    if isinstance(dataset_exporter, foud.LabeledImageDatasetExporter):
        label_cls = dataset_exporter.label_cls

        if label_cls is None:
            raise ValueError(
                "Cannot select a default field when exporter does not provide "
                "a `label_cls`"
            )

        label_fields = sample_collection.get_field_schema(
            ftype=fof.EmbeddedDocumentField, embedded_doc_type=fol.Label
        )

        label_field_or_dict = _get_fields_with_types(label_fields, label_cls)

        if label_field_or_dict is not None:
            return label_field_or_dict

        #
        # SPECIAL CASE
        #
        # The export routine can convert `Classification` labels to Detections`
        # format just-in-time, if necessary. So, allow a `Classification` field
        # to be returned here
        #

        if label_cls is fol.Detections:
            for field, field_type in label_fields.items():
                if issubclass(field_type.document_type, fol.Classification):
                    return field

        raise ValueError("No compatible field(s) of type %s found" % label_cls)

    #
    # Labeled video datasets
    #

<<<<<<< HEAD
    if sample_collection.media_type == fom.VIDEO:
        label_fields = sample_collection.get_frame_field_schema(
=======
    if isinstance(dataset_exporter, foud.LabeledVideoDatasetExporter):
        label_cls = dataset_exporter.label_cls

        if label_cls is None:
            raise ValueError(
                "Cannot select a default field when exporter does not provide "
                "a `label_cls`"
            )

        label_fields = sample_collection.get_frames_field_schema(
>>>>>>> 4470be5f
            ftype=fof.EmbeddedDocumentField, embedded_doc_type=fol.Label
        )

        label_field_or_dict = _get_fields_with_types(label_fields, label_cls)

        if label_field_or_dict is not None:
            return label_field_or_dict

        raise ValueError("No compatible field(s) of type %s found" % label_cls)

    #
    # Other
    #

    return None


def _get_fields_with_types(label_fields, label_cls):
    if isinstance(label_cls, dict):
        # Return first matching field for all dict keys
        labels_dict = {}
        for name, _label_cls in label_cls.items():
            field = _get_field_with_type(label_fields, _label_cls)
            if field is not None:
                labels_dict[field] = name

        return labels_dict if labels_dict else None

    # Return first matching field, if any
    return _get_field_with_type(label_fields, label_cls)


def _get_field_with_type(label_fields, label_cls):
    for field, field_type in label_fields.items():
        if issubclass(field_type.document_type, label_cls):
            return field

    return None<|MERGE_RESOLUTION|>--- conflicted
+++ resolved
@@ -1505,10 +1505,6 @@
     # Labeled video datasets
     #
 
-<<<<<<< HEAD
-    if sample_collection.media_type == fom.VIDEO:
-        label_fields = sample_collection.get_frame_field_schema(
-=======
     if isinstance(dataset_exporter, foud.LabeledVideoDatasetExporter):
         label_cls = dataset_exporter.label_cls
 
@@ -1518,8 +1514,7 @@
                 "a `label_cls`"
             )
 
-        label_fields = sample_collection.get_frames_field_schema(
->>>>>>> 4470be5f
+        label_fields = sample_collection.get_frame_field_schema(
             ftype=fof.EmbeddedDocumentField, embedded_doc_type=fol.Label
         )
 
