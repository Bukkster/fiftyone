--- conflicted
+++ resolved
@@ -4569,13 +4569,8 @@
         Args:
             field_or_expr: can be any of the following:
 
-<<<<<<< HEAD
-                -   a :class:`fiftyone.core.labels.VideoClassification`,
-                    :class:`fiftyone.core.labels.VideoClassifications`, or
-=======
                 -   a :class:`fiftyone.core.labels.TemporalDetection`,
                     :class:`fiftyone.core.labels.TemporalDetections`, or
->>>>>>> 6e3573c4
                     :class:`fiftyone.core.fields.FrameSupportField`, or list of
                     :class:`fiftyone.core.fields.FrameSupportField` field
                 -   a frame-level label list field of any of the following
@@ -7228,11 +7223,7 @@
         if field is not None:
             return field
 
-<<<<<<< HEAD
-    # Allow for extraction of video clips when exporting video classification
-=======
     # Allow for extraction of video clips when exporting temporal detection
->>>>>>> 6e3573c4
     # datasets
     if (
         media_type == fom.VIDEO
@@ -7240,11 +7231,7 @@
         and label_cls is fol.Classification
     ):
         field = _get_matching_label_field(
-<<<<<<< HEAD
-            label_schema, (fol.VideoClassification, fol.VideoClassifications)
-=======
             label_schema, (fol.TemporalDetection, fol.TemporalDetections)
->>>>>>> 6e3573c4
         )
         if field is not None:
             return field
