--- conflicted
+++ resolved
@@ -527,14 +527,7 @@
         Returns:
             a string summary
         """
-<<<<<<< HEAD
-        aggs = self.aggregate(
-            [foa.Count(), foa.Distinct("tags")], _attach_frames=False
-        )
-
-=======
         aggs = self.aggregate([foa.Count(), foa.Distinct("tags")])
->>>>>>> cc18e8b2
         elements = [
             ("Name:", self.name),
             ("Media type:", self.media_type),
@@ -3334,11 +3327,8 @@
             # let's try reloading to see if that fixes things
             self.reload()
 
-<<<<<<< HEAD
-=======
             return self._frame_doc_cls.from_dict(d, extended=False)
 
->>>>>>> cc18e8b2
     def _validate_sample(self, sample):
         fields = self.get_field_schema(include_private=True)
 
@@ -3382,15 +3372,12 @@
             self._frame_doc_cls,
         ) = _load_dataset(self.name, migrate=False)
 
-<<<<<<< HEAD
-=======
     def _reload_docs(self, hard=False):
         fos.Sample._reload_docs(self._sample_collection_name, hard=hard)
 
         if self.media_type == fom.VIDEO:
             fofr.Frame._reload_docs(self._frame_collection_name, hard=hard)
 
->>>>>>> cc18e8b2
     def _serialize(self):
         return self._doc.to_dict(extended=True)
 
