"""
Dataset importers.

| Copyright 2017-2021, Voxel51, Inc.
| `voxel51.com <https://voxel51.com/>`_
|
"""
from copy import copy
import inspect
import logging
import os
import random

from bson import json_util
import cv2

import eta.core.datasets as etads
import eta.core.image as etai
import eta.core.serial as etas
import eta.core.utils as etau
import eta.core.video as etav

import fiftyone.core.annotation as foa
import fiftyone.core.brain as fob
import fiftyone.core.dataset as fod
import fiftyone.core.evaluation as foe
import fiftyone.core.frame as fof
import fiftyone.core.labels as fol
import fiftyone.core.metadata as fom
import fiftyone.core.media as fomm
import fiftyone.core.odm as foo
import fiftyone.core.runs as fors
import fiftyone.core.sample as fos
import fiftyone.core.utils as fou
import fiftyone.migrations as fomi
import fiftyone.types as fot

from .parsers import (
    FiftyOneImageClassificationSampleParser,
<<<<<<< HEAD
    FiftyOneVideoClassificationSampleParser,
=======
    FiftyOneTemporalDetectionSampleParser,
>>>>>>> 7b5ff434
    FiftyOneImageDetectionSampleParser,
    FiftyOneImageLabelsSampleParser,
    FiftyOneVideoLabelsSampleParser,
)


logger = logging.getLogger(__name__)


def import_samples(
    dataset,
    dataset_importer,
    label_field=None,
    tags=None,
    expand_schema=True,
    add_info=True,
):
    """Adds the samples from the given :class:`DatasetImporter` to the dataset.

    See :ref:`this guide <custom-dataset-importer>` for more details about
    importing datasets in custom formats by defining your own
    :class:`DatasetImporter`.

    Args:
        dataset: a :class:`fiftyone.core.dataset.Dataset`
        dataset_importer: a :class:`DatasetImporter`
        label_field (None): controls the field(s) in which imported labels are
            stored. Only applicable if ``dataset_importer`` is a
            :class:`LabeledImageDatasetImporter` or
            :class:`LabeledVideoDatasetImporter`. If the importer produces a
            single :class:`fiftyone.core.labels.Label` instance per
            sample/frame, this argument specifies the name of the field to use;
            the default is ``"ground_truth"``. If the importer produces a
            dictionary of labels per sample, this argument specifies a string
            prefix to prepend to each label key; the default in this case is to
            directly use the keys of the imported label dictionaries as field
            names
        tags (None): an optional tag or iterable of tags to attach to each
            sample
        expand_schema (True): whether to dynamically add new sample fields
            encountered to the dataset schema. If False, an error is raised
            if a sample's schema is not a subset of the dataset schema
        add_info (True): whether to add dataset info from the importer (if
            any) to the dataset

    Returns:
        a list of IDs of the samples that were added to the dataset
    """
    if etau.is_str(tags):
        tags = [tags]
    elif tags is not None:
        tags = list(tags)

    dataset_importer = _handle_legacy_formats(dataset_importer)

    # Batch imports
    if isinstance(dataset_importer, BatchDatasetImporter):
        # @todo support `expand_schema=False` here?
        if not expand_schema:
            logger.warning(
                "`expand_schema=False` is not supported for %s instances",
                BatchDatasetImporter,
            )

        if not add_info:
            logger.warning(
                "`add_info=False` is not supported for %s instances",
                BatchDatasetImporter,
            )

        with dataset_importer:
            return dataset_importer.import_samples(dataset, tags=tags)

    #
    # Non-batch imports
    #

    with dataset_importer:
        parse_sample, expand_schema = _build_parse_sample_fcn(
            dataset, dataset_importer, label_field, tags, expand_schema
        )

        try:
            num_samples = len(dataset_importer)
        except:
            num_samples = None

        samples = map(parse_sample, iter(dataset_importer))
        sample_ids = dataset.add_samples(
            samples, expand_schema=expand_schema, num_samples=num_samples
        )

        if add_info and dataset_importer.has_dataset_info:
            info = dataset_importer.get_dataset_info()
            if info:
                parse_dataset_info(dataset, info)

        if isinstance(dataset_importer, LegacyFiftyOneDatasetImporter):
            dataset_importer.import_run_results(dataset)

    return sample_ids


def merge_samples(
    dataset,
    dataset_importer,
    label_field=None,
    tags=None,
    key_field="filepath",
    key_fcn=None,
    skip_existing=False,
    insert_new=True,
    fields=None,
    omit_fields=None,
    merge_lists=True,
    overwrite=True,
    expand_schema=True,
    add_info=True,
):
    """Merges the samples from the given :class:`DatasetImporter` into the
    dataset.

    See :ref:`this guide <custom-dataset-importer>` for more details about
    importing datasets in custom formats by defining your own
    :class:`DatasetImporter`.

    By default, samples with the same absolute ``filepath`` are merged, but you
    can customize this behavior via the ``key_field`` and ``key_fcn``
    parameters. For example, you could set
    ``key_fcn = lambda sample: os.path.basename(sample.filepath)`` to merge
    samples with the same base filename.

    The behavior of this method is highly customizable. By default, all
    top-level fields from the imported samples are merged in, overwriting any
    existing values for those fields, with the exception of list fields
    (e.g., ``tags``) and label list fields (e.g.,
    :class:`fiftyone.core.labels.Detections` fields), in which case the
    elements of the lists themselves are merged. In the case of label list
    fields, labels with the same ``id`` in both collections are updated rather
    than duplicated.

    To avoid confusion between missing fields and fields whose value is
    ``None``, ``None``-valued fields are always treated as missing while
    merging.

    This method can be configured in numerous ways, including:

    -   Whether existing samples should be modified or skipped
    -   Whether new samples should be added or omitted
    -   Whether new fields can be added to the dataset schema
    -   Whether list fields should be treated as ordinary fields and merged as
        a whole rather than merging their elements
    -   Whether to merge only specific fields, or all but certain fields
    -   Mapping input fields to different field names of this dataset

    Args:
        dataset: a :class:`fiftyone.core.dataset.Dataset`
        dataset_importer: a :class:`DatasetImporter`
        label_field (None): controls the field(s) in which imported labels are
            stored. Only applicable if ``dataset_importer`` is a
            :class:`LabeledImageDatasetImporter` or
            :class:`LabeledVideoDatasetImporter`. If the importer produces a
            single :class:`fiftyone.core.labels.Label` instance per
            sample/frame, this argument specifies the name of the field to use;
            the default is ``"ground_truth"``. If the importer produces a
            dictionary of labels per sample, this argument specifies a string
            prefix to prepend to each label key; the default in this case is to
            directly use the keys of the imported label dictionaries as field
            names
        tags (None): an optional tag or iterable of tags to attach to each
            sample
        key_field ("filepath"): the sample field to use to decide whether to
            join with an existing sample
        key_fcn (None): a function that accepts a
            :class:`fiftyone.core.sample.Sample` instance and computes a key to
            decide if two samples should be merged. If a ``key_fcn`` is
            provided, ``key_field`` is ignored
        skip_existing (False): whether to skip existing samples (True) or merge
            them (False)
        insert_new (True): whether to insert new samples (True) or skip them
            (False)
        fields (None): an optional field or iterable of fields to which to
            restrict the merge. If provided, fields other than these are
            omitted from ``samples`` when merging or adding samples. One
            exception is that ``filepath`` is always included when adding new
            samples, since the field is required. This can also be a dict
            mapping field names of the input collection to field names of this
            dataset
        omit_fields (None): an optional field or iterable of fields to exclude
            from the merge. If provided, these fields are omitted from imported
            samples, if present. One exception is that ``filepath`` is always
            included when adding new samples, since the field is required
        merge_lists (True): whether to merge the elements of list fields
            (e.g., ``tags``) and label list fields (e.g.,
            :class:`fiftyone.core.labels.Detections` fields) rather than
            merging the entire top-level field like other field types. For
            label lists fields, existing :class:`fiftyone.core.label.Label`
            elements are either replaced (when ``overwrite`` is True) or kept
            (when ``overwrite`` is False) when their ``id`` matches a label
            from the provided samples
        overwrite (True): whether to overwrite (True) or skip (False) existing
            fields and label elements
        expand_schema (True): whether to dynamically add new fields encountered
            to the dataset schema. If False, an error is raised if a sample's
            schema is not a subset of the dataset schema
        add_info (True): whether to add dataset info from the importer (if any)
            to the dataset
    """
    if etau.is_str(tags):
        tags = [tags]
    elif tags is not None:
        tags = list(tags)

    dataset_importer = _handle_legacy_formats(dataset_importer)

    #
    # Batch imports
    #

    if isinstance(dataset_importer, BatchDatasetImporter):
        tmp = fod.Dataset()
        with dataset_importer:
            dataset_importer.import_samples(tmp, tags=tags)

        dataset.merge_samples(
            tmp,
            key_field=key_field,
            key_fcn=key_fcn,
            skip_existing=skip_existing,
            insert_new=insert_new,
            fields=fields,
            omit_fields=omit_fields,
            merge_lists=merge_lists,
            overwrite=overwrite,
            expand_schema=expand_schema,
            include_info=add_info,
            overwrite_info=True,
        )

        tmp.delete()

        return

    #
    # Non-batch imports
    #

    with dataset_importer:
        parse_sample, expand_schema = _build_parse_sample_fcn(
            dataset, dataset_importer, label_field, tags, expand_schema
        )

        try:
            num_samples = len(dataset_importer)
        except:
            num_samples = None

        samples = map(parse_sample, iter(dataset_importer))

        dataset.merge_samples(
            samples,
            key_field=key_field,
            key_fcn=key_fcn,
            skip_existing=skip_existing,
            insert_new=insert_new,
            fields=fields,
            omit_fields=omit_fields,
            merge_lists=merge_lists,
            overwrite=overwrite,
            expand_schema=expand_schema,
            num_samples=num_samples,
        )

        if add_info and dataset_importer.has_dataset_info:
            info = dataset_importer.get_dataset_info()
            if info:
                parse_dataset_info(dataset, info)

        if isinstance(dataset_importer, LegacyFiftyOneDatasetImporter):
            dataset_importer.import_run_results(dataset)


def _handle_legacy_formats(dataset_importer):
    if (
        isinstance(dataset_importer, FiftyOneDatasetImporter)
        and dataset_importer._is_legacy_format_data()
    ):
        logger.debug(
            "Found data in LegacyFiftyOneDataset format; converting to legacy "
            "importer now"
        )
        return dataset_importer._to_legacy_importer()

    return dataset_importer


def _build_parse_sample_fcn(
    dataset, dataset_importer, label_field, tags, expand_schema
):
    if isinstance(dataset_importer, GenericSampleDatasetImporter):
        # Generic sample dataset

        #
        # If the importer provides a sample field schema, apply it now
        #
        # This is more efficient than adding samples with
        # `expand_schema == True`. Also, ensures that all fields exist with
        # the appropriate types, even if all of the imported samples have
        # `None` values
        #
        if expand_schema and dataset_importer.has_sample_field_schema:
            dataset._apply_field_schema(
                dataset_importer.get_sample_field_schema()
            )
            expand_schema = False

        def parse_sample(sample):
            if tags:
                sample.tags.extend(tags)

            return sample

    elif isinstance(dataset_importer, UnlabeledImageDatasetImporter):
        # Unlabeled image dataset

        # The schema never needs expanding when importing unlabeled samples
        expand_schema = False

        def parse_sample(sample):
            image_path, image_metadata = sample
            return fos.Sample(
                filepath=image_path, metadata=image_metadata, tags=tags,
            )

    elif isinstance(dataset_importer, UnlabeledVideoDatasetImporter):
        # Unlabeled video dataset

        # The schema never needs expanding when importing unlabeled samples
        expand_schema = False

        def parse_sample(sample):
            video_path, video_metadata = sample
            return fos.Sample(
                filepath=video_path, metadata=video_metadata, tags=tags,
            )

    elif isinstance(dataset_importer, LabeledImageDatasetImporter):
        # Labeled image dataset

        if label_field:
            label_key = lambda k: label_field + "_" + k
        else:
            label_field = "ground_truth"
            label_key = lambda k: k

        def parse_sample(sample):
            image_path, image_metadata, label = sample
            sample = fos.Sample(
                filepath=image_path, metadata=image_metadata, tags=tags,
            )

            if isinstance(label, dict):
                sample.update_fields(
                    {label_key(k): v for k, v in label.items()}
                )
            elif label is not None:
                sample[label_field] = label

            return sample

        # Optimization: if we can deduce exactly what fields will be added
        # during import, we declare them now and set `expand_schema` to False
        try:
            can_expand_now = issubclass(dataset_importer.label_cls, fol.Label)
        except:
            can_expand_now = False

        if expand_schema and can_expand_now:
            dataset._ensure_label_field(
                label_field, dataset_importer.label_cls
            )
            expand_schema = False

    elif isinstance(dataset_importer, LabeledVideoDatasetImporter):
        # Labeled video dataset

        if label_field:
            label_key = lambda k: label_field + "_" + k
        else:
            label_field = "ground_truth"
            label_key = lambda k: k

        def parse_sample(sample):
            video_path, video_metadata, label, frames = sample

            sample = fos.Sample(
                filepath=video_path, metadata=video_metadata, tags=tags,
            )

            if isinstance(label, dict):
                sample.update_fields(
                    {label_key(k): v for k, v in label.items()}
                )
            elif label is not None:
                sample[label_field] = label

            if frames is not None:
                frame_labels = {}

                for frame_number, _label in frames.items():
                    if isinstance(_label, dict):
                        frame_labels[frame_number] = {
                            label_key(field_name): label
                            for field_name, label in _label.items()
                        }
                    elif _label is not None:
                        frame_labels[frame_number] = {label_field: _label}

                sample.frames.merge(frame_labels)

            return sample

    else:
        raise ValueError(
            "Unsupported DatasetImporter type %s" % type(dataset_importer)
        )

    return parse_sample, expand_schema


def build_dataset_importer(
    dataset_type, strip_none=True, warn_unused=True, name=None, **kwargs
):
    """Builds the :class:`DatasetImporter` instance for the given parameters.

    Args:
        dataset_type: the :class:`fiftyone.types.dataset_types.Dataset` type
        strip_none (True): whether to exclude None-valued items from ``kwargs``
        warn_unused (True): whether to issue warnings for any non-None unused
            parameters encountered
        name (None): the name of the dataset being imported into, if known
        **kwargs: keyword arguments to pass to the dataset importer's
            constructor via ``DatasetImporter(**kwargs)``

    Returns:
        a tuple of:

        -   the :class:`DatasetImporter` instance
        -   a dict of unused keyword arguments
    """
    if dataset_type is None:
        raise ValueError(
            "You must provide a `dataset_type` in order to build a dataset "
            "importer"
        )

    if inspect.isclass(dataset_type):
        dataset_type = dataset_type()

    # If we're importing TFRecords, they must be unpacked into an `images_dir`
    # during import
    if (
        isinstance(
            dataset_type,
            (fot.TFImageClassificationDataset, fot.TFObjectDetectionDataset),
        )
        and "images_dir" not in kwargs
    ):
        if name is None:
            name = fod.get_default_dataset_name()

        images_dir = fod.get_default_dataset_dir(name)
        logger.info(
            "Unpacking images to '%s'. Pass the `images_dir` parameter to "
            "customize this",
            images_dir,
        )
        kwargs["images_dir"] = images_dir

    dataset_importer_cls = dataset_type.get_dataset_importer_cls()

    if strip_none:
        kwargs = {k: v for k, v in kwargs.items() if v is not None}

    kwargs, unused_kwargs = fou.extract_kwargs_for_class(
        dataset_importer_cls, kwargs
    )

    try:
        dataset_importer = dataset_importer_cls(**kwargs)
    except Exception as e:
        raise ValueError(
            "Failed to construct importer of type %s using the provided "
            "parameters. See above for the error. You may need to supply "
            "additional mandatory arguments. Please consult the documentation "
            "of %s to learn more"
            % (dataset_importer_cls, dataset_importer_cls)
        ) from e

    if warn_unused:
        for key, value in unused_kwargs.items():
            if value is not None:
                logger.warning(
                    "Ignoring unsupported parameter '%s' for importer type %s",
                    key,
                    dataset_importer_cls,
                )

    return dataset_importer, unused_kwargs


def parse_dataset_info(dataset, info, overwrite=True):
    """Parses the info returned by :meth:`DatasetImporter.get_dataset_info` and
    stores it on the relevant properties of the dataset.

    Args:
        dataset: a :class:`fiftyone.core.dataset.Dataset`
        info: an info dict
        overwrite (True): whether to overwrite existing dataset info fields
    """
    classes = info.pop("classes", None)
    if isinstance(classes, dict):
        if overwrite:
            dataset.classes.update(classes)
        else:
            _update_no_overwrite(dataset.classes, classes)
    elif isinstance(classes, list):
        if overwrite or not dataset.default_classes:
            dataset.default_classes = classes

    default_classes = info.pop("default_classes", None)
    if default_classes is not None:
        if overwrite or not dataset.default_classes:
            dataset.default_classes = default_classes

    mask_targets = info.pop("mask_targets", None)
    if mask_targets is not None:
        mask_targets = dataset._parse_mask_targets(mask_targets)
        if overwrite:
            dataset.mask_targets.update(mask_targets)
        else:
            _update_no_overwrite(dataset.mask_targets, mask_targets)

    default_mask_targets = info.pop("default_mask_targets", None)
    if default_mask_targets is not None:
        if overwrite or not dataset.default_mask_targets:
            dataset.default_mask_targets = dataset._parse_default_mask_targets(
                default_mask_targets
            )

    if overwrite:
        dataset.info.update(info)
    else:
        _update_no_overwrite(dataset.info, info)

    dataset.save()


def _update_no_overwrite(d, dnew):
    d.update({k: v for k, v in dnew.items() if k not in d})


class ImportPathsMixin(object):
    """Mixin for :class:`DatasetImporter` classes that provides convenience
    methods for parsing the ``data_path`` and ``labels_path`` parameters
    supported by many importers.
    """

    @staticmethod
    def _parse_data_path(dataset_dir=None, data_path=None, default=None):
        """Helper function that computes default values for the ``data_path``
        parameter supported by many importers.
        """
        if data_path is None:
            if dataset_dir is not None:
                data_path = default

        if data_path is not None:
            data_path = os.path.expanduser(data_path)

            if not os.path.isabs(data_path) and dataset_dir is not None:
                dataset_dir = os.path.abspath(os.path.expanduser(dataset_dir))
                data_path = os.path.join(dataset_dir, data_path)

            if not os.path.exists(data_path):
                if os.path.isfile(data_path + ".json"):
                    data_path += ".json"

        return data_path

    @staticmethod
    def _parse_labels_path(dataset_dir=None, labels_path=None, default=None):
        """Helper function that computes default values for the ``labels_path``
        parameter supported by many importers.
        """
        if labels_path is None:
            if dataset_dir is not None:
                labels_path = default

        if labels_path is not None:
            labels_path = os.path.expanduser(labels_path)

            if not os.path.isabs(labels_path) and dataset_dir is not None:
                dataset_dir = os.path.abspath(os.path.expanduser(dataset_dir))
                labels_path = os.path.join(dataset_dir, labels_path)

        return labels_path

    @staticmethod
    def _load_data_map(data_path, ignore_exts=False, recursive=False):
        """Helper function that parses either a data directory or a data
        manifest file into a UUID -> filepath map.
        """
        if not data_path:
            data_map = {}
        elif data_path.endswith(".json"):
            if not os.path.isfile(data_path):
                raise ValueError(
                    "Data manifest '%s' does not exist" % data_path
                )

            data_map = etas.load_json(data_path)
        else:
            if not os.path.isdir(data_path):
                raise ValueError(
                    "Data directory '%s' does not exist" % data_path
                )

            if ignore_exts:
                to_uuid = lambda p: os.path.splitext(p)[0]
            else:
                to_uuid = lambda p: p

            data_map = {
                to_uuid(p): os.path.join(data_path, p)
                for p in etau.list_files(data_path, recursive=recursive)
            }

        return data_map


class DatasetImporter(object):
    """Base interface for importing datasets stored on disk into FiftyOne.

    Typically, dataset importers should implement the parameters documented on
    this class, although this is not mandatory.

    See :ref:`this page <writing-a-custom-dataset-importer>` for information
    about implementing/using dataset importers.

    .. automethod:: __len__
    .. automethod:: __next__

    Args:
        dataset_dir (None): the dataset directory. This may be optional for
            some importers
        shuffle (False): whether to randomly shuffle the order in which the
            samples are imported
        seed (None): a random seed to use when shuffling
        max_samples (None): a maximum number of samples to import. By default,
            all samples are imported
    """

    def __init__(
        self, dataset_dir=None, shuffle=False, seed=None, max_samples=None
    ):
        if dataset_dir is not None:
            dataset_dir = os.path.abspath(os.path.expanduser(dataset_dir))

        self.dataset_dir = dataset_dir
        self.shuffle = shuffle
        self.seed = seed
        self.max_samples = max_samples

    def __enter__(self):
        self.setup()
        return self

    def __exit__(self, *args):
        self.close(*args)

    def __iter__(self):
        return self

    def __len__(self):
        """The total number of samples that will be imported.

        Raises:
            TypeError: if the total number is not known
        """
        raise TypeError(
            "The number of samples in this %s is not known a priori"
            % type(self)
        )

    def __next__(self):
        """Returns information about the next sample in the dataset.

        Returns:
            subclass-specific information for the sample

        Raises:
            StopIteration: if there are no more samples to import
        """
        raise NotImplementedError("subclass must implement __next__()")

    @property
    def has_dataset_info(self):
        """Whether this importer produces a dataset info dictionary."""
        raise NotImplementedError("subclass must implement has_dataset_info")

    def setup(self):
        """Performs any necessary setup before importing the first sample in
        the dataset.

        This method is called when the importer's context manager interface is
        entered, :func:`DatasetImporter.__enter__`.
        """
        pass

    def get_dataset_info(self):
        """Returns the dataset info for the dataset.

        By convention, this method should be called after all samples in the
        dataset have been imported.

        Returns:
            a dict of dataset info
        """
        if not self.has_dataset_info:
            raise ValueError(
                "This %s does not provide dataset info" % type(self)
            )

        raise NotImplementedError("subclass must implement get_dataset_info()")

    def close(self, *args):
        """Performs any necessary actions after the last sample has been
        imported.

        This method is called when the importer's context manager interface is
        exited, :func:`DatasetImporter.__exit__`.

        Args:
            *args: the arguments to :func:`DatasetImporter.__exit__`
        """
        pass

    def _preprocess_list(self, l):
        """Internal utility that preprocesses the given list---which is
        presumed to be a list defining the samples that should be imported---by
        applying the values of the ``shuffle``, ``seed``, and ``max_samples``
        parameters of the importer.

        Args:
            l: a list

        Returns:
            a processed copy of the list
        """
        if self.shuffle:
            if self.seed is not None:
                random.seed(self.seed)

            l = copy(l)
            random.shuffle(l)

        if self.max_samples is not None:
            l = l[: self.max_samples]

        return l


class BatchDatasetImporter(DatasetImporter):
    """Base interface for importers that load all of their samples in a single
    call to :meth:`import_samples`.

    This interface allows for greater efficiency for import formats that
    handle aggregating over the samples themselves.

    Typically, dataset importers should implement the parameters documented on
    this class, although this is not mandatory.

    Args:
        dataset_dir (None): the dataset directory. This may be optional for
            some importers
        shuffle (False): whether to randomly shuffle the order in which the
            samples are imported
        seed (None): a random seed to use when shuffling
        max_samples (None): a maximum number of samples to import. By default,
            all samples are imported
    """

    def __next__(self):
        raise ValueError(
            "%s instances cannot be iterated over. Use import_samples() "
            "instead" % type(self)
        )

    @property
    def has_dataset_info(self):
        return False

    def import_samples(self, dataset, tags=None):
        """Imports the samples into the given dataset.

        Args:
            dataset: a :class:`fiftyone.core.dataset.Dataset`
            tags (None): an optional list of tags to attach to each sample

        Returns:
            a list of IDs of the samples that were added to the dataset
        """
        raise NotImplementedError("subclass must implement import_samples()")


class GenericSampleDatasetImporter(DatasetImporter):
    """Interface for importing datasets that contain arbitrary
    :class:`fiftyone.core.sample.Sample` instances.

    Typically, dataset importers should implement the parameters documented on
    this class, although this is not mandatory.

    See :ref:`this page <writing-a-custom-dataset-importer>` for information
    about implementing/using dataset importers.

    .. automethod:: __len__
    .. automethod:: __next__

    Args:
        dataset_dir (None): the dataset directory. This may be optional for
            some importers
        shuffle (False): whether to randomly shuffle the order in which the
            samples are imported
        seed (None): a random seed to use when shuffling
        max_samples (None): a maximum number of samples to import. By default,
            all samples are imported
    """

    def __next__(self):
        """Returns information about the next sample in the dataset.

        Returns:
            a :class:`fiftyone.core.sample.Sample` instance

        Raises:
            StopIteration: if there are no more samples to import
        """
        raise NotImplementedError("subclass must implement __next__()")

    @property
    def has_sample_field_schema(self):
        """Whether this importer produces a sample field schema."""
        raise NotImplementedError("subclass must implement has_dataset_info")

    def get_sample_field_schema(self):
        """Returns dictionary describing the field schema of the samples loaded
        by this importer.

        The returned dictionary should map field names to to string
        representations of :class:`fiftyone.core.fields.Field` instances
        generated by ``str(field)``.

        Returns:
            a dict
        """
        if not self.has_sample_field_schema:
            raise ValueError(
                "This '%s' does not provide a sample field schema"
                % etau.get_class_name(self)
            )

        raise NotImplementedError(
            "subclass must implement get_sample_field_schema()"
        )


class UnlabeledImageDatasetImporter(DatasetImporter):
    """Interface for importing datasets of unlabeled image samples.

    Typically, dataset importers should implement the parameters documented on
    this class, although this is not mandatory.

    See :ref:`this page <writing-a-custom-dataset-importer>` for information
    about implementing/using dataset importers.

    .. automethod:: __len__
    .. automethod:: __next__

    Args:
        dataset_dir (None): the dataset directory. This may be optional for
            some importers
        shuffle (False): whether to randomly shuffle the order in which the
            samples are imported
        seed (None): a random seed to use when shuffling
        max_samples (None): a maximum number of samples to import. By default,
            all samples are imported
    """

    def __next__(self):
        """Returns information about the next sample in the dataset.

        Returns:
            an ``(image_path, image_metadata)`` tuple, where

            -   ``image_path``: the path to the image on disk
            -   ``image_metadata``: an
                :class:`fiftyone.core.metadata.ImageMetadata` instances for the
                image, or ``None`` if :meth:`has_image_metadata` is ``False``

        Raises:
            StopIteration: if there are no more samples to import
        """
        raise NotImplementedError("subclass must implement __next__()")

    @property
    def has_image_metadata(self):
        """Whether this importer produces
        :class:`fiftyone.core.metadata.ImageMetadata` instances for each image.
        """
        raise NotImplementedError("subclass must implement has_image_metadata")


class UnlabeledVideoDatasetImporter(DatasetImporter):
    """Interface for importing datasets of unlabeled video samples.

    Typically, dataset importers should implement the parameters documented on
    this class, although this is not mandatory.

    See :ref:`this page <writing-a-custom-dataset-importer>` for information
    about implementing/using dataset importers.

    .. automethod:: __len__
    .. automethod:: __next__

    Args:
        dataset_dir (None): the dataset directory. This may be optional for
            some importers
        shuffle (False): whether to randomly shuffle the order in which the
            samples are imported
        seed (None): a random seed to use when shuffling
        max_samples (None): a maximum number of samples to import. By default,
            all samples are imported
    """

    def __next__(self):
        """Returns information about the next sample in the dataset.

        Returns:
            an ``(video_path, video_metadata)`` tuple, where

            -   ``video_path``: the path to the video on disk
            -   ``video_metadata``: an
                :class:`fiftyone.core.metadata.VideoMetadata` instances for the
                video, or ``None`` if :meth:`has_video_metadata` is ``False``

        Raises:
            StopIteration: if there are no more samples to import
        """
        raise NotImplementedError("subclass must implement __next__()")

    @property
    def has_video_metadata(self):
        """Whether this importer produces
        :class:`fiftyone.core.metadata.VideoMetadata` instances for each video.
        """
        raise NotImplementedError("subclass must implement has_video_metadata")


class LabeledImageDatasetImporter(DatasetImporter):
    """Interface for importing datasets of labeled image samples.

    Typically, dataset importers should implement the parameters documented on
    this class, although this is not mandatory.

    See :ref:`this page <writing-a-custom-dataset-importer>` for information
    about implementing/using dataset importers.

    .. automethod:: __len__
    .. automethod:: __next__

    Args:
        dataset_dir (None): the dataset directory. This may be optional for
            some importers
        shuffle (False): whether to randomly shuffle the order in which the
            samples are imported
        seed (None): a random seed to use when shuffling
        max_samples (None): a maximum number of samples to import. By default,
            all samples are imported
    """

    def __next__(self):
        """Returns information about the next sample in the dataset.

        Returns:
            an  ``(image_path, image_metadata, label)`` tuple, where

            -   ``image_path``: the path to the image on disk
            -   ``image_metadata``: an
                :class:`fiftyone.core.metadata.ImageMetadata` instances for the
                image, or ``None`` if :meth:`has_image_metadata` is ``False``
            -   ``label``: an instance of :meth:`label_cls`, or a dictionary
                mapping field names to :class:`fiftyone.core.labels.Label`
                instances, or ``None`` if the sample is unlabeled

        Raises:
            StopIteration: if there are no more samples to import
        """
        raise NotImplementedError("subclass must implement __next__()")

    @property
    def has_image_metadata(self):
        """Whether this importer produces
        :class:`fiftyone.core.metadata.ImageMetadata` instances for each image.
        """
        raise NotImplementedError("subclass must implement has_image_metadata")

    @property
    def label_cls(self):
        """The :class:`fiftyone.core.labels.Label` class(es) returned by this
        importer.

        This can be any of the following:

        -   a :class:`fiftyone.core.labels.Label` class. In this case, the
            importer is guaranteed to return labels of this type
        -   a dict mapping keys to :class:`fiftyone.core.labels.Label` classes.
            In this case, the importer will return label dictionaries with keys
            and value-types specified by this dictionary. Not all keys need be
            present in the imported labels
        -   ``None``. In this case, the importer makes no guarantees about the
            labels that it may return
        """
        raise NotImplementedError("subclass must implement label_cls")


class LabeledVideoDatasetImporter(DatasetImporter):
    """Interface for importing datasets of labeled video samples.

    Typically, dataset importers should implement the parameters documented on
    this class, although this is not mandatory.

    See :ref:`this page <writing-a-custom-dataset-importer>` for information
    about implementing/using dataset importers.

    .. automethod:: __len__
    .. automethod:: __next__

    Args:
        dataset_dir (None): the dataset directory. This may be optional for
            some importers
        shuffle (False): whether to randomly shuffle the order in which the
            samples are imported
        seed (None): a random seed to use when shuffling
        max_samples (None): a maximum number of samples to import. By default,
            all samples are imported
    """

    def __next__(self):
        """Returns information about the next sample in the dataset.

        Returns:
            an  ``(video_path, video_metadata, labels, frames)`` tuple, where

            -   ``video_path``: the path to the video on disk
            -   ``video_metadata``: an
                :class:`fiftyone.core.metadata.VideoMetadata` instances for the
                video, or ``None`` if :meth:`has_video_metadata` is ``False``
            -   ``labels``: sample-level labels for the video, which can be any
                of the following:

                -   a :class:`fiftyone.core.labels.Label` instance
                -   a dictionary mapping label fields to
                    :class:`fiftyone.core.labels.Label` instances
                -   ``None`` if the sample has no sample-level labels

            -   ``frames``: frame-level labels for the video, which can
                be any of the following:

                -   a dictionary mapping frame numbers to dictionaries that
                    map label fields to :class:`fiftyone.core.labels.Label`
                    instances for each video frame
                -   ``None`` if the sample has no frame-level labels

        Raises:
            StopIteration: if there are no more samples to import
        """
        raise NotImplementedError("subclass must implement __next__()")

    @property
    def has_video_metadata(self):
        """Whether this importer produces
        :class:`fiftyone.core.metadata.VideoMetadata` instances for each video.
        """
        raise NotImplementedError("subclass must implement has_video_metadata")

    @property
    def label_cls(self):
        """The :class:`fiftyone.core.labels.Label` class(es) returned by this
        importer within the sample-level labels that it produces.

        This can be any of the following:

        -   a :class:`fiftyone.core.labels.Label` class. In this case, the
            importer is guaranteed to return sample-level labels of this type
        -   a dict mapping keys to :class:`fiftyone.core.labels.Label` classes.
            In this case, the importer will return sample-level label
            dictionaries with keys and value-types specified by this
            dictionary. Not all keys need be present in the imported labels
        -   ``None``. In this case, the importer makes no guarantees about the
            sample-level labels that it may return
        """
        raise NotImplementedError("subclass must implement label_cls")

    @property
    def frame_labels_cls(self):
        """The :class:`fiftyone.core.labels.Label` class(es) returned by this
        importer within the frame labels that it produces.

        This can be any of the following:

        -   a :class:`fiftyone.core.labels.Label` class. In this case, the
            importer is guaranteed to return frame labels of this type
        -   a dict mapping keys to :class:`fiftyone.core.labels.Label` classes.
            In this case, the importer will return frame label dictionaries
            with keys and value-types specified by this dictionary. Not all
            keys need be present in each frame
        -   ``None``. In this case, the importer makes no guarantees about the
            frame labels that it may return
        """
        raise NotImplementedError("subclass must implement frame_labels_cls")


class LegacyFiftyOneDatasetImporter(GenericSampleDatasetImporter):
    """Legacy importer for FiftyOne datasets stored on disk in a serialized
    JSON format.

    .. warning::

        The :class:`fiftyone.types.dataset_types.FiftyOneDataset` format was
        upgraded in ``fiftyone==0.8`` and this importer is now deprecated.

        However, to maintain backwards compatibility,
        :class:`FiftyOneDatasetImporter` will check for instances of datasets
        of this type at runtime and defer to this class to load them.

    Args:
        dataset_dir: the dataset directory
        shuffle (False): whether to randomly shuffle the order in which the
            samples are imported
        seed (None): a random seed to use when shuffling
        max_samples (None): a maximum number of samples to import. By default,
            all samples are imported
    """

    def __init__(
        self, dataset_dir, shuffle=False, seed=None, max_samples=None
    ):
        super().__init__(
            dataset_dir=dataset_dir,
            shuffle=shuffle,
            seed=seed,
            max_samples=max_samples,
        )

        self._metadata = None
        self._anno_dir = None
        self._brain_dir = None
        self._eval_dir = None
        self._frame_labels_dir = None
        self._samples = None
        self._iter_samples = None
        self._num_samples = None
        self._is_video_dataset = False

    def __iter__(self):
        self._iter_samples = iter(self._samples)
        return self

    def __len__(self):
        return self._num_samples

    def __next__(self):
        d = next(self._iter_samples)

        # Convert filepath to absolute path
        d["filepath"] = os.path.join(self.dataset_dir, d["filepath"])

        if self._is_video_dataset:
            labels_relpath = d.pop("frames")
            labels_path = os.path.join(self.dataset_dir, labels_relpath)

            sample = fos.Sample.from_dict(d)
            self._import_frame_labels(sample, labels_path)
        else:
            sample = fos.Sample.from_dict(d)

        return sample

    @property
    def has_sample_field_schema(self):
        if self._is_video_dataset:
            return False

        return "sample_fields" in self._metadata

    @property
    def has_dataset_info(self):
        return "info" in self._metadata

    def setup(self):
        metadata_path = os.path.join(self.dataset_dir, "metadata.json")
        if os.path.isfile(metadata_path):
            metadata = etas.load_json(metadata_path)
            media_type = metadata.get("media_type", fomm.IMAGE)
            self._metadata = metadata
            self._is_video_dataset = media_type == fomm.VIDEO
        else:
            self._metadata = {}

        self._anno_dir = os.path.join(self.dataset_dir, "annotations")
        self._brain_dir = os.path.join(self.dataset_dir, "brain")
        self._eval_dir = os.path.join(self.dataset_dir, "evaluations")
        self._frame_labels_dir = os.path.join(self.dataset_dir, "frames")

        samples_path = os.path.join(self.dataset_dir, "samples.json")
        samples = etas.load_json(samples_path).get("samples", [])

        self._samples = self._preprocess_list(samples)
        self._num_samples = len(self._samples)

    def get_sample_field_schema(self):
        return self._metadata.get("sample_fields", {})

    def get_dataset_info(self):
        return self._metadata.get("info", {})

    def import_run_results(self, sample_collection):
        dataset = sample_collection._dataset

        #
        # Import annotation runs
        #

        annotation_runs = self._metadata.get("annotation_runs", None)
        if annotation_runs:
            d = {k: json_util.loads(v) for k, v in annotation_runs.items()}
            d = dataset._doc.field_to_python("annotation_runs", d)
            for anno_key, run_doc in d.items():
                # Results are stored in GridFS, which we import separately next
                run_doc["results"] = None

                if dataset.has_annotation_run(anno_key):
                    logger.warning(
                        "Overwriting existing annotation run '%s'", anno_key
                    )
                    dataset.delete_annotation_run(anno_key)

            dataset._doc.annotation_runs.update(d)
            _import_run_results(
                dataset,
                self._anno_dir,
                foa.AnnotationMethod,
                keys=list(d.keys()),
            )
            dataset._doc.save()

        #
        # Import brain method runs
        #

        brain_methods = self._metadata.get("brain_methods", None)
        if brain_methods:
            d = {k: json_util.loads(v) for k, v in brain_methods.items()}
            d = dataset._doc.field_to_python("brain_methods", d)
            for brain_key, run_doc in d.items():
                # Results are stored in GridFS, which we import separately next
                run_doc["results"] = None

                if dataset.has_brain_run(brain_key):
                    logger.warning(
                        "Overwriting existing brain run '%s'", brain_key
                    )
                    dataset.delete_brain_run(brain_key)

            dataset._doc.brain_methods.update(d)
            _import_run_results(
                dataset, self._brain_dir, fob.BrainMethod, keys=list(d.keys())
            )
            dataset._doc.save()

        #
        # Import evaluations
        #

        evaluations = self._metadata.get("evaluations", None)
        if evaluations:
            d = {k: json_util.loads(v) for k, v in evaluations.items()}
            d = dataset._doc.field_to_python("evaluations", d)
            for eval_key, run_doc in d.items():
                # Results are stored in GridFS, which we import separately next
                run_doc["results"] = None

                if dataset.has_evaluation(eval_key):
                    logger.warning(
                        "Overwriting existing evaluation '%s'", eval_key
                    )
                    dataset.delete_evaluation(eval_key)

            dataset._doc.evaluations.update(d)
            _import_run_results(
                dataset,
                self._eval_dir,
                foe.EvaluationMethod,
                keys=list(d.keys()),
            )
            dataset._doc.save()

    @staticmethod
    def _get_classes(dataset_dir):
        # Used only by dataset zoo
        metadata_path = os.path.join(dataset_dir, "metadata.json")
        if not os.path.isfile(metadata_path):
            return None

        metadata = etas.load_json(metadata_path)

        classes = metadata.get("default_classes", None)
        if classes:
            return classes

        classes = metadata.get("classes", {})
        if classes:
            return next(iter(classes.values()))

        return metadata.get("info", {}).get("classes", None)

    @staticmethod
    def _get_num_samples(dataset_dir):
        # Used only by dataset zoo
        return len(etau.list_files(os.path.join(dataset_dir, "data")))

    def _import_frame_labels(self, sample, labels_path):
        frames_map = etas.load_json(labels_path).get("frames", {})
        for key, value in frames_map.items():
            sample.frames[int(key)] = fof.Frame.from_dict(value)


class FiftyOneDatasetImporter(BatchDatasetImporter):
    """Importer for FiftyOne datasets stored on disk in serialized JSON format.

    See :ref:`this page <FiftyOneDataset-import>` for format details.

    Args:
        dataset_dir: the dataset directory
        rel_dir (None): a relative directory to prepend to the ``filepath``
            of each sample if the filepath is not absolute. This path is
            converted to an absolute path (if necessary) via
            ``os.path.abspath(os.path.expanduser(rel_dir))``
        shuffle (False): whether to randomly shuffle the order in which the
            samples are imported
        seed (None): a random seed to use when shuffling
        max_samples (None): a maximum number of samples to import. By default,
            all samples are imported
    """

    def __init__(
        self,
        dataset_dir,
        rel_dir=None,
        shuffle=False,
        seed=None,
        max_samples=None,
    ):
        super().__init__(
            dataset_dir=dataset_dir,
            shuffle=shuffle,
            seed=seed,
            max_samples=max_samples,
        )
        self.rel_dir = rel_dir

        self._data_dir = None
        self._anno_dir = None
        self._brain_dir = None
        self._eval_dir = None
        self._metadata_path = None
        self._samples_path = None
        self._frames_path = None

    def setup(self):
        self._data_dir = os.path.join(self.dataset_dir, "data")
        self._anno_dir = os.path.join(self.dataset_dir, "annotations")
        self._brain_dir = os.path.join(self.dataset_dir, "brain")
        self._eval_dir = os.path.join(self.dataset_dir, "evaluations")
        self._metadata_path = os.path.join(self.dataset_dir, "metadata.json")
        self._samples_path = os.path.join(self.dataset_dir, "samples.json")
        self._frames_path = os.path.join(self.dataset_dir, "frames.json")

    def import_samples(self, dataset, tags=None):
        dataset_dict = foo.import_document(self._metadata_path)

        if len(dataset) > 0 and fomi.needs_migration(
            head=dataset_dict["version"]
        ):
            # A migration is required in order to load this dataset, and the
            # dataset we're loading into is non-empty, so we must first load
            # into a temporary dataset, perform the migration, and then merge
            # into the destination dataset
            tmp_dataset = fod.Dataset()
            sample_ids = self._import_samples(
                tmp_dataset, dataset_dict, tags=tags
            )
            dataset.add_collection(tmp_dataset)
            tmp_dataset.delete()
            return sample_ids

        return self._import_samples(dataset, dataset_dict, tags=tags)

    def _import_samples(self, dataset, dataset_dict, tags=None):
        name = dataset.name
        empty_import = not bool(dataset)

        #
        # Import DatasetDocument
        #
        # This method handles two cases:
        #   - `dataset` is empty, and a migration may or may not be required
        #   - `dataset` is non-empty but no migration is required
        #

        if empty_import:
            #
            # The `dataset` we're importing into is empty, so we mostly replace
            # its backing document with `dataset_dict`
            #
            # Note that we must work with dicts instead of `DatasetDocument`s
            # here because the import may need migration
            #
            dataset_dict.update(
                dict(
                    _id=dataset._doc.id,
                    name=dataset._doc.name,
                    sample_collection_name=dataset._doc.sample_collection_name,
                    frame_collection_name=dataset._doc.frame_collection_name,
                    persistent=dataset._doc.persistent,
                )
            )

            # RunResults are imported separately

            for run_doc in dataset_dict.get("evaluations", {}).values():
                run_doc["results"] = None

            for run_doc in dataset_dict.get("brain_methods", {}).values():
                run_doc["results"] = None

            conn = foo.get_db_conn()
            conn.datasets.replace_one({"name": name}, dataset_dict)

            dataset._reload(hard=True)
        else:
            #
            # The dataset we're merging into is non-empty, but it is safe to
            # use `DatasetDocument` here to perform the merge because no
            # migration should be required
            #
            new_doc = foo.DatasetDocument.from_dict(dataset_dict)
            dataset._merge_doc(new_doc)

        #
        # Import samples
        #

        logger.info("Importing samples...")
        samples = foo.import_collection(self._samples_path).get("samples", [])

        samples = self._preprocess_list(samples)

        if self.rel_dir is not None:
            # If a `rel_dir` was provided, prepend it to all relative paths
            rel_dir = os.path.abspath(os.path.expanduser(self.rel_dir))
            for sample in samples:
                filepath = sample["filepath"]
                if not filepath.startswith(os.path.sep):
                    sample["filepath"] = os.path.join(rel_dir, filepath)
        else:
            # Prepend `dataset_dir` to all filepaths, which were stored as
            # relative to `dataset_dir` during export
            for sample in samples:
                sample["filepath"] = os.path.join(
                    self.dataset_dir, sample["filepath"]
                )

        if tags is not None:
            for sample in samples:
                sample["tags"].extend(tags)

        foo.insert_documents(samples, dataset._sample_collection, ordered=True)

        sample_ids = [s["_id"] for s in samples]

        #
        # Import frames
        #

        if os.path.exists(self._frames_path):
            logger.info("Importing frames...")
            frames = foo.import_collection(self._frames_path).get("frames", [])

            if self.max_samples is not None:
                frames = [
                    f for f in frames if f["_sample_id"] in set(sample_ids)
                ]

            foo.insert_documents(
                frames, dataset._frame_collection, ordered=True
            )

        #
        # Import RunResults
        #

        if empty_import:
            if os.path.isdir(self._anno_dir):
                _import_run_results(
                    dataset, self._anno_dir, foa.AnnotationMethod
                )

            if os.path.isdir(self._brain_dir):
                _import_run_results(dataset, self._brain_dir, fob.BrainMethod)

            if os.path.isdir(self._eval_dir):
                _import_run_results(
                    dataset, self._eval_dir, foe.EvaluationMethod
                )

        #
        # Migrate dataset if necessary
        #

        fomi.migrate_dataset_if_necessary(name)
        dataset._reload(hard=True)

        logger.info("Import complete")

        return sample_ids

    @staticmethod
    def _get_classes(dataset_dir):
        # Used only by dataset zoo
        metadata_path = os.path.join(dataset_dir, "metadata.json")
        metadata = etas.load_json(metadata_path)

        classes = metadata.get("default_classes", None)
        if classes:
            return classes

        classes = metadata.get("classes", {})
        if classes:
            return next(iter(classes.values()))

        return metadata.get("info", {}).get("classes", None)

    @staticmethod
    def _get_num_samples(dataset_dir):
        # Used only by dataset zoo
        samples_path = os.path.join(dataset_dir, "samples.json")
        samples = etas.load_json(samples_path).get("samples", [])
        return len(samples)

    def _is_legacy_format_data(self):
        metadata_path = os.path.join(self.dataset_dir, "metadata.json")
        if os.path.exists(metadata_path):
            metadata = etas.load_json(metadata_path)
        else:
            metadata = {}

        return "version" not in metadata

    def _to_legacy_importer(self):
        return LegacyFiftyOneDatasetImporter(
            self.dataset_dir,
            shuffle=self.shuffle,
            seed=self.seed,
            max_samples=self.max_samples,
        )


def _import_run_results(dataset, run_dir, run_cls, keys=None):
    if keys is None:
        keys = [os.path.splitext(f)[0] for f in etau.list_files(run_dir)]

    for key in keys:
        json_path = os.path.join(run_dir, key + ".json")
        if os.path.exists(json_path):
            results = fors.RunResults.from_json(json_path, dataset)
            run_cls.save_run_results(dataset, key, results)


class ImageDirectoryImporter(UnlabeledImageDatasetImporter):
    """Importer for a directory of images stored on disk.

    See :ref:`this page <ImageDirectory-import>` for format details.

    Args:
        dataset_dir: the dataset directory
        recursive (True): whether to recursively traverse subdirectories
        compute_metadata (False): whether to produce
            :class:`fiftyone.core.metadata.ImageMetadata` instances for each
            image when importing
        shuffle (False): whether to randomly shuffle the order in which the
            samples are imported
        seed (None): a random seed to use when shuffling
        max_samples (None): a maximum number of samples to import. By default,
            all samples are imported
    """

    def __init__(
        self,
        dataset_dir,
        recursive=True,
        compute_metadata=False,
        shuffle=False,
        seed=None,
        max_samples=None,
    ):
        super().__init__(
            dataset_dir=dataset_dir,
            shuffle=shuffle,
            seed=seed,
            max_samples=max_samples,
        )
        self.recursive = recursive
        self.compute_metadata = compute_metadata
        self._filepaths = None
        self._iter_filepaths = None
        self._num_samples = None

    def __iter__(self):
        self._iter_filepaths = iter(self._filepaths)
        return self

    def __len__(self):
        return self._num_samples

    def __next__(self):
        image_path = next(self._iter_filepaths)

        if self.compute_metadata:
            image_metadata = fom.ImageMetadata.build_for(image_path)
        else:
            image_metadata = None

        return image_path, image_metadata

    @property
    def has_dataset_info(self):
        return False

    @property
    def has_image_metadata(self):
        return self.compute_metadata

    def setup(self):
        filepaths = etau.list_files(
            self.dataset_dir, abs_paths=True, recursive=self.recursive
        )
        filepaths = [p for p in filepaths if etai.is_image_mime_type(p)]

        self._filepaths = self._preprocess_list(filepaths)
        self._num_samples = len(self._filepaths)

    @staticmethod
    def _get_num_samples(dataset_dir):
        # Used only by dataset zoo
        filepaths = etau.list_files(dataset_dir, recursive=True)
        filepaths = [p for p in filepaths if etai.is_image_mime_type(p)]
        return len(filepaths)


class VideoDirectoryImporter(UnlabeledVideoDatasetImporter):
    """Importer for a directory of videos stored on disk.

    See :ref:`this page <VideoDirectory-import>` for format details.

    Args:
        dataset_dir: the dataset directory
        recursive (True): whether to recursively traverse subdirectories
        compute_metadata (False): whether to produce
            :class:`fiftyone.core.metadata.VideoMetadata` instances for each
            video when importing
        shuffle (False): whether to randomly shuffle the order in which the
            samples are imported
        seed (None): a random seed to use when shuffling
        max_samples (None): a maximum number of samples to import. By default,
            all samples are imported
    """

    def __init__(
        self,
        dataset_dir,
        recursive=True,
        compute_metadata=False,
        shuffle=False,
        seed=None,
        max_samples=None,
    ):
        super().__init__(
            dataset_dir=dataset_dir,
            shuffle=shuffle,
            seed=seed,
            max_samples=max_samples,
        )
        self.recursive = recursive
        self.compute_metadata = compute_metadata
        self._filepaths = None
        self._iter_filepaths = None
        self._num_samples = None

    def __iter__(self):
        self._iter_filepaths = iter(self._filepaths)
        return self

    def __len__(self):
        return self._num_samples

    def __next__(self):
        video_path = next(self._iter_filepaths)

        if self.compute_metadata:
            video_metadata = fom.VideoMetadata.build_for(video_path)
        else:
            video_metadata = None

        return video_path, video_metadata

    @property
    def has_dataset_info(self):
        return False

    @property
    def has_video_metadata(self):
        return self.compute_metadata

    def setup(self):
        filepaths = etau.list_files(
            self.dataset_dir, abs_paths=True, recursive=self.recursive
        )
        filepaths = [p for p in filepaths if etav.is_video_mime_type(p)]

        self._filepaths = self._preprocess_list(filepaths)
        self._num_samples = len(self._filepaths)

    @staticmethod
    def _get_num_samples(dataset_dir):
        # Used only by dataset zoo
        filepaths = etau.list_files(dataset_dir, recursive=True)
        filepaths = [p for p in filepaths if etav.is_video_mime_type(p)]
        return len(filepaths)


class FiftyOneImageClassificationDatasetImporter(
    LabeledImageDatasetImporter, ImportPathsMixin
):
    """Importer for image classification datasets stored on disk in FiftyOne's
    default format.

    See :ref:`this page <FiftyOneImageClassificationDataset-import>` for format
    details.

    Args:
        dataset_dir (None): the dataset directory
        data_path (None): an optional parameter that enables explicit control
            over the location of the media. Can be any of the following:

            -   a folder name like ``"data"`` or ``"data"/`` specifying a
                subfolder of ``dataset_dir`` where the media files reside
            -   an absolute directory path where the media files reside. In
                this case, the ``dataset_dir`` has no effect on the location of
                the data
            -   a filename like ``"data.json"`` specifying the filename of the
                JSON data manifest file in ``dataset_dir``
            -   an absolute filepath specifying the location of the JSON data
                manifest. In this case, ``dataset_dir`` has no effect on the
                location of the data

            If None, this parameter will default to whichever of ``data/`` or
            ``data.json`` exists in the dataset directory
        labels_path (None): an optional parameter that enables explicit control
            over the location of the labels. Can be any of the following:

            -   a filename like ``"labels.json"`` specifying the location of
                the labels in ``dataset_dir``
            -   an absolute filepath to the labels. In this case,
                ``dataset_dir`` has no effect on the location of the labels

            If None, the parameter will default to ``labels.json``
        compute_metadata (False): whether to produce
            :class:`fiftyone.core.metadata.ImageMetadata` instances for each
            image when importing
        shuffle (False): whether to randomly shuffle the order in which the
            samples are imported
        seed (None): a random seed to use when shuffling
        max_samples (None): a maximum number of samples to import. By default,
            all samples are imported
    """

    def __init__(
        self,
        dataset_dir=None,
        data_path=None,
        labels_path=None,
        compute_metadata=False,
        shuffle=False,
        seed=None,
        max_samples=None,
    ):
        data_path = self._parse_data_path(
            dataset_dir=dataset_dir, data_path=data_path, default="data/",
        )

        labels_path = self._parse_labels_path(
            dataset_dir=dataset_dir,
            labels_path=labels_path,
            default="labels.json",
        )

        super().__init__(
            dataset_dir=dataset_dir,
            shuffle=shuffle,
            seed=seed,
            max_samples=max_samples,
        )

        self.data_path = data_path
        self.labels_path = labels_path
        self.compute_metadata = compute_metadata

        self._classes = None
        self._sample_parser = None
        self._image_paths_map = None
        self._labels_map = None
        self._uuids = None
        self._iter_uuids = None
        self._num_samples = None

    def __iter__(self):
        self._iter_uuids = iter(self._uuids)
        return self

    def __len__(self):
        return self._num_samples

    def __next__(self):
        uuid = next(self._iter_uuids)

        image_path = self._image_paths_map[uuid]
        target = self._labels_map[uuid]

        self._sample_parser.with_sample((image_path, target))
        label = self._sample_parser.get_label()

        if self.compute_metadata:
            image_metadata = fom.ImageMetadata.build_for(image_path)
        else:
            image_metadata = None

        return image_path, image_metadata, label

    @property
    def has_dataset_info(self):
        return self._classes is not None

    @property
    def has_image_metadata(self):
        return self.compute_metadata

    @property
    def label_cls(self):
        return fol.Classification

    def setup(self):
        self._sample_parser = FiftyOneImageClassificationSampleParser()

        self._image_paths_map = self._load_data_map(
            self.data_path, ignore_exts=True, recursive=True
        )

        if self.labels_path is not None and os.path.isfile(self.labels_path):
            labels = etas.load_json(self.labels_path)
        else:
            labels = {}

        self._classes = labels.get("classes", None)
        self._sample_parser.classes = self._classes

        self._labels_map = labels.get("labels", {})

        uuids = sorted(self._labels_map.keys())
        self._uuids = self._preprocess_list(uuids)

        self._num_samples = len(self._uuids)

    def get_dataset_info(self):
        return {"classes": self._classes}

    @staticmethod
    def _get_classes(dataset_dir):
        # Used only by dataset zoo
        labels_path = os.path.join(dataset_dir, "labels.json")
        labels = etas.read_json(labels_path)
        return labels.get("classes", None)

    @staticmethod
    def _get_num_samples(dataset_dir):
        # Used only by dataset zoo
        labels_path = os.path.join(dataset_dir, "labels.json")
        labels = etas.read_json(labels_path)
        return len(labels.get("labels", {}))


class FiftyOneVideoClassificationDatasetImporter(
    LabeledVideoDatasetImporter, ImportPathsMixin
):
    """Importer for temporal video classification datasets stored on disk in
    FiftyOne's default format.

    See :ref:`this page <FiftyOneVideoClassificationDataset-import>` for format
    details.

    Args:
        dataset_dir (None): the dataset directory
        data_path (None): an optional parameter that enables explicit control
            over the location of the media. Can be any of the following:

            -   a folder name like ``"data"`` or ``"data"/`` specifying a
                subfolder of ``dataset_dir`` where the media files reside
            -   an absolute directory path where the media files reside. In
                this case, the ``dataset_dir`` has no effect on the location of
                the data
            -   a filename like ``"data.json"`` specifying the filename of the
                JSON data manifest file in ``dataset_dir``
            -   an absolute filepath specifying the location of the JSON data
                manifest. In this case, ``dataset_dir`` has no effect on the
                location of the data

            If None, this parameter will default to whichever of ``data/`` or
            ``data.json`` exists in the dataset directory
        labels_path (None): an optional parameter that enables explicit control
            over the location of the labels. Can be any of the following:

            -   a filename like ``"labels.json"`` specifying the location of
                the labels in ``dataset_dir``
            -   an absolute filepath to the labels. In this case,
                ``dataset_dir`` has no effect on the location of the labels

            If None, the parameter will default to ``labels.json``
        compute_metadata (False): whether to produce
            :class:`fiftyone.core.metadata.VideoMetadata` instances for each
            video when importing
        shuffle (False): whether to randomly shuffle the order in which the
            samples are imported
        seed (None): a random seed to use when shuffling
        max_samples (None): a maximum number of samples to import. By default,
            all samples are imported
    """

    def __init__(
        self,
        dataset_dir=None,
        data_path=None,
        labels_path=None,
        compute_metadata=False,
        shuffle=False,
        seed=None,
        max_samples=None,
    ):
        data_path = self._parse_data_path(
            dataset_dir=dataset_dir, data_path=data_path, default="data/",
        )

        labels_path = self._parse_labels_path(
            dataset_dir=dataset_dir,
            labels_path=labels_path,
            default="labels.json",
        )

        super().__init__(
            dataset_dir=dataset_dir,
            shuffle=shuffle,
            seed=seed,
            max_samples=max_samples,
        )

        self.data_path = data_path
        self.labels_path = labels_path
        self.compute_metadata = compute_metadata

        self._classes = None
        self._sample_parser = None
        self._video_paths_map = None
        self._labels_map = None
        self._uuids = None
        self._iter_uuids = None
        self._num_samples = None
        self._has_labels = False

    def __iter__(self):
        self._iter_uuids = iter(self._uuids)
        return self

    def __len__(self):
        return self._num_samples

    def __next__(self):
        uuid = next(self._iter_uuids)

        video_path = self._video_paths_map[uuid]
        labels = self._labels_map[uuid]

        if self._has_labels:
            self._sample_parser.with_sample((video_path, labels))
            label = self._sample_parser.get_label()
        else:
            label = None

        if self.compute_metadata:
            video_metadata = self._sample_parser.get_video_metadata()
        else:
            video_metadata = None

        return video_path, video_metadata, label, None

    @property
    def has_dataset_info(self):
        return self._classes is not None

    @property
    def has_video_metadata(self):
        return self.compute_metadata

    @property
    def label_cls(self):
        return fol.VideoClassifications

    @property
    def frame_labels_cls(self):
        return None

    def setup(self):
        self._sample_parser = FiftyOneVideoClassificationSampleParser(
            compute_metadata=self.compute_metadata
        )

        self._video_paths_map = self._load_data_map(
            self.data_path, ignore_exts=True, recursive=True
        )

        if self.labels_path is not None and os.path.isfile(self.labels_path):
            labels = etas.load_json(self.labels_path)
        else:
            labels = {}

        self._classes = labels.get("classes", None)
        self._sample_parser.classes = self._classes
        self._labels_map = labels.get("labels", {})
        self._has_labels = any(self._labels_map.values())

        uuids = sorted(self._labels_map.keys())
        self._uuids = self._preprocess_list(uuids)
        self._num_samples = len(self._uuids)

    def get_dataset_info(self):
        return {"classes": self._classes}

    @staticmethod
    def _get_classes(dataset_dir):
        # Used only by dataset zoo
        labels_path = os.path.join(dataset_dir, "labels.json")
        labels = etas.read_json(labels_path)
        return labels.get("classes", None)

    @staticmethod
    def _get_num_samples(dataset_dir):
        # Used only by dataset zoo
        labels_path = os.path.join(dataset_dir, "labels.json")
        labels = etas.read_json(labels_path)
        return len(labels.get("labels", {}))


class ImageClassificationDirectoryTreeImporter(LabeledImageDatasetImporter):
    """Importer for an image classification directory tree stored on disk.

    See :ref:`this page <ImageClassificationDirectoryTree-import>` for format
    details.

    Args:
        dataset_dir: the dataset directory
        compute_metadata (False): whether to produce
            :class:`fiftyone.core.metadata.ImageMetadata` instances for each
            image when importing
        unlabeled ("_unlabeled"): the name of the subdirectory containing
            unlabeled images
        shuffle (False): whether to randomly shuffle the order in which the
            samples are imported
        seed (None): a random seed to use when shuffling
        max_samples (None): a maximum number of samples to import. By default,
            all samples are imported
    """

    def __init__(
        self,
        dataset_dir,
        compute_metadata=False,
        unlabeled="_unlabeled",
        shuffle=False,
        seed=None,
        max_samples=None,
    ):
        super().__init__(
            dataset_dir=dataset_dir,
            shuffle=shuffle,
            seed=seed,
            max_samples=max_samples,
        )

        self.compute_metadata = compute_metadata
        self.unlabeled = unlabeled

        self._classes = None
        self._samples = None
        self._iter_samples = None
        self._num_samples = None

    def __iter__(self):
        self._iter_samples = iter(self._samples)
        return self

    def __len__(self):
        return self._num_samples

    def __next__(self):
        image_path, label = next(self._iter_samples)

        if self.compute_metadata:
            image_metadata = fom.ImageMetadata.build_for(image_path)
        else:
            image_metadata = None

        if label is not None:
            label = fol.Classification(label=label)

        return image_path, image_metadata, label

    @property
    def has_image_metadata(self):
        return self.compute_metadata

    @property
    def has_dataset_info(self):
        return True

    @property
    def label_cls(self):
        return fol.Classification

    def setup(self):
        samples = []
        classes = set()
        for class_dir in etau.list_subdirs(self.dataset_dir, abs_paths=True):
            label = os.path.basename(class_dir)
            if label.startswith("."):
                continue

            if label == self.unlabeled:
                label = None
            else:
                classes.add(label)

            for path in etau.list_files(
                class_dir, abs_paths=True, recursive=True
            ):
                samples.append((path, label))

        self._samples = self._preprocess_list(samples)
        self._num_samples = len(self._samples)
        self._classes = sorted(classes)

    def get_dataset_info(self):
        return {"classes": self._classes}

    @staticmethod
    def _get_classes(dataset_dir):
        # Used only by dataset zoo
        return sorted(etau.list_subdirs(dataset_dir))

    @staticmethod
    def _get_num_samples(dataset_dir):
        # Used only by dataset zoo
        num_samples = 0
        for class_dir in etau.list_subdirs(dataset_dir, abs_paths=True):
            num_samples += len(etau.list_files(class_dir, recursive=True))

        return num_samples


class VideoClassificationDirectoryTreeImporter(LabeledVideoDatasetImporter):
    """Importer for a viideo classification directory tree stored on disk.

    See :ref:`this page <VideoClassificationDirectoryTree-import>` for format
    details.

    Args:
        dataset_dir: the dataset directory
        compute_metadata (False): whether to produce
            :class:`fiftyone.core.metadata.VideoMetadata` instances for each
            video when importing
        unlabeled ("_unlabeled"): the name of the subdirectory containing
            unlabeled images
        shuffle (False): whether to randomly shuffle the order in which the
            samples are imported
        seed (None): a random seed to use when shuffling
        max_samples (None): a maximum number of samples to import. By default,
            all samples are imported
    """

    def __init__(
        self,
        dataset_dir,
        compute_metadata=False,
        unlabeled="_unlabeled",
        shuffle=False,
        seed=None,
        max_samples=None,
    ):
        super().__init__(
            dataset_dir=dataset_dir,
            shuffle=shuffle,
            seed=seed,
            max_samples=max_samples,
        )

        self.compute_metadata = compute_metadata
        self.unlabeled = unlabeled

        self._classes = None
        self._samples = None
        self._iter_samples = None
        self._num_samples = None

    def __iter__(self):
        self._iter_samples = iter(self._samples)
        return self

    def __len__(self):
        return self._num_samples

    def __next__(self):
        video_path, label = next(self._iter_samples)

        if self.compute_metadata:
            video_metadata = fom.VideoMetadata.build_for(video_path)
        else:
            video_metadata = None

        if label is not None:
            label = fol.Classification(label=label)

        return video_path, video_metadata, label, None

    @property
    def has_video_metadata(self):
        return self.compute_metadata

    @property
    def has_dataset_info(self):
        return True

    @property
    def label_cls(self):
        return fol.Classification

    @property
    def frame_labels_cls(self):
        return None

    def setup(self):
        samples = []
        classes = set()
        for class_dir in etau.list_subdirs(self.dataset_dir, abs_paths=True):
            label = os.path.basename(class_dir)
            if label.startswith("."):
                continue

            if label == self.unlabeled:
                label = None
            else:
                classes.add(label)

            for path in etau.list_files(
                class_dir, abs_paths=True, recursive=True
            ):
                samples.append((path, label))

        self._samples = self._preprocess_list(samples)
        self._num_samples = len(self._samples)
        self._classes = sorted(classes)

    def get_dataset_info(self):
        return {"classes": self._classes}

    @staticmethod
    def _get_classes(dataset_dir):
        # Used only by dataset zoo
        return sorted(etau.list_subdirs(dataset_dir))

    @staticmethod
    def _get_num_samples(dataset_dir):
        # Used only by dataset zoo
        num_samples = 0
        for class_dir in etau.list_subdirs(dataset_dir, abs_paths=True):
            num_samples += len(etau.list_files(class_dir, recursive=True))

        return num_samples


class FiftyOneImageDetectionDatasetImporter(
    LabeledImageDatasetImporter, ImportPathsMixin
):
    """Importer for image detection datasets stored on disk in FiftyOne's
    default format.

    See :ref:`this page <FiftyOneImageDetectionDataset-import>` for format
    details.

    Args:
        dataset_dir (None): the dataset directory
        data_path (None): an optional parameter that enables explicit control
            over the location of the media. Can be any of the following:

            -   a folder name like ``"data"`` or ``"data"/`` specifying a
                subfolder of ``dataset_dir`` where the media files reside
            -   an absolute directory path where the media files reside. In
                this case, the ``dataset_dir`` has no effect on the location of
                the data
            -   a filename like ``"data.json"`` specifying the filename of the
                JSON data manifest file in ``dataset_dir``
            -   an absolute filepath specifying the location of the JSON data
                manifest. In this case, ``dataset_dir`` has no effect on the
                location of the data

            If None, this parameter will default to whichever of ``data/`` or
            ``data.json`` exists in the dataset directory
        labels_path (None): an optional parameter that enables explicit control
            over the location of the labels. Can be any of the following:

            -   a filename like ``"labels.json"`` specifying the location of
                the labels in ``dataset_dir``
            -   an absolute filepath to the labels. In this case,
                ``dataset_dir`` has no effect on the location of the labels

            If None, the parameter will default to ``labels.json``
        compute_metadata (False): whether to produce
            :class:`fiftyone.core.metadata.ImageMetadata` instances for each
            image when importing
        shuffle (False): whether to randomly shuffle the order in which the
            samples are imported
        seed (None): a random seed to use when shuffling
        max_samples (None): a maximum number of samples to import. By default,
            all samples are imported
    """

    def __init__(
        self,
        dataset_dir=None,
        data_path=None,
        labels_path=None,
        compute_metadata=False,
        shuffle=False,
        seed=None,
        max_samples=None,
    ):
        data_path = self._parse_data_path(
            dataset_dir=dataset_dir, data_path=data_path, default="data/",
        )

        labels_path = self._parse_labels_path(
            dataset_dir=dataset_dir,
            labels_path=labels_path,
            default="labels.json",
        )

        super().__init__(
            dataset_dir=dataset_dir,
            shuffle=shuffle,
            seed=seed,
            max_samples=max_samples,
        )

        self.data_path = data_path
        self.labels_path = labels_path
        self.compute_metadata = compute_metadata

        self._classes = None
        self._sample_parser = None
        self._image_paths_map = None
        self._labels_map = None
        self._uuids = None
        self._iter_uuids = None
        self._num_samples = None
        self._has_labels = False

    def __iter__(self):
        self._iter_uuids = iter(self._uuids)
        return self

    def __len__(self):
        return self._num_samples

    def __next__(self):
        uuid = next(self._iter_uuids)

        image_path = self._image_paths_map[uuid]
        target = self._labels_map[uuid]

        if self._has_labels:
            self._sample_parser.with_sample((image_path, target))
            label = self._sample_parser.get_label()
        else:
            label = None

        if self.compute_metadata:
            image_metadata = fom.ImageMetadata.build_for(image_path)
        else:
            image_metadata = None

        return image_path, image_metadata, label

    @property
    def has_dataset_info(self):
        return self._classes is not None

    @property
    def has_image_metadata(self):
        return self.compute_metadata

    @property
    def label_cls(self):
        return fol.Detections

    def setup(self):
        self._sample_parser = FiftyOneImageDetectionSampleParser()

        self._image_paths_map = self._load_data_map(
            self.data_path, ignore_exts=True, recursive=True
        )

        if self.labels_path is not None and os.path.isfile(self.labels_path):
            labels = etas.load_json(self.labels_path)
        else:
            labels = {}

        self._classes = labels.get("classes", None)
        self._sample_parser.classes = self._classes
        self._labels_map = labels.get("labels", {})
        self._has_labels = any(self._labels_map.values())

        uuids = sorted(self._labels_map.keys())
        self._uuids = self._preprocess_list(uuids)
        self._num_samples = len(self._uuids)

    def get_dataset_info(self):
        return {"classes": self._classes}

    @staticmethod
    def _get_classes(dataset_dir):
        # Used only by dataset zoo
        labels_path = os.path.join(dataset_dir, "labels.json")
        labels = etas.read_json(labels_path)
        return labels.get("classes", None)

    @staticmethod
    def _get_num_samples(dataset_dir):
        # Used only by dataset zoo
        labels_path = os.path.join(dataset_dir, "labels.json")
        labels = etas.read_json(labels_path)
        return len(labels.get("labels", {}))


class FiftyOneTemporalDetectionDatasetImporter(
    LabeledVideoDatasetImporter, ImportPathsMixin
):
    """Importer for temporal video detection datasets stored on disk in
    FiftyOne's default format.

    See :ref:`this page <FiftyOneTemporalDetectionDataset-import>` for format
    details.

    Args:
        dataset_dir (None): the dataset directory
        data_path (None): an optional parameter that enables explicit control
            over the location of the media. Can be any of the following:

            -   a folder name like ``"data"`` or ``"data"/`` specifying a
                subfolder of ``dataset_dir`` where the media files reside
            -   an absolute directory path where the media files reside. In
                this case, the ``dataset_dir`` has no effect on the location of
                the data
            -   a filename like ``"data.json"`` specifying the filename of the
                JSON data manifest file in ``dataset_dir``
            -   an absolute filepath specifying the location of the JSON data
                manifest. In this case, ``dataset_dir`` has no effect on the
                location of the data

            If None, this parameter will default to whichever of ``data/`` or
            ``data.json`` exists in the dataset directory
        labels_path (None): an optional parameter that enables explicit control
            over the location of the labels. Can be any of the following:

            -   a filename like ``"labels.json"`` specifying the location of
                the labels in ``dataset_dir``
            -   an absolute filepath to the labels. In this case,
                ``dataset_dir`` has no effect on the location of the labels

            If None, the parameter will default to ``labels.json``
        compute_metadata (False): whether to produce
            :class:`fiftyone.core.metadata.VideoMetadata` instances for each
            video when importing
        shuffle (False): whether to randomly shuffle the order in which the
            samples are imported
        seed (None): a random seed to use when shuffling
        max_samples (None): a maximum number of samples to import. By default,
            all samples are imported
    """

    def __init__(
        self,
        dataset_dir=None,
        data_path=None,
        labels_path=None,
        compute_metadata=False,
        shuffle=False,
        seed=None,
        max_samples=None,
    ):
        data_path = self._parse_data_path(
            dataset_dir=dataset_dir, data_path=data_path, default="data/",
        )

        labels_path = self._parse_labels_path(
            dataset_dir=dataset_dir,
            labels_path=labels_path,
            default="labels.json",
        )

        super().__init__(
            dataset_dir=dataset_dir,
            shuffle=shuffle,
            seed=seed,
            max_samples=max_samples,
        )

        self.data_path = data_path
        self.labels_path = labels_path
        self.compute_metadata = compute_metadata

        self._classes = None
        self._sample_parser = None
        self._video_paths_map = None
        self._labels_map = None
        self._uuids = None
        self._iter_uuids = None
        self._num_samples = None
        self._has_labels = False

    def __iter__(self):
        self._iter_uuids = iter(self._uuids)
        return self

    def __len__(self):
        return self._num_samples

    def __next__(self):
        uuid = next(self._iter_uuids)

        video_path = self._video_paths_map[uuid]
        labels = self._labels_map[uuid]

        if self._has_labels:
            self._sample_parser.with_sample((video_path, labels))
            label = self._sample_parser.get_label()
        else:
            label = None

        if self.compute_metadata:
            video_metadata = self._sample_parser.get_video_metadata()
        else:
            video_metadata = None

        return video_path, video_metadata, label, None

    @property
    def has_dataset_info(self):
        return self._classes is not None

    @property
    def has_video_metadata(self):
        return self.compute_metadata

    @property
    def label_cls(self):
        return fol.TemporalDetections

    @property
    def frame_labels_cls(self):
        return None

    def setup(self):
        self._sample_parser = FiftyOneTemporalDetectionSampleParser(
            compute_metadata=self.compute_metadata
        )

        self._video_paths_map = self._load_data_map(
            self.data_path, ignore_exts=True, recursive=True
        )

        if self.labels_path is not None and os.path.isfile(self.labels_path):
            labels = etas.load_json(self.labels_path)
        else:
            labels = {}

        self._classes = labels.get("classes", None)
        self._sample_parser.classes = self._classes
        self._labels_map = labels.get("labels", {})
        self._has_labels = any(self._labels_map.values())

        uuids = sorted(self._labels_map.keys())
        self._uuids = self._preprocess_list(uuids)
        self._num_samples = len(self._uuids)

    def get_dataset_info(self):
        return {"classes": self._classes}

    @staticmethod
    def _get_classes(dataset_dir):
        # Used only by dataset zoo
        labels_path = os.path.join(dataset_dir, "labels.json")
        labels = etas.read_json(labels_path)
        return labels.get("classes", None)

    @staticmethod
    def _get_num_samples(dataset_dir):
        # Used only by dataset zoo
        labels_path = os.path.join(dataset_dir, "labels.json")
        labels = etas.read_json(labels_path)
        return len(labels.get("labels", {}))


class ImageSegmentationDirectoryImporter(
    LabeledImageDatasetImporter, ImportPathsMixin
):
    """Importer for image segmentation datasets stored on disk.

    See :ref:`this page <ImageSegmentationDirectory-import>` for format
    details.

    Args:
        dataset_dir (None): the dataset directory
        data_path (None): an optional parameter that enables explicit control
            over the location of the media. Can be any of the following:

            -   a folder name like ``"data"`` or ``"data"/`` specifying a
                subfolder of ``dataset_dir`` where the media files reside
            -   an absolute directory path where the media files reside. In
                this case, the ``dataset_dir`` has no effect on the location of
                the data
            -   a filename like ``"data.json"`` specifying the filename of the
                JSON data manifest file in ``dataset_dir``
            -   an absolute filepath specifying the location of the JSON data
                manifest. In this case, ``dataset_dir`` has no effect on the
                location of the data

            If None, this parameter will default to whichever of ``data/`` or
            ``data.json`` exists in the dataset directory
        labels_path (None): an optional parameter that enables explicit control
            over the location of the labels. Can be any of the following:

            -   a folder name like ``"labels"`` or ``"labels/"`` specifying the
                location of the labels in ``dataset_dir``
            -   an absolute filepath to the labels. In this case,
                ``dataset_dir`` has no effect on the location of the labels

            If None, the parameter will default to ``labels/``
        force_grayscale (False): whether to load RGB masks as grayscale by
            storing only the first channel
        compute_metadata (False): whether to produce
            :class:`fiftyone.core.metadata.ImageMetadata` instances for each
            image when importing
        include_all_data (False): whether to generate samples for all images in
            the data directory (True) rather than only creating samples for
            images with masks (False)
        shuffle (False): whether to randomly shuffle the order in which the
            samples are imported
        seed (None): a random seed to use when shuffling
        max_samples (None): a maximum number of samples to import. By default,
            all samples are imported
    """

    def __init__(
        self,
        dataset_dir=None,
        data_path=None,
        labels_path=None,
        compute_metadata=False,
        force_grayscale=False,
        include_all_data=False,
        shuffle=False,
        seed=None,
        max_samples=None,
    ):
        data_path = self._parse_data_path(
            dataset_dir=dataset_dir, data_path=data_path, default="data/",
        )

        labels_path = self._parse_labels_path(
            dataset_dir=dataset_dir,
            labels_path=labels_path,
            default="labels/",
        )

        super().__init__(
            dataset_dir=dataset_dir,
            shuffle=shuffle,
            seed=seed,
            max_samples=max_samples,
        )

        self.data_path = data_path
        self.labels_path = labels_path
        self.force_grayscale = force_grayscale
        self.compute_metadata = compute_metadata
        self.include_all_data = include_all_data

        self._image_paths_map = None
        self._mask_paths_map = None
        self._uuids = None
        self._iter_uuids = None
        self._num_samples = None

    def __iter__(self):
        self._iter_uuids = iter(self._uuids)
        return self

    def __len__(self):
        return self._num_samples

    def __next__(self):
        uuid = next(self._iter_uuids)

        image_path = self._image_paths_map[uuid]
        mask_path = self._mask_paths_map.get(uuid, None)

        if self.compute_metadata:
            image_metadata = fom.ImageMetadata.build_for(image_path)
        else:
            image_metadata = None

        if mask_path is None:
            return image_path, image_metadata, None

        mask = _read_mask(mask_path, force_grayscale=self.force_grayscale)
        label = fol.Segmentation(mask=mask)

        return image_path, image_metadata, label

    @property
    def has_dataset_info(self):
        return False

    @property
    def has_image_metadata(self):
        return self.compute_metadata

    @property
    def label_cls(self):
        return fol.Segmentation

    def setup(self):
        self._image_paths_map = self._load_data_map(
            self.data_path, ignore_exts=True, recursive=True
        )

        self._mask_paths_map = {
            os.path.splitext(p)[0]: os.path.join(self.labels_path, p)
            for p in etau.list_files(self.labels_path, recursive=True)
        }

        uuids = set(self._mask_paths_map.keys())

        if self.include_all_data:
            uuids.update(self._image_paths_map.keys())

        self._uuids = self._preprocess_list(sorted(uuids))
        self._num_samples = len(self._uuids)

    @staticmethod
    def _get_num_samples(dataset_dir):
        # Used only by dataset zoo
        return len(etau.list_files(os.path.join(dataset_dir, "data")))


def _read_mask(mask_path, force_grayscale=False):
    # pylint: disable=no-member
    mask = etai.read(mask_path, cv2.IMREAD_UNCHANGED)
    if force_grayscale and mask.ndim > 1:
        mask = mask[:, :, 0]

    return mask


class FiftyOneImageLabelsDatasetImporter(LabeledImageDatasetImporter):
    """Importer for labeled image datasets whose labels are stored in
    `ETA ImageLabels format <https://github.com/voxel51/eta/blob/develop/docs/image_labels_guide.md>`_.

    See :ref:`this page <FiftyOneImageLabelsDataset-import>` for format
    details.

    Args:
        dataset_dir: the dataset directory
        compute_metadata (False): whether to produce
            :class:`fiftyone.core.metadata.ImageMetadata` instances for each
            image when importing
        prefix (None): a string prefix to prepend to each label name in the
            expanded label dictionary
        labels_dict (None): a dictionary mapping names of attributes/objects
            in the image labels to field names into which to expand them
        multilabel (False): whether to store frame attributes in a single
            :class:`fiftyone.core.labels.Classifications` instance
        skip_non_categorical (False): whether to skip non-categorical frame
            attributes (True) or cast them to strings (False)
        max_samples (None): a maximum number of samples to import. By default,
            all samples are imported
    """

    def __init__(
        self,
        dataset_dir,
        compute_metadata=False,
        prefix=None,
        labels_dict=None,
        multilabel=False,
        skip_non_categorical=False,
        max_samples=None,
    ):
        super().__init__(
            dataset_dir=dataset_dir, max_samples=max_samples,
        )

        self.compute_metadata = compute_metadata
        self.prefix = prefix
        self.labels_dict = labels_dict
        self.multilabel = multilabel
        self.skip_non_categorical = skip_non_categorical

        self._description = None
        self._sample_parser = None
        self._labeled_dataset = None
        self._iter_labeled_dataset = None
        self._num_samples = None
        self._num_imported = None

    def __iter__(self):
        self._num_imported = 0
        self._iter_labeled_dataset = zip(
            self._labeled_dataset.iter_data_paths(),
            self._labeled_dataset.iter_labels(),
        )
        return self

    def __len__(self):
        return self._num_samples

    def __next__(self):
        if (
            self.max_samples is not None
            and self._num_imported >= self.max_samples
        ):
            raise StopIteration

        sample = next(self._iter_labeled_dataset)

        self._sample_parser.with_sample(sample)
        image_path = self._sample_parser.get_image_path()
        label = self._sample_parser.get_label()

        if self.compute_metadata:
            image_metadata = fom.ImageMetadata.build_for(image_path)
        else:
            image_metadata = None

        self._num_imported += 1
        return image_path, image_metadata, label

    @property
    def has_dataset_info(self):
        return bool(self._description)

    @property
    def has_image_metadata(self):
        return self.compute_metadata

    @property
    def label_cls(self):
        return {
            "attributes": fol.Classifications,
            "detections": fol.Detections,
            "polylines": fol.Polylines,
            "keypoints": fol.Keypoints,
        }

    def setup(self):
        self._sample_parser = FiftyOneImageLabelsSampleParser(
            prefix=self.prefix,
            labels_dict=self.labels_dict,
            multilabel=self.multilabel,
            skip_non_categorical=self.skip_non_categorical,
        )
        self._labeled_dataset = etads.load_dataset(self.dataset_dir)
        self._description = self._labeled_dataset.dataset_index.description

        self._num_samples = len(self._labeled_dataset)
        if self.max_samples is not None:
            self._num_samples = min(self._num_samples, self.max_samples)

    def get_dataset_info(self):
        return {"description": self._description}

    @staticmethod
    def _get_num_samples(dataset_dir):
        # Used only by dataset zoo
        return len(etads.load_dataset(dataset_dir))


class FiftyOneVideoLabelsDatasetImporter(LabeledVideoDatasetImporter):
    """Importer for labeled video datasets whose labels are stored in
    `ETA VideoLabels format <https://github.com/voxel51/eta/blob/develop/docs/video_labels_guide.md>`_.

    See :ref:`this page <FiftyOneVideoLabelsDataset-import>` for format
    details.

    Args:
        dataset_dir: the dataset directory
        compute_metadata (False): whether to produce
            :class:`fiftyone.core.metadata.VideoMetadata` instances for each
            video when importing
        prefix (None): a string prefix to prepend to each label name in the
            expanded sample/frame label dictionaries
        labels_dict (None): a dictionary mapping names of attributes/objects
            in the sample labels to field names into which to expand them. By
            default, all sample labels are loaded
        frame_labels_dict (None): a dictionary mapping names of
            attributes/objects in the frame labels to field names into which to
            expand them. By default, all frame labels are loaded
        multilabel (False): whether to store frame attributes in a single
            :class:`fiftyone.core.labels.Classifications` instance
        skip_non_categorical (False): whether to skip non-categorical frame
            attributes (True) or cast them to strings (False)
        max_samples (None): a maximum number of samples to import. By default,
            all samples are imported
    """

    def __init__(
        self,
        dataset_dir,
        compute_metadata=False,
        prefix=None,
        labels_dict=None,
        frame_labels_dict=None,
        multilabel=False,
        skip_non_categorical=False,
        max_samples=None,
    ):
        super().__init__(dataset_dir=dataset_dir, max_samples=max_samples)

        self.compute_metadata = compute_metadata
        self.prefix = prefix
        self.labels_dict = labels_dict
        self.frame_labels_dict = frame_labels_dict
        self.multilabel = multilabel
        self.skip_non_categorical = skip_non_categorical

        self._description = None
        self._sample_parser = None
        self._labeled_dataset = None
        self._iter_labeled_dataset = None
        self._num_samples = None
        self._num_imported = None

    def __iter__(self):
        self._num_imported = 0
        self._iter_labeled_dataset = zip(
            self._labeled_dataset.iter_data_paths(),
            self._labeled_dataset.iter_labels(),
        )
        return self

    def __len__(self):
        return self._num_samples

    def __next__(self):
        if (
            self.max_samples is not None
            and self._num_imported >= self.max_samples
        ):
            raise StopIteration

        sample = next(self._iter_labeled_dataset)

        self._sample_parser.with_sample(sample)
        video_path = self._sample_parser.get_video_path()
        frames = self._sample_parser.get_frame_labels()

        if self.compute_metadata:
            video_metadata = fom.VideoMetadata.build_for(video_path)
        else:
            video_metadata = None

        self._num_imported += 1
        return video_path, video_metadata, None, frames

    @property
    def has_dataset_info(self):
        return bool(self._description)

    @property
    def has_video_metadata(self):
        return self.compute_metadata

    @property
    def label_cls(self):
        return None

    @property
    def frame_labels_cls(self):
        return None

    def setup(self):
        self._sample_parser = FiftyOneVideoLabelsSampleParser(
            prefix=self.prefix,
            labels_dict=self.labels_dict,
            frame_labels_dict=self.frame_labels_dict,
            multilabel=self.multilabel,
            skip_non_categorical=self.skip_non_categorical,
        )
        self._labeled_dataset = etads.load_dataset(self.dataset_dir)
        self._description = self._labeled_dataset.dataset_index.description

        self._num_samples = len(self._labeled_dataset)
        if self.max_samples is not None:
            self._num_samples = min(self._num_samples, self.max_samples)

    def get_dataset_info(self):
        return {"description": self._description}

    @staticmethod
    def _get_num_samples(dataset_dir):
        # Used only by dataset zoo
        return len(etads.load_dataset(dataset_dir))<|MERGE_RESOLUTION|>--- conflicted
+++ resolved
@@ -37,11 +37,7 @@
 
 from .parsers import (
     FiftyOneImageClassificationSampleParser,
-<<<<<<< HEAD
-    FiftyOneVideoClassificationSampleParser,
-=======
     FiftyOneTemporalDetectionSampleParser,
->>>>>>> 7b5ff434
     FiftyOneImageDetectionSampleParser,
     FiftyOneImageLabelsSampleParser,
     FiftyOneVideoLabelsSampleParser,
@@ -1964,175 +1960,6 @@
         return len(labels.get("labels", {}))
 
 
-class FiftyOneVideoClassificationDatasetImporter(
-    LabeledVideoDatasetImporter, ImportPathsMixin
-):
-    """Importer for temporal video classification datasets stored on disk in
-    FiftyOne's default format.
-
-    See :ref:`this page <FiftyOneVideoClassificationDataset-import>` for format
-    details.
-
-    Args:
-        dataset_dir (None): the dataset directory
-        data_path (None): an optional parameter that enables explicit control
-            over the location of the media. Can be any of the following:
-
-            -   a folder name like ``"data"`` or ``"data"/`` specifying a
-                subfolder of ``dataset_dir`` where the media files reside
-            -   an absolute directory path where the media files reside. In
-                this case, the ``dataset_dir`` has no effect on the location of
-                the data
-            -   a filename like ``"data.json"`` specifying the filename of the
-                JSON data manifest file in ``dataset_dir``
-            -   an absolute filepath specifying the location of the JSON data
-                manifest. In this case, ``dataset_dir`` has no effect on the
-                location of the data
-
-            If None, this parameter will default to whichever of ``data/`` or
-            ``data.json`` exists in the dataset directory
-        labels_path (None): an optional parameter that enables explicit control
-            over the location of the labels. Can be any of the following:
-
-            -   a filename like ``"labels.json"`` specifying the location of
-                the labels in ``dataset_dir``
-            -   an absolute filepath to the labels. In this case,
-                ``dataset_dir`` has no effect on the location of the labels
-
-            If None, the parameter will default to ``labels.json``
-        compute_metadata (False): whether to produce
-            :class:`fiftyone.core.metadata.VideoMetadata` instances for each
-            video when importing
-        shuffle (False): whether to randomly shuffle the order in which the
-            samples are imported
-        seed (None): a random seed to use when shuffling
-        max_samples (None): a maximum number of samples to import. By default,
-            all samples are imported
-    """
-
-    def __init__(
-        self,
-        dataset_dir=None,
-        data_path=None,
-        labels_path=None,
-        compute_metadata=False,
-        shuffle=False,
-        seed=None,
-        max_samples=None,
-    ):
-        data_path = self._parse_data_path(
-            dataset_dir=dataset_dir, data_path=data_path, default="data/",
-        )
-
-        labels_path = self._parse_labels_path(
-            dataset_dir=dataset_dir,
-            labels_path=labels_path,
-            default="labels.json",
-        )
-
-        super().__init__(
-            dataset_dir=dataset_dir,
-            shuffle=shuffle,
-            seed=seed,
-            max_samples=max_samples,
-        )
-
-        self.data_path = data_path
-        self.labels_path = labels_path
-        self.compute_metadata = compute_metadata
-
-        self._classes = None
-        self._sample_parser = None
-        self._video_paths_map = None
-        self._labels_map = None
-        self._uuids = None
-        self._iter_uuids = None
-        self._num_samples = None
-        self._has_labels = False
-
-    def __iter__(self):
-        self._iter_uuids = iter(self._uuids)
-        return self
-
-    def __len__(self):
-        return self._num_samples
-
-    def __next__(self):
-        uuid = next(self._iter_uuids)
-
-        video_path = self._video_paths_map[uuid]
-        labels = self._labels_map[uuid]
-
-        if self._has_labels:
-            self._sample_parser.with_sample((video_path, labels))
-            label = self._sample_parser.get_label()
-        else:
-            label = None
-
-        if self.compute_metadata:
-            video_metadata = self._sample_parser.get_video_metadata()
-        else:
-            video_metadata = None
-
-        return video_path, video_metadata, label, None
-
-    @property
-    def has_dataset_info(self):
-        return self._classes is not None
-
-    @property
-    def has_video_metadata(self):
-        return self.compute_metadata
-
-    @property
-    def label_cls(self):
-        return fol.VideoClassifications
-
-    @property
-    def frame_labels_cls(self):
-        return None
-
-    def setup(self):
-        self._sample_parser = FiftyOneVideoClassificationSampleParser(
-            compute_metadata=self.compute_metadata
-        )
-
-        self._video_paths_map = self._load_data_map(
-            self.data_path, ignore_exts=True, recursive=True
-        )
-
-        if self.labels_path is not None and os.path.isfile(self.labels_path):
-            labels = etas.load_json(self.labels_path)
-        else:
-            labels = {}
-
-        self._classes = labels.get("classes", None)
-        self._sample_parser.classes = self._classes
-        self._labels_map = labels.get("labels", {})
-        self._has_labels = any(self._labels_map.values())
-
-        uuids = sorted(self._labels_map.keys())
-        self._uuids = self._preprocess_list(uuids)
-        self._num_samples = len(self._uuids)
-
-    def get_dataset_info(self):
-        return {"classes": self._classes}
-
-    @staticmethod
-    def _get_classes(dataset_dir):
-        # Used only by dataset zoo
-        labels_path = os.path.join(dataset_dir, "labels.json")
-        labels = etas.read_json(labels_path)
-        return labels.get("classes", None)
-
-    @staticmethod
-    def _get_num_samples(dataset_dir):
-        # Used only by dataset zoo
-        labels_path = os.path.join(dataset_dir, "labels.json")
-        labels = etas.read_json(labels_path)
-        return len(labels.get("labels", {}))
-
-
 class ImageClassificationDirectoryTreeImporter(LabeledImageDatasetImporter):
     """Importer for an image classification directory tree stored on disk.
 
