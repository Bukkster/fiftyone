--- conflicted
+++ resolved
@@ -1758,15 +1758,6 @@
         data_path (None): an optional parameter that enables explicit control
             over the location of the media. Can be any of the following:
 
-<<<<<<< HEAD
-            -   a folder name like "data" or "data/" specifying a subfolder of
-                ``dataset_dir`` where the media files reside
-            -   an absolute directory path where the media files reside. In
-                this case, the ``dataset_dir`` has no effect on the location of
-                the data
-            -   a filename like "data.json" specifying the filename of the JSON
-                data manifest file in ``dataset_dir``
-=======
             -   a folder name like ``"data"`` or ``"data"/`` specifying a
                 subfolder of ``dataset_dir`` where the media files reside
             -   an absolute directory path where the media files reside. In
@@ -1774,7 +1765,6 @@
                 the data
             -   a filename like ``"data.json"`` specifying the filename of the
                 JSON data manifest file in ``dataset_dir``
->>>>>>> 83d2c719
             -   an absolute filepath specifying the location of the JSON data
                 manifest. In this case, ``dataset_dir`` has no effect on the
                 location of the data
@@ -1784,13 +1774,8 @@
         labels_path (None): an optional parameter that enables explicit control
             over the location of the labels. Can be any of the following:
 
-<<<<<<< HEAD
-            -   a filename like "labels.json" specifying the location of the
-                labels in ``dataset_dir``
-=======
             -   a filename like ``"labels.json"`` specifying the location of
                 the labels in ``dataset_dir``
->>>>>>> 83d2c719
             -   an absolute filepath to the labels. In this case,
                 ``dataset_dir`` has no effect on the location of the labels
 
@@ -2163,15 +2148,6 @@
         data_path (None): an optional parameter that enables explicit control
             over the location of the media. Can be any of the following:
 
-<<<<<<< HEAD
-            -   a folder name like "data" or "data/" specifying a subfolder of
-                ``dataset_dir`` where the media files reside
-            -   an absolute directory path where the media files reside. In
-                this case, the ``dataset_dir`` has no effect on the location of
-                the data
-            -   a filename like "data.json" specifying the filename of the JSON
-                data manifest file in ``dataset_dir``
-=======
             -   a folder name like ``"data"`` or ``"data"/`` specifying a
                 subfolder of ``dataset_dir`` where the media files reside
             -   an absolute directory path where the media files reside. In
@@ -2179,7 +2155,6 @@
                 the data
             -   a filename like ``"data.json"`` specifying the filename of the
                 JSON data manifest file in ``dataset_dir``
->>>>>>> 83d2c719
             -   an absolute filepath specifying the location of the JSON data
                 manifest. In this case, ``dataset_dir`` has no effect on the
                 location of the data
@@ -2189,13 +2164,8 @@
         labels_path (None): an optional parameter that enables explicit control
             over the location of the labels. Can be any of the following:
 
-<<<<<<< HEAD
-            -   a filename like "labels.json" specifying the location of the
-                labels in ``dataset_dir``
-=======
             -   a filename like ``"labels.json"`` specifying the location of
                 the labels in ``dataset_dir``
->>>>>>> 83d2c719
             -   an absolute filepath to the labels. In this case,
                 ``dataset_dir`` has no effect on the location of the labels
 
@@ -2340,15 +2310,6 @@
         data_path (None): an optional parameter that enables explicit control
             over the location of the media. Can be any of the following:
 
-<<<<<<< HEAD
-            -   a folder name like "data" or "data/" specifying a subfolder of
-                ``dataset_dir`` where the media files reside
-            -   an absolute directory path where the media files reside. In
-                this case, the ``dataset_dir`` has no effect on the location of
-                the data
-            -   a filename like "data.json" specifying the filename of the JSON
-                data manifest file in ``dataset_dir``
-=======
             -   a folder name like ``"data"`` or ``"data"/`` specifying a
                 subfolder of ``dataset_dir`` where the media files reside
             -   an absolute directory path where the media files reside. In
@@ -2356,7 +2317,6 @@
                 the data
             -   a filename like ``"data.json"`` specifying the filename of the
                 JSON data manifest file in ``dataset_dir``
->>>>>>> 83d2c719
             -   an absolute filepath specifying the location of the JSON data
                 manifest. In this case, ``dataset_dir`` has no effect on the
                 location of the data
@@ -2366,11 +2326,7 @@
         labels_path (None): an optional parameter that enables explicit control
             over the location of the labels. Can be any of the following:
 
-<<<<<<< HEAD
-            -   a folder name like "labels" or "labels/" specifying the
-=======
             -   a folder name like ``"labels"`` or ``"labels/"`` specifying the
->>>>>>> 83d2c719
                 location of the labels in ``dataset_dir``
             -   an absolute filepath to the labels. In this case,
                 ``dataset_dir`` has no effect on the location of the labels
