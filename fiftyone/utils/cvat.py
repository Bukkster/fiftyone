"""
Utilities for working with datasets in
`CVAT format <https://github.com/opencv/cvat>`_.

| Copyright 2017-2021, Voxel51, Inc.
| `voxel51.com <https://voxel51.com/>`_
|
"""
from collections import defaultdict
from copy import copy, deepcopy
from datetime import datetime
import itertools
import logging
import os
import time
import warnings
import webbrowser

from bson import ObjectId
import jinja2
import numpy as np
import requests
import urllib3

import eta.core.data as etad
import eta.core.image as etai
import eta.core.utils as etau

import fiftyone.constants as foc
import fiftyone.core.fields as fof
import fiftyone.core.labels as fol
import fiftyone.core.media as fom
import fiftyone.core.metadata as fomt
import fiftyone.core.utils as fou
import fiftyone.utils.annotations as foua
import fiftyone.utils.data as foud


logger = logging.getLogger(__name__)


class CVATImageDatasetImporter(
    foud.LabeledImageDatasetImporter, foud.ImportPathsMixin
):
    """Importer for CVAT image datasets stored on disk.

    See :ref:`this page <CVATImageDataset-import>` for format details.

    Args:
        dataset_dir (None): the dataset directory. If omitted, ``data_path``
            and/or ``labels_path`` must be provided
        data_path (None): an optional parameter that enables explicit control
            over the location of the media. Can be any of the following:

            -   a folder name like ``"data"`` or ``"data/"`` specifying a
                subfolder of ``dataset_dir`` where the media files reside
            -   an absolute directory path where the media files reside. In
                this case, the ``dataset_dir`` has no effect on the location of
                the data
            -   a filename like ``"data.json"`` specifying the filename of the
                JSON data manifest file in ``dataset_dir``
            -   an absolute filepath specifying the location of the JSON data
                manifest. In this case, ``dataset_dir`` has no effect on the
                location of the data

            If None, this parameter will default to whichever of ``data/`` or
            ``data.json`` exists in the dataset directory
        labels_path (None): an optional parameter that enables explicit control
            over the location of the labels. Can be any of the following:

            -   a filename like ``"labels.xml"`` specifying the location of the
                labels in ``dataset_dir``
            -   an absolute filepath to the labels. In this case,
                ``dataset_dir`` has no effect on the location of the labels

            If None, the parameter will default to ``labels.xml``
        include_all_data (False): whether to generate samples for all images in
            the data directory (True) rather than only creating samples for
            images with label entries (False)
        shuffle (False): whether to randomly shuffle the order in which the
            samples are imported
        seed (None): a random seed to use when shuffling
        max_samples (None): a maximum number of samples to import. By default,
            all samples are imported
    """

    def __init__(
        self,
        dataset_dir=None,
        data_path=None,
        labels_path=None,
        include_all_data=False,
        shuffle=False,
        seed=None,
        max_samples=None,
    ):
        if dataset_dir is None and data_path is None and labels_path is None:
            raise ValueError(
                "At least one of `dataset_dir`, `data_path`, and "
                "`labels_path` must be provided"
            )

        data_path = self._parse_data_path(
            dataset_dir=dataset_dir, data_path=data_path, default="data/",
        )

        labels_path = self._parse_labels_path(
            dataset_dir=dataset_dir,
            labels_path=labels_path,
            default="labels.xml",
        )

        super().__init__(
            dataset_dir=dataset_dir,
            shuffle=shuffle,
            seed=seed,
            max_samples=max_samples,
        )

        self.data_path = data_path
        self.labels_path = labels_path
        self.include_all_data = include_all_data

        self._info = None
        self._image_paths_map = None
        self._cvat_images_map = None
        self._filenames = None
        self._iter_filenames = None
        self._num_samples = None

    def __iter__(self):
        self._iter_filenames = iter(self._filenames)
        return self

    def __len__(self):
        return self._num_samples

    def __next__(self):
        filename = next(self._iter_filenames)

        if os.path.isabs(filename):
            image_path = filename
        else:
            image_path = self._image_paths_map[filename]

        cvat_image = self._cvat_images_map.get(filename, None)
        if cvat_image is not None:
            # Labeled image
            image_metadata = cvat_image.get_image_metadata()
            labels = cvat_image.to_labels()
        else:
            # Unlabeled image
            image_metadata = fomt.ImageMetadata.build_for(image_path)
            labels = None

        return image_path, image_metadata, labels

    @property
    def has_dataset_info(self):
        return True

    @property
    def has_image_metadata(self):
        return True

    @property
    def label_cls(self):
        return {
            "detections": fol.Detections,
            "polylines": fol.Polylines,
            "keypoints": fol.Keypoints,
        }

    def setup(self):
        self._image_paths_map = self._load_data_map(
            self.data_path, recursive=True
        )

        if self.labels_path is not None and os.path.isfile(self.labels_path):
            info, _, cvat_images = load_cvat_image_annotations(
                self.labels_path
            )
        else:
            info = {}
            cvat_images = []

        self._info = info

        # Use subset/name as the key if it exists, else just name
        cvat_images_map = {}
        for i in cvat_images:
            if i.subset:
                key = os.path.join(i.subset, i.name)
            else:
                key = i.name

            cvat_images_map[key] = i

        self._cvat_images_map = cvat_images_map

        filenames = set(self._cvat_images_map.keys())

        if self.include_all_data:
            filenames.update(self._image_paths_map.keys())

        self._filenames = self._preprocess_list(sorted(filenames))
        self._num_samples = len(self._filenames)

    def get_dataset_info(self):
        return self._info


class CVATVideoDatasetImporter(
    foud.LabeledVideoDatasetImporter, foud.ImportPathsMixin
):
    """Importer for CVAT video datasets stored on disk.

    See :ref:`this page <CVATVideoDataset-import>` for format details.

    Args:
        dataset_dir (None): the dataset directory. If omitted, ``data_path``
            and/or ``labels_path`` must be provided
        data_path (None): an optional parameter that enables explicit control
            over the location of the media. Can be any of the following:

            -   a folder name like ``"data"`` or ``"data/"`` specifying a
                subfolder of ``dataset_dir`` where the media files reside
            -   an absolute directory path where the media files reside. In
                this case, the ``dataset_dir`` has no effect on the location of
                the data
            -   a filename like ``"data.json"`` specifying the filename of the
                JSON data manifest file in ``dataset_dir``
            -   an absolute filepath specifying the location of the JSON data
                manifest. In this case, ``dataset_dir`` has no effect on the
                location of the data

            If None, this parameter will default to whichever of ``data/`` or
            ``data.json`` exists in the dataset directory
        labels_path (None): an optional parameter that enables explicit control
            over the location of the labels. Can be any of the following:

            -   a folder name like ``"labels"`` or ``"labels/"`` specifying the
                location of the labels in ``dataset_dir``
            -   an absolute folder path to the labels. In this case,
                ``dataset_dir`` has no effect on the location of the labels

            If None, the parameter will default to ``labels/``
        include_all_data (False): whether to generate samples for all videos in
            the data directory (True) rather than only creating samples for
            videos with label entries (False)
        shuffle (False): whether to randomly shuffle the order in which the
            samples are imported
        seed (None): a random seed to use when shuffling
        max_samples (None): a maximum number of samples to import. By default,
            all samples are imported
    """

    def __init__(
        self,
        dataset_dir=None,
        data_path=None,
        labels_path=None,
        include_all_data=False,
        shuffle=False,
        seed=None,
        max_samples=None,
    ):
        if dataset_dir is None and data_path is None and labels_path is None:
            raise ValueError(
                "At least one of `dataset_dir`, `data_path`, and "
                "`labels_path` must be provided"
            )

        data_path = self._parse_data_path(
            dataset_dir=dataset_dir, data_path=data_path, default="data/",
        )

        labels_path = self._parse_labels_path(
            dataset_dir=dataset_dir,
            labels_path=labels_path,
            default="labels/",
        )

        super().__init__(
            dataset_dir=dataset_dir,
            shuffle=shuffle,
            seed=seed,
            max_samples=max_samples,
        )

        self.data_path = data_path
        self.labels_path = labels_path
        self.include_all_data = include_all_data

        self._info = None
        self._cvat_task_labels = None
        self._video_paths_map = None
        self._labels_paths_map = None
        self._uuids = None
        self._iter_uuids = None
        self._num_samples = None

    def __iter__(self):
        self._iter_uuids = iter(self._uuids)
        return self

    def __len__(self):
        return self._num_samples

    def __next__(self):
        uuid = next(self._iter_uuids)

        video_path = self._video_paths_map[uuid]

        labels_path = self._labels_paths_map.get(uuid, None)
        if labels_path:
            # Labeled video
            info, cvat_task_labels, cvat_tracks = load_cvat_video_annotations(
                labels_path
            )

            if self._info is None:
                self._info = info

            self._cvat_task_labels.merge_task_labels(cvat_task_labels)
            self._info["task_labels"] = self._cvat_task_labels.labels

            frames = _cvat_tracks_to_frames_dict(cvat_tracks)
        else:
            # Unlabeled video
            frames = None

        return video_path, None, None, frames

    @property
    def has_dataset_info(self):
        return True

    @property
    def has_video_metadata(self):
        return False  # has (width, height) but not other important info

    @property
    def label_cls(self):
        return None

    @property
    def frame_labels_cls(self):
        return {
            "detections": fol.Detections,
            "polylines": fol.Polylines,
            "keypoints": fol.Keypoints,
        }

    def setup(self):
        self._video_paths_map = self._load_data_map(
            self.data_path, ignore_exts=True, recursive=True
        )

        if self.labels_path is not None and os.path.isdir(self.labels_path):
            self._labels_paths_map = {
                os.path.splitext(p)[0]: os.path.join(self.labels_path, p)
                for p in etau.list_files(self.labels_path, recursive=True)
            }
        else:
            self._labels_paths_map = {}

        uuids = set(self._labels_paths_map.keys())

        if self.include_all_data:
            uuids.update(self._video_paths_map.keys())

        self._info = None
        self._uuids = self._preprocess_list(sorted(uuids))
        self._num_samples = len(self._uuids)
        self._cvat_task_labels = CVATTaskLabels()

    def get_dataset_info(self):
        return self._info


class CVATImageDatasetExporter(
    foud.LabeledImageDatasetExporter, foud.ExportPathsMixin
):
    """Exporter that writes CVAT image datasets to disk.

    See :ref:`this page <CVATImageDataset-export>` for format details.

    Args:
        export_dir (None): the directory to write the export. This has no
            effect if ``data_path`` and ``labels_path`` are absolute paths
        data_path (None): an optional parameter that enables explicit control
            over the location of the exported media. Can be any of the
            following:

            -   a folder name like ``"data"`` or ``"data/"`` specifying a
                subfolder of ``export_dir`` in which to export the media
            -   an absolute directory path in which to export the media. In
                this case, the ``export_dir`` has no effect on the location of
                the data
            -   a JSON filename like ``"data.json"`` specifying the filename of
                the manifest file in ``export_dir`` generated when
                ``export_media`` is ``"manifest"``
            -   an absolute filepath specifying the location to write the JSON
                manifest file when ``export_media`` is ``"manifest"``. In this
                case, ``export_dir`` has no effect on the location of the data

            If None, the default value of this parameter will be chosen based
            on the value of the ``export_media`` parameter
        labels_path (None): an optional parameter that enables explicit control
            over the location of the exported labels. Can be any of the
            following:

            -   a filename like ``"labels.xml"`` specifying the location in
                ``export_dir`` in which to export the labels
            -   an absolute filepath to which to export the labels. In this
                case, the ``export_dir`` has no effect on the location of the
                labels

            If None, the labels will be exported into ``export_dir`` using the
            default filename
        export_media (None): controls how to export the raw media. The
            supported values are:

            -   ``True``: copy all media files into the output directory
            -   ``False``: don't export media
            -   ``"move"``: move all media files into the output directory
            -   ``"symlink"``: create symlinks to the media files in the output
                directory
            -   ``"manifest"``: create a ``data.json`` in the output directory
                that maps UUIDs used in the labels files to the filepaths of
                the source media, rather than exporting the actual media

            If None, the default value of this parameter will be chosen based
            on the value of the ``data_path`` parameter
        image_format (None): the image format to use when writing in-memory
            images to disk. By default, ``fiftyone.config.default_image_ext``
            is used
    """

    def __init__(
        self,
        export_dir=None,
        data_path=None,
        labels_path=None,
        export_media=None,
        image_format=None,
    ):
        data_path, export_media = self._parse_data_path(
            export_dir=export_dir,
            data_path=data_path,
            export_media=export_media,
            default="data/",
        )

        labels_path = self._parse_labels_path(
            export_dir=export_dir,
            labels_path=labels_path,
            default="labels.xml",
        )

        super().__init__(export_dir=export_dir)

        self.data_path = data_path
        self.labels_path = labels_path
        self.export_media = export_media
        self.image_format = image_format

        self._name = None
        self._task_labels = None
        self._cvat_images = None
        self._media_exporter = None

    @property
    def requires_image_metadata(self):
        return True

    @property
    def label_cls(self):
        return {
            "detections": fol.Detections,
            "polylines": fol.Polylines,
            "keypoints": fol.Keypoints,
        }

    def setup(self):
        self._cvat_images = []
        self._media_exporter = foud.ImageExporter(
            self.export_media,
            export_path=self.data_path,
            default_ext=self.image_format,
        )
        self._media_exporter.setup()

    def log_collection(self, sample_collection):
        self._name = sample_collection.name
        self._task_labels = sample_collection.info.get("task_labels", None)

    def export_sample(self, image_or_path, labels, metadata=None):
        _, uuid = self._media_exporter.export(image_or_path)

        if labels is None:
            return  # unlabeled

        if not isinstance(labels, dict):
            labels = {"labels": labels}

        if all(v is None for v in labels.values()):
            return  # unlabeled

        if metadata is None:
            metadata = fomt.ImageMetadata.build_for(image_or_path)

        cvat_image = CVATImage.from_labels(labels, metadata)

        cvat_image.id = len(self._cvat_images)
        cvat_image.name = uuid

        self._cvat_images.append(cvat_image)

    def close(self, *args):
        # Get task labels
        if self._task_labels is None:
            # Compute task labels from active label schema
            cvat_task_labels = CVATTaskLabels.from_cvat_images(
                self._cvat_images
            )
        else:
            # Use task labels from logged collection info
            cvat_task_labels = CVATTaskLabels(labels=self._task_labels)

        # Write annotations
        writer = CVATImageAnnotationWriter()
        writer.write(
            cvat_task_labels,
            self._cvat_images,
            self.labels_path,
            id=0,
            name=self._name,
        )

        self._media_exporter.close()


class CVATVideoDatasetExporter(
    foud.LabeledVideoDatasetExporter, foud.ExportPathsMixin
):
    """Exporter that writes CVAT video datasets to disk.

    See :ref:`this page <CVATVideoDataset-export>` for format details.

    Args:
        export_dir (None): the directory to write the export. This has no
            effect if ``data_path`` and ``labels_path`` are absolute paths
        data_path (None): an optional parameter that enables explicit control
            over the location of the exported media. Can be any of the
            following:

            -   a folder name like ``"data"`` or ``"data/"`` specifying a
                subfolder of ``export_dir`` in which to export the media
            -   an absolute directory path in which to export the media. In
                this case, the ``export_dir`` has no effect on the location of
                the data
            -   a JSON filename like ``"data.json"`` specifying the filename of
                the manifest file in ``export_dir`` generated when
                ``export_media`` is ``"manifest"``
            -   an absolute filepath specifying the location to write the JSON
                manifest file when ``export_media`` is ``"manifest"``. In this
                case, ``export_dir`` has no effect on the location of the data

            If None, the default value of this parameter will be chosen based
            on the value of the ``export_media`` parameter
        labels_path (None): an optional parameter that enables explicit control
            over the location of the exported labels. Can be any of the
            following:

            -   a folder name like ``"labels"`` or ``"labels/"`` specifying the
                location in ``export_dir`` in which to export the labels
            -   an absolute filepath to which to export the labels. In this
                case, the ``export_dir`` has no effect on the location of the
                labels

            If None, the labels will be exported into ``export_dir`` using the
            default folder name
        export_media (None): controls how to export the raw media. The
            supported values are:

            -   ``True``: copy all media files into the output directory
            -   ``False``: don't export media
            -   ``"move"``: move all media files into the output directory
            -   ``"symlink"``: create symlinks to the media files in the output
                directory
            -   ``"manifest"``: create a ``data.json`` in the output directory
                that maps UUIDs used in the labels files to the filepaths of
                the source media, rather than exporting the actual media

            If None, the default value of this parameter will be chosen based
            on the value of the ``data_path`` parameter
    """

    def __init__(
        self,
        export_dir=None,
        data_path=None,
        labels_path=None,
        export_media=None,
    ):
        data_path, export_media = self._parse_data_path(
            export_dir=export_dir,
            data_path=data_path,
            export_media=export_media,
            default="data/",
        )

        labels_path = self._parse_labels_path(
            export_dir=export_dir, labels_path=labels_path, default="labels/",
        )

        super().__init__(export_dir=export_dir)

        self.data_path = data_path
        self.labels_path = labels_path
        self.export_media = export_media

        self._task_labels = None
        self._num_samples = 0
        self._writer = None
        self._media_exporter = None

    @property
    def requires_video_metadata(self):
        return True

    @property
    def label_cls(self):
        return None

    @property
    def frame_labels_cls(self):
        return {
            "detections": fol.Detections,
            "polylines": fol.Polylines,
            "keypoints": fol.Keypoints,
        }

    def setup(self):
        self._writer = CVATVideoAnnotationWriter()
        self._media_exporter = foud.ImageExporter(
            self.export_media, export_path=self.data_path,
        )
        self._media_exporter.setup()

    def log_collection(self, sample_collection):
        self._task_labels = sample_collection.info.get("task_labels", None)

    def export_sample(self, video_path, _, frames, metadata=None):
        _, filename = self._media_exporter.export(video_path)

        if frames is None:
            return  # unlabeled

        if metadata is None:
            metadata = fomt.VideoMetadata.build_for(video_path)

        out_anno_path = os.path.join(
            self.labels_path, os.path.splitext(filename)[0] + ".xml"
        )

        # Generate object tracks
        frame_size = (metadata.frame_width, metadata.frame_height)
        cvat_tracks = _frames_to_cvat_tracks(frames, frame_size)

        if cvat_tracks is None:
            return  # unlabeled

        # Get task labels
        if self._task_labels is None:
            # Compute task labels from active label schema
            cvat_task_labels = CVATTaskLabels.from_cvat_tracks(cvat_tracks)
        else:
            # Use task labels from logged collection info
            cvat_task_labels = CVATTaskLabels(labels=self._task_labels)

        # Write annotations
        self._num_samples += 1
        self._writer.write(
            cvat_task_labels,
            cvat_tracks,
            metadata,
            out_anno_path,
            id=self._num_samples - 1,
            name=filename,
        )

    def close(self, *args):
        self._media_exporter.close()


class CVATTaskLabels(object):
    """Description of the labels in a CVAT image annotation task.

    Args:
        labels (None): a list of label dicts in the following format::

            [
                {
                    "name": "car",
                    "attributes": [
                        {
                            "name": "type"
                            "categories": ["coupe", "sedan", "truck"]
                        },
                        ...
                    }
                },
                ...
            ]
    """

    def __init__(self, labels=None):
        self.labels = labels or []

    def merge_task_labels(self, task_labels):
        """Merges the given :class:`CVATTaskLabels` into this instance.

        Args:
            task_labels: a :class:`CVATTaskLabels`
        """
        schema = self.to_schema()
        schema.merge_schema(task_labels.to_schema())
        new_task_labels = CVATTaskLabels.from_schema(schema)
        self.labels = new_task_labels.labels

    def to_schema(self):
        """Returns an ``eta.core.image.ImageLabelsSchema`` representation of
        the task labels.

        Note that CVAT's task labels schema does not distinguish between boxes,
        polylines, and keypoints, so the returned schema stores all annotations
        under the ``"objects"`` field.

        Returns:
            an ``eta.core.image.ImageLabelsSchema``
        """
        schema = etai.ImageLabelsSchema()

        for label in self.labels:
            _label = label["name"]
            schema.add_object_label(_label)
            for attribute in label.get("attributes", []):
                _name = attribute["name"]
                _categories = attribute["categories"]
                for _value in _categories:
                    _attr = etad.CategoricalAttribute(_name, _value)
                    schema.add_object_attribute(_label, _attr)

        return schema

    @classmethod
    def from_cvat_images(cls, cvat_images):
        """Creates a :class:`CVATTaskLabels` instance that describes the active
        schema of the given annotations.

        Args:
            cvat_images: a list of :class:`CVATImage` instances

        Returns:
            a :class:`CVATTaskLabels`
        """
        schema = etai.ImageLabelsSchema()
        for cvat_image in cvat_images:
            for anno in cvat_image.iter_annos():
                _label = anno.label
                schema.add_object_label(_label)

                if anno.occluded is not None:
                    _attr = etad.BooleanAttribute("occluded", anno.occluded)
                    schema.add_object_attribute(_label, _attr)

                for attr in anno.attributes:
                    _attr = attr.to_eta_attribute()
                    schema.add_object_attribute(_label, _attr)

        return cls.from_schema(schema)

    @classmethod
    def from_cvat_tracks(cls, cvat_tracks):
        """Creates a :class:`CVATTaskLabels` instance that describes the active
        schema of the given annotations.

        Args:
            cvat_tracks: a list of :class:`CVATTrack` instances

        Returns:
            a :class:`CVATTaskLabels`
        """
        schema = etai.ImageLabelsSchema()
        for cvat_track in cvat_tracks:
            for anno in cvat_track.iter_annos():
                _label = anno.label
                schema.add_object_label(_label)

                if anno.outside is not None:
                    _attr = etad.BooleanAttribute("outside", anno.outside)
                    schema.add_object_attribute(_label, _attr)

                if anno.occluded is not None:
                    _attr = etad.BooleanAttribute("occluded", anno.occluded)
                    schema.add_object_attribute(_label, _attr)

                if anno.keyframe is not None:
                    _attr = etad.BooleanAttribute("keyframe", anno.keyframe)
                    schema.add_object_attribute(_label, _attr)

                for attr in anno.attributes:
                    _attr = attr.to_eta_attribute()
                    schema.add_object_attribute(_label, _attr)

        return cls.from_schema(schema)

    @classmethod
    def from_labels_dict(cls, d):
        """Creates a :class:`CVATTaskLabels` instance from the ``<labels>``
        tag of a CVAT annotation XML file.

        Args:
            d: a dict representation of a ``<labels>`` tag

        Returns:
            a :class:`CVATTaskLabels`
        """
        labels = _ensure_list(d.get("label", []))
        _labels = []
        for label in labels:
            _tmp = label.get("attributes", None) or {}
            attributes = _ensure_list(_tmp.get("attribute", []))
            _attributes = []
            for attribute in attributes:
                _values = attribute.get("values", None)
                _categories = _values.split("\n") if _values else []
                _attributes.append(
                    {"name": attribute["name"], "categories": _categories}
                )

            _labels.append({"name": label["name"], "attributes": _attributes})

        return cls(labels=_labels)

    @classmethod
    def from_schema(cls, schema):
        """Creates a :class:`CVATTaskLabels` instance from an
        ``eta.core.image.ImageLabelsSchema``.

        Args:
            schema: an ``eta.core.image.ImageLabelsSchema``

        Returns:
            a :class:`CVATTaskLabels`
        """
        labels = []
        obj_schemas = schema.objects
        for label in sorted(obj_schemas.schema):
            obj_schema = obj_schemas.schema[label]
            obj_attr_schemas = obj_schema.attrs
            attributes = []
            for name in sorted(obj_attr_schemas.schema):
                attr_schema = obj_attr_schemas.schema[name]
                if isinstance(attr_schema, etad.CategoricalAttributeSchema):
                    attributes.append(
                        {
                            "name": name,
                            "categories": sorted(attr_schema.categories),
                        }
                    )

            labels.append({"name": label, "attributes": attributes})

        return cls(labels=labels)


class CVATImage(object):
    """An annotated image in CVAT image format.

    Args:
        id: the ID of the image
        name: the filename of the image
        width: the width of the image, in pixels
        height: the height of the image, in pixels
        boxes (None): a list of :class:`CVATImageBox` instances
        polygons (None): a list of :class:`CVATImagePolygon` instances
        polylines (None): a list of :class:`CVATImagePolyline` instances
        points (None): a list of :class:`CVATImagePoints` instances
        subset (None): the project subset of the image, if any
    """

    def __init__(
        self,
        id,
        name,
        width,
        height,
        boxes=None,
        polygons=None,
        polylines=None,
        points=None,
        subset=None,
    ):
        self.id = id
        self.name = name
        self.subset = subset
        self.width = width
        self.height = height
        self.boxes = boxes or []
        self.polygons = polygons or []
        self.polylines = polylines or []
        self.points = points or []

    @property
    def has_boxes(self):
        """Whether this image has 2D boxes."""
        return bool(self.boxes)

    @property
    def has_polylines(self):
        """Whether this image has polygons or polylines."""
        return bool(self.polygons) or bool(self.polylines)

    @property
    def has_points(self):
        """Whether this image has keypoints."""
        return bool(self.points)

    def iter_annos(self):
        """Returns an iterator over the annotations in the image.

        Returns:
            an iterator that emits :class:`CVATImageAnno` instances
        """
        return itertools.chain(
            self.boxes, self.polygons, self.polylines, self.points
        )

    def get_image_metadata(self):
        """Returns a :class:`fiftyone.core.metadata.ImageMetadata` instance for
        the annotations.

        Returns:
            a :class:`fiftyone.core.metadata.ImageMetadata`
        """
        return fomt.ImageMetadata(width=self.width, height=self.height)

    def to_labels(self):
        """Returns :class:`fiftyone.core.labels.Label` representations of the
        annotations.

        Returns:
            a dict mapping field keys to :class:`fiftyone.core.labels.Label`
            instances
        """
        frame_size = (self.width, self.height)

        labels = {}

        if self.boxes:
            detections = [b.to_detection(frame_size) for b in self.boxes]
            labels["detections"] = fol.Detections(detections=detections)

        if self.polygons or self.polylines:
            polygons = [p.to_polyline(frame_size) for p in self.polygons]
            polylines = [p.to_polyline(frame_size) for p in self.polylines]
            labels["polylines"] = fol.Polylines(polylines=polygons + polylines)

        if self.points:
            keypoints = [k.to_keypoint(frame_size) for k in self.points]
            labels["keypoints"] = fol.Keypoints(keypoints=keypoints)

        return labels

    @classmethod
    def from_labels(cls, labels, metadata):
        """Creates a :class:`CVATImage` from a dictionary of labels.

        Args:
            labels: a dict mapping keys to :class:`fiftyone.core.labels.Label`
                instances
            metadata: a :class:`fiftyone.core.metadata.ImageMetadata` for the
                image

        Returns:
            a :class:`CVATImage`
        """
        width = metadata.width
        height = metadata.height

        _detections = []
        _polygons = []
        _polylines = []
        _keypoints = []
        for _labels in labels.values():
            if isinstance(_labels, fol.Detection):
                _detections.append(_labels)
            elif isinstance(_labels, fol.Detections):
                _detections.extend(_labels.detections)
            elif isinstance(_labels, fol.Polyline):
                if _labels.closed:
                    _polygons.append(_labels)
                else:
                    _polylines.append(_labels)
            elif isinstance(_labels, fol.Polylines):
                for poly in _labels.polylines:
                    if poly.closed:
                        _polygons.append(poly)
                    else:
                        _polylines.append(poly)
            elif isinstance(_labels, fol.Keypoint):
                _keypoints.append(_labels)
            elif isinstance(_labels, fol.Keypoints):
                _keypoints.extend(_labels.keypoints)
            elif _labels is not None:
                msg = (
                    "Ignoring unsupported label type '%s'" % _labels.__class__
                )
                warnings.warn(msg)

        boxes = [CVATImageBox.from_detection(d, metadata) for d in _detections]

        polygons = []
        for p in _polygons:
            polygons.extend(CVATImagePolygon.from_polyline(p, metadata))

        polylines = []
        for p in _polylines:
            polylines.extend(CVATImagePolyline.from_polyline(p, metadata))

        points = [
            CVATImagePoints.from_keypoint(k, metadata) for k in _keypoints
        ]

        return cls(
            None,
            None,
            width,
            height,
            boxes=boxes,
            polygons=polygons,
            polylines=polylines,
            points=points,
        )

    @classmethod
    def from_image_dict(cls, d):
        """Creates a :class:`CVATImage` from an ``<image>`` tag of a CVAT image
        annotations XML file.

        Args:
            d: a dict representation of an ``<image>`` tag

        Returns:
            a :class:`CVATImage`
        """
        id = d["@id"]
        name = d["@name"]
        subset = d.get("@subset", None)
        width = int(d["@width"])
        height = int(d["@height"])

        boxes = []
        for bd in _ensure_list(d.get("box", [])):
            boxes.append(CVATImageBox.from_box_dict(bd))

        polygons = []
        for pd in _ensure_list(d.get("polygon", [])):
            polygons.append(CVATImagePolygon.from_polygon_dict(pd))

        polylines = []
        for pd in _ensure_list(d.get("polyline", [])):
            polylines.append(CVATImagePolyline.from_polyline_dict(pd))

        points = []
        for pd in _ensure_list(d.get("points", [])):
            points.append(CVATImagePoints.from_points_dict(pd))

        return cls(
            id,
            name,
            width,
            height,
            boxes=boxes,
            polygons=polygons,
            polylines=polylines,
            points=points,
            subset=subset,
        )


class HasCVATPoints(object):
    """Mixin for CVAT annotations that store a list of ``(x, y)`` pixel
    coordinates.

    Attributes:
        points: a list of ``(x, y)`` pixel coordinates defining points
    """

    def __init__(self, points):
        self.points = points

    @property
    def points_str(self):
        return self._to_cvat_points_str(self.points)

    @staticmethod
    def _to_rel_points(points, frame_size):
        w, h = frame_size
        return [(x / w, y / h) for x, y in points]

    @staticmethod
    def _to_abs_points(points, frame_size):
        w, h = frame_size
        return [(int(round(x * w)), int(round(y * h))) for x, y in points]

    @staticmethod
    def _to_cvat_points_str(points):
        return ";".join("%g,%g" % (x, y) for x, y in points)

    @staticmethod
    def _parse_cvat_points_str(points_str):
        points = []
        for xy_str in points_str.split(";"):
            x, y = xy_str.split(",")
            points.append((int(round(float(x))), int(round(float(y)))))

        return points


class CVATImageAnno(object):
    """Mixin for annotations in CVAT image format.

    Args:
        occluded (None): whether the object is occluded
        attributes (None): a list of :class:`CVATAttribute` instances
    """

    def __init__(self, occluded=None, attributes=None):
        self.occluded = occluded
        self.attributes = attributes or []

    def _to_attributes(self):
        attributes = {a.name: a.value for a in self.attributes}

        if self.occluded == 1:
            attributes["occluded"] = True

        return attributes

    @staticmethod
    def _parse_attributes(label):
        attrs = dict(label.iter_attributes())

        occluded = _to_int_bool(attrs.pop("occluded", None))

        attributes = [
            CVATAttribute(k, v)
            for k, v in attrs.items()
            if _is_supported_attribute_type(v)
        ]

        return occluded, attributes

    @staticmethod
    def _parse_anno_dict(d):
        occluded = _from_int_bool(d.get("@occluded", None))

        attributes = []
        for attr in _ensure_list(d.get("attribute", [])):
            if "#text" in attr:
                name = attr["@name"].lstrip("@")
                if name == "label_id":
                    # We assume that this is a `label_id` exported from an
                    # CVAT annotation run created by our annotation API, which
                    # should be ignored since we're not using the API here
                    continue

                value = _parse_value(attr["#text"])
                attributes.append(CVATAttribute(name, value))

        return occluded, attributes


class CVATImageBox(CVATImageAnno):
    """An object bounding box in CVAT image format.

    Args:
        label: the object label string
        xtl: the top-left x-coordinate of the box, in pixels
        ytl: the top-left y-coordinate of the box, in pixels
        xbr: the bottom-right x-coordinate of the box, in pixels
        ybr: the bottom-right y-coordinate of the box, in pixels
        occluded (None): whether the object is occluded
        attributes (None): a list of :class:`CVATAttribute` instances
    """

    def __init__(
        self, label, xtl, ytl, xbr, ybr, occluded=None, attributes=None
    ):
        self.label = label
        self.xtl = xtl
        self.ytl = ytl
        self.xbr = xbr
        self.ybr = ybr
        CVATImageAnno.__init__(self, occluded=occluded, attributes=attributes)

    def to_detection(self, frame_size):
        """Returns a :class:`fiftyone.core.labels.Detection` representation of
        the box.

        Args:
            frame_size: the ``(width, height)`` of the image

        Returns:
            a :class:`fiftyone.core.labels.Detection`
        """
        label = self.label

        width, height = frame_size
        bounding_box = [
            self.xtl / width,
            self.ytl / height,
            (self.xbr - self.xtl) / width,
            (self.ybr - self.ytl) / height,
        ]

        attributes = self._to_attributes()

        return fol.Detection(
            label=label, bounding_box=bounding_box, **attributes
        )

    @classmethod
    def from_detection(cls, detection, metadata):
        """Creates a :class:`CVATImageBox` from a
        :class:`fiftyone.core.labels.Detection`.

        Args:
            detection: a :class:`fiftyone.core.labels.Detection`
            metadata: a :class:`fiftyone.core.metadata.ImageMetadata` for the
                image

        Returns:
            a :class:`CVATImageBox`
        """
        label = detection.label

        width = metadata.width
        height = metadata.height
        x, y, w, h = detection.bounding_box
        xtl = int(round(x * width))
        ytl = int(round(y * height))
        xbr = int(round((x + w) * width))
        ybr = int(round((y + h) * height))

        occluded, attributes = cls._parse_attributes(detection)

        return cls(
            label, xtl, ytl, xbr, ybr, occluded=occluded, attributes=attributes
        )

    @classmethod
    def from_box_dict(cls, d):
        """Creates a :class:`CVATImageBox` from a ``<box>`` tag of a CVAT image
        annotation XML file.

        Args:
            d: a dict representation of a ``<box>`` tag

        Returns:
            a :class:`CVATImageBox`
        """
        label = d["@label"]

        xtl = int(round(float(d["@xtl"])))
        ytl = int(round(float(d["@ytl"])))
        xbr = int(round(float(d["@xbr"])))
        ybr = int(round(float(d["@ybr"])))

        occluded, attributes = cls._parse_anno_dict(d)

        return cls(
            label, xtl, ytl, xbr, ybr, occluded=occluded, attributes=attributes
        )


class CVATImagePolygon(CVATImageAnno, HasCVATPoints):
    """A polygon in CVAT image format.

    Args:
        label: the polygon label string
        points: a list of ``(x, y)`` pixel coordinates defining the vertices of
            the polygon
        occluded (None): whether the polygon is occluded
        attributes (None): a list of :class:`CVATAttribute` instances
    """

    def __init__(self, label, points, occluded=None, attributes=None):
        self.label = label
        HasCVATPoints.__init__(self, points)
        CVATImageAnno.__init__(self, occluded=occluded, attributes=attributes)

    def to_polyline(self, frame_size):
        """Returns a :class:`fiftyone.core.labels.Polyline` representation of
        the polygon.

        Args:
            frame_size: the ``(width, height)`` of the image

        Returns:
            a :class:`fiftyone.core.labels.Polyline`
        """
        label = self.label
        points = self._to_rel_points(self.points, frame_size)
        attributes = self._to_attributes()
        return fol.Polyline(
            label=label,
            points=[points],
            closed=True,
            filled=True,
            **attributes,
        )

    @classmethod
    def from_polyline(cls, polyline, metadata):
        """Creates a :class:`CVATImagePolygon` from a
        :class:`fiftyone.core.labels.Polyline`.

        If the :class:`fiftyone.core.labels.Polyline` is composed of multiple
        shapes, one :class:`CVATImagePolygon` per shape will be generated.

        Args:
            polyline: a :class:`fiftyone.core.labels.Polyline`
            metadata: a :class:`fiftyone.core.metadata.ImageMetadata` for the
                image

        Returns:
            a list of :class:`CVATImagePolygon` instances
        """
        label = polyline.label

        if len(polyline.points) > 1:
            msg = (
                "Found polyline with more than one shape; generating separate "
                "annotations for each shape"
            )
            warnings.warn(msg)

        frame_size = (metadata.width, metadata.height)
        occluded, attributes = cls._parse_attributes(polyline)

        polylines = []
        for points in polyline.points:
            abs_points = cls._to_abs_points(points, frame_size)
            polylines.append(
                cls(
                    label, abs_points, occluded=occluded, attributes=attributes
                )
            )

        return polylines

    @classmethod
    def from_polygon_dict(cls, d):
        """Creates a :class:`CVATImagePolygon` from a ``<polygon>`` tag of a
        CVAT image annotation XML file.

        Args:
            d: a dict representation of a ``<polygon>`` tag

        Returns:
            a :class:`CVATImagePolygon`
        """
        label = d["@label"]
        points = cls._parse_cvat_points_str(d["@points"])
        occluded, attributes = cls._parse_anno_dict(d)

        return cls(label, points, occluded=occluded, attributes=attributes)


class CVATImagePolyline(CVATImageAnno, HasCVATPoints):
    """A polyline in CVAT image format.

    Args:
        label: the polyline label string
        points: a list of ``(x, y)`` pixel coordinates defining the vertices of
            the polyline
        occluded (None): whether the polyline is occluded
        attributes (None): a list of :class:`CVATAttribute` instances
    """

    def __init__(self, label, points, occluded=None, attributes=None):
        self.label = label
        HasCVATPoints.__init__(self, points)
        CVATImageAnno.__init__(self, occluded=occluded, attributes=attributes)

    def to_polyline(self, frame_size):
        """Returns a :class:`fiftyone.core.labels.Polyline` representation of
        the polyline.

        Args:
            frame_size: the ``(width, height)`` of the image

        Returns:
            a :class:`fiftyone.core.labels.Polyline`
        """
        label = self.label
        points = self._to_rel_points(self.points, frame_size)
        attributes = self._to_attributes()
        return fol.Polyline(
            label=label,
            points=[points],
            closed=False,
            filled=False,
            **attributes,
        )

    @classmethod
    def from_polyline(cls, polyline, metadata):
        """Creates a :class:`CVATImagePolyline` from a
        :class:`fiftyone.core.labels.Polyline`.

        If the :class:`fiftyone.core.labels.Polyline` is composed of multiple
        shapes, one :class:`CVATImagePolyline` per shape will be generated.

        Args:
            polyline: a :class:`fiftyone.core.labels.Polyline`
            metadata: a :class:`fiftyone.core.metadata.ImageMetadata` for the
                image

        Returns:
            a list of :class:`CVATImagePolyline` instances
        """
        label = polyline.label

        if len(polyline.points) > 1:
            msg = (
                "Found polyline with more than one shape; generating separate "
                "annotations for each shape"
            )
            warnings.warn(msg)

        frame_size = (metadata.width, metadata.height)
        occluded, attributes = cls._parse_attributes(polyline)

        polylines = []
        for points in polyline.points:
            abs_points = cls._to_abs_points(points, frame_size)
            if abs_points and polyline.closed:
                abs_points.append(copy(abs_points[0]))

            polylines.append(
                cls(
                    label, abs_points, occluded=occluded, attributes=attributes
                )
            )

        return polylines

    @classmethod
    def from_polyline_dict(cls, d):
        """Creates a :class:`CVATImagePolyline` from a ``<polyline>`` tag of a
        CVAT image annotation XML file.

        Args:
            d: a dict representation of a ``<polyline>`` tag

        Returns:
            a :class:`CVATImagePolyline`
        """
        label = d["@label"]
        points = cls._parse_cvat_points_str(d["@points"])
        occluded, attributes = cls._parse_anno_dict(d)

        return cls(label, points, occluded=occluded, attributes=attributes)


class CVATImagePoints(CVATImageAnno, HasCVATPoints):
    """A set of keypoints in CVAT image format.

    Args:
        label: the keypoints label string
        points: a list of ``(x, y)`` pixel coordinates defining the vertices of
            the keypoints
        occluded (None): whether the keypoints are occluded
        attributes (None): a list of :class:`CVATAttribute` instances
    """

    def __init__(self, label, points, occluded=None, attributes=None):
        self.label = label
        HasCVATPoints.__init__(self, points)
        CVATImageAnno.__init__(self, occluded=occluded, attributes=attributes)

    def to_keypoint(self, frame_size):
        """Returns a :class:`fiftyone.core.labels.Keypoint` representation of
        the points.

        Args:
            frame_size: the ``(width, height)`` of the image

        Returns:
            a :class:`fiftyone.core.labels.Keypoint`
        """
        label = self.label
        points = self._to_rel_points(self.points, frame_size)
        attributes = self._to_attributes()
        return fol.Keypoint(label=label, points=points, **attributes)

    @classmethod
    def from_keypoint(cls, keypoint, metadata):
        """Creates a :class:`CVATImagePoints` from a
        :class:`fiftyone.core.labels.Keypoint`.

        Args:
            keypoint: a :class:`fiftyone.core.labels.Keypoint`
            metadata: a :class:`fiftyone.core.metadata.ImageMetadata` for the
                image

        Returns:
            a :class:`CVATImagePoints`
        """
        label = keypoint.label

        frame_size = (metadata.width, metadata.height)
        points = cls._to_abs_points(keypoint.points, frame_size)

        occluded, attributes = cls._parse_attributes(keypoint)

        return cls(label, points, occluded=occluded, attributes=attributes)

    @classmethod
    def from_points_dict(cls, d):
        """Creates a :class:`CVATImagePoints` from a ``<points>`` tag of a
        CVAT image annotation XML file.

        Args:
            d: a dict representation of a ``<points>`` tag

        Returns:
            a :class:`CVATImagePoints`
        """
        label = d["@label"]
        points = cls._parse_cvat_points_str(d["@points"])
        occluded, attributes = cls._parse_anno_dict(d)
        return cls(label, points, occluded=occluded, attributes=attributes)


class CVATTrack(object):
    """An annotation track in CVAT video format.

    Args:
        id: the ID of the track
        label: the label for the track
        width: the width of the video frames, in pixels
        height: the height of the video frames, in pixels
        boxes (None): a dict mapping frame numbers to :class:`CVATVideoBox`
            instances
        polygons (None): a dict mapping frame numbers to
            :class:`CVATVideoPolygon` instances
        polylines (None): a dict mapping frame numbers to
            :class:`CVATVideoPolyline` instances
        points (None): a dict mapping frame numbers to :class:`CVATVideoPoints`
            instances
    """

    def __init__(
        self,
        id,
        label,
        width,
        height,
        boxes=None,
        polygons=None,
        polylines=None,
        points=None,
    ):
        self.id = id
        self.label = label
        self.width = width
        self.height = height
        self.boxes = boxes or {}
        self.polygons = polygons or {}
        self.polylines = polylines or {}
        self.points = points or {}

    @property
    def has_boxes(self):
        """Whether this track has 2D boxes."""
        return bool(self.boxes)

    @property
    def has_polylines(self):
        """Whether this track has polygons or polylines."""
        return bool(self.polygons) or bool(self.polylines)

    @property
    def has_points(self):
        """Whether this track has keypoints."""
        return bool(self.points)

    def iter_annos(self):
        """Returns an iterator over the annotations in the track.

        Returns:
            an iterator that emits :class:`CVATVideoAnno` instances
        """
        return itertools.chain(
            self.boxes.values(),
            self.polygons.values(),
            self.polylines.values(),
            self.points.values(),
        )

    def to_labels(self):
        """Returns :class:`fiftyone.core.labels.Label` representations of the
        annotations.

        Returns:
            a dict mapping frame numbers to
            :class:`fiftyone.core.labels.Label` instances
        """
        frame_size = (self.width, self.height)

        labels = {}

        # Only one of these will actually contain labels

        for frame_number, box in self.boxes.items():
            if box.outside != 1:
                detection = box.to_detection(frame_size)
                detection.index = self.id
                labels[frame_number + 1] = detection

        for frame_number, polygon in self.polygons.items():
            if polygon.outside != 1:
                polyline = polygon.to_polyline(frame_size)
                polyline.index = self.id
                labels[frame_number + 1] = polyline

        for frame_number, polyline in self.polylines.items():
            if polyline.outside != 1:
                polyline = polyline.to_polyline(frame_size)
                polyline.index = self.id
                labels[frame_number + 1] = polyline

        for frame_number, points in self.points.items():
            if points.outside != 1:
                keypoint = points.to_keypoint(frame_size)
                keypoint.index = self.id
                labels[frame_number + 1] = keypoint

        return labels

    @classmethod
    def from_labels(cls, id, labels, frame_size):
        """Creates a :class:`CVATTrack` from a dictionary of labels.

        Args:
            id: the ID of the track
            labels: a dict mapping frame numbers to
                :class:`fiftyone.core.labels.Label` instances
            frame_size: the ``(width, height)`` of the video frames

        Returns:
            a :class:`CVATTrack`
        """
        width, height = frame_size

        boxes = {}
        polygons = {}
        polylines = {}
        points = {}
        label = None
        for fn, _label in labels.items():
            label = _label.label

            if isinstance(_label, fol.Detection):
                boxes[fn - 1] = CVATVideoBox.from_detection(
                    fn, _label, frame_size
                )
            elif isinstance(_label, fol.Polyline):
                if _label.filled:
                    polygons[fn - 1] = CVATVideoPolygon.from_polyline(
                        fn, _label, frame_size
                    )
                else:
                    polylines[fn - 1] = CVATVideoPolyline.from_polyline(
                        fn, _label, frame_size
                    )
            elif isinstance(_label, fol.Keypoint):
                points[fn - 1] = CVATVideoPoints.from_keypoint(
                    fn, _label, frame_size
                )
            elif _label is not None:
                msg = "Ignoring unsupported label type '%s'" % _label.__class__
                warnings.warn(msg)

        # CVAT uses `outside=1` to mark the end of track segments, while
        # FiftyOne implicitly represents this by missing labels. So, we need to
        # convert to CVAT format here
        cls._add_outside_shapes(boxes)
        cls._add_outside_shapes(polygons)
        cls._add_outside_shapes(polylines)
        cls._add_outside_shapes(points)

        return cls(
            id,
            label,
            width,
            height,
            boxes=boxes,
            polygons=polygons,
            polylines=polylines,
            points=points,
        )

    @classmethod
    def from_track_dict(cls, d, frame_size):
        """Creates a :class:`CVATTrack` from a ``<track>`` tag of a CVAT video
        annotation XML file.

        Args:
            d: a dict representation of an ``<track>`` tag
            frame_size: the ``(width, height)`` of the video frames

        Returns:
            a :class:`CVATTrack`
        """
        id = d["@id"]
        label = d["@label"]

        width, height = frame_size

        boxes = {}
        for bd in _ensure_list(d.get("box", [])):
            box = CVATVideoBox.from_box_dict(label, bd)
            boxes[box.frame] = box

        polygons = {}
        for pd in _ensure_list(d.get("polygon", [])):
            polygon = CVATVideoPolygon.from_polygon_dict(label, pd)
            polygons[polygon.frame] = polygon

        polylines = {}
        for pd in _ensure_list(d.get("polyline", [])):
            polyline = CVATVideoPolyline.from_polyline_dict(label, pd)
            polylines[polyline.frame] = polyline

        points = {}
        for pd in _ensure_list(d.get("points", [])):
            point = CVATVideoPoints.from_points_dict(label, pd)
            points[point.frame] = point

        return cls(
            id,
            label,
            width,
            height,
            boxes=boxes,
            polygons=polygons,
            polylines=polylines,
            points=points,
        )

    @staticmethod
    def _add_outside_shapes(shapes):
        if not shapes:
            return

        use_keyframes = any(s.keyframe for s in shapes.values())

        def _make_outside_shape(shape):
            shape = deepcopy(shape)
            shape.outside = 1
            if use_keyframes:
                shape.keyframe = 1

            return shape

        # Add "outside" shapes to represent gaps of >= 1 frame in tracks
        fns = sorted(shapes.keys())
        last_fn = fns[0]
        for fn in fns:
            if fn > last_fn + 1:
                shapes[last_fn + 1] = _make_outside_shape(shapes[last_fn])

            last_fn = fn

        # Always add an "outside" shape to the end of each track
        shapes[last_fn + 1] = _make_outside_shape(shapes[last_fn])


class CVATVideoAnno(object):
    """Mixin for annotations in CVAT video format.

    Args:
        outside (None): whether the object is outside (invisible)
        occluded (None): whether the object is occluded
        keyframe (None): whether the frame is a keyframe
        attributes (None): a list of :class:`CVATAttribute` instances
    """

    def __init__(
        self, outside=None, occluded=None, keyframe=None, attributes=None
    ):
        self.outside = outside
        self.occluded = occluded
        self.keyframe = keyframe
        self.attributes = attributes or []

    def _to_attributes(self):
        attributes = {a.name: a.value for a in self.attributes}

        # We don't include `outside` here because shapes marked as `outside`
        # are completely omitted

        if self.occluded == 1:
            attributes["occluded"] = True

        if self.keyframe == 1:
            attributes["keyframe"] = True

        return attributes

    @staticmethod
    def _parse_attributes(label):
        attrs = dict(label.iter_attributes())

        outside = 0  # any FiftyOne label is implicitly not `outside`
        occluded = _to_int_bool(attrs.pop("occluded", None))
        keyframe = _to_int_bool(attrs.pop("keyframe", None))

        attributes = [
            CVATAttribute(k, v)
            for k, v in attrs.items()
            if _is_supported_attribute_type(v)
        ]

        return outside, occluded, keyframe, attributes

    @staticmethod
    def _parse_anno_dict(d):
        outside = _from_int_bool(d.get("@outside", None))
        occluded = _from_int_bool(d.get("@occluded", None))
        keyframe = _from_int_bool(d.get("@keyframe", None))

        attributes = []
        for attr in _ensure_list(d.get("attribute", [])):
            if "#text" in attr:
                name = attr["@name"].lstrip("@")
                if name == "label_id":
                    # We assume that this is a `label_id` exported from an
                    # CVAT annotation run created by our annotation API, which
                    # should be ignored since we're not using the API here
                    continue

                value = _parse_value(attr["#text"])
                attributes.append(CVATAttribute(name, value))

        return outside, occluded, keyframe, attributes


class CVATVideoBox(CVATVideoAnno):
    """An object bounding box in CVAT video format.

    Args:
        frame: the 0-based frame number
        label: the object label string
        xtl: the top-left x-coordinate of the box, in pixels
        ytl: the top-left y-coordinate of the box, in pixels
        xbr: the bottom-right x-coordinate of the box, in pixels
        ybr: the bottom-right y-coordinate of the box, in pixels
        outside (None): whether the object is outside (invisible)
        occluded (None): whether the object is occluded
        keyframe (None): whether the frame is a keyframe
        attributes (None): a list of :class:`CVATAttribute` instances
    """

    def __init__(
        self,
        frame,
        label,
        xtl,
        ytl,
        xbr,
        ybr,
        outside=None,
        occluded=None,
        keyframe=None,
        attributes=None,
    ):
        self.frame = frame
        self.label = label
        self.xtl = xtl
        self.ytl = ytl
        self.xbr = xbr
        self.ybr = ybr
        CVATVideoAnno.__init__(
            self,
            outside=outside,
            occluded=occluded,
            keyframe=keyframe,
            attributes=attributes,
        )

    def to_detection(self, frame_size):
        """Returns a :class:`fiftyone.core.labels.Detection` representation of
        the box.

        Args:
            frame_size: the ``(width, height)`` of the video frames

        Returns:
            a :class:`fiftyone.core.labels.Detection`
        """
        label = self.label

        width, height = frame_size
        bounding_box = [
            self.xtl / width,
            self.ytl / height,
            (self.xbr - self.xtl) / width,
            (self.ybr - self.ytl) / height,
        ]

        attributes = self._to_attributes()

        return fol.Detection(
            label=label, bounding_box=bounding_box, **attributes
        )

    @classmethod
    def from_detection(cls, frame_number, detection, frame_size):
        """Creates a :class:`CVATVideoBox` from a
        :class:`fiftyone.core.labels.Detection`.

        Args:
            frame_number: the frame number
            detection: a :class:`fiftyone.core.labels.Detection`
            frame_size: the ``(width, height)`` of the video frames

        Returns:
            a :class:`CVATVideoBox`
        """
        frame = frame_number - 1
        label = detection.label

        width, height = frame_size
        x, y, w, h = detection.bounding_box
        xtl = int(round(x * width))
        ytl = int(round(y * height))
        xbr = int(round((x + w) * width))
        ybr = int(round((y + h) * height))

        outside, occluded, keyframe, attributes = cls._parse_attributes(
            detection
        )

        return cls(
            frame,
            label,
            xtl,
            ytl,
            xbr,
            ybr,
            outside=outside,
            occluded=occluded,
            keyframe=keyframe,
            attributes=attributes,
        )

    @classmethod
    def from_box_dict(cls, label, d):
        """Creates a :class:`CVATVideoBox` from a ``<box>`` tag of a CVAT video
        annotation XML file.

        Args:
            label: the object label
            d: a dict representation of a ``<box>`` tag

        Returns:
            a :class:`CVATVideoBox`
        """
        frame = int(d["@frame"])

        xtl = int(round(float(d["@xtl"])))
        ytl = int(round(float(d["@ytl"])))
        xbr = int(round(float(d["@xbr"])))
        ybr = int(round(float(d["@ybr"])))

        outside, occluded, keyframe, attributes = cls._parse_anno_dict(d)

        return cls(
            frame,
            label,
            xtl,
            ytl,
            xbr,
            ybr,
            outside=outside,
            occluded=occluded,
            keyframe=keyframe,
            attributes=attributes,
        )


class CVATVideoPolygon(CVATVideoAnno, HasCVATPoints):
    """A polygon in CVAT video format.

    Args:
        frame: the 0-based frame number
        label: the polygon label string
        points: a list of ``(x, y)`` pixel coordinates defining the vertices of
            the polygon
        outside (None): whether the polygon is outside (invisible)
        occluded (None): whether the polygon is occluded
        keyframe (None): whether the frame is a keyframe
        attributes (None): a list of :class:`CVATAttribute` instances
    """

    def __init__(
        self,
        frame,
        label,
        points,
        outside=None,
        occluded=None,
        keyframe=None,
        attributes=None,
    ):
        self.frame = frame
        self.label = label
        HasCVATPoints.__init__(self, points)
        CVATVideoAnno.__init__(
            self,
            outside=outside,
            occluded=occluded,
            keyframe=keyframe,
            attributes=attributes,
        )

    def to_polyline(self, frame_size):
        """Returns a :class:`fiftyone.core.labels.Polyline` representation of
        the polygon.

        Args:
            frame_size: the ``(width, height)`` of the video frames

        Returns:
            a :class:`fiftyone.core.labels.Polyline`
        """
        label = self.label
        points = self._to_rel_points(self.points, frame_size)
        attributes = self._to_attributes()
        return fol.Polyline(
            label=label,
            points=[points],
            closed=True,
            filled=True,
            **attributes,
        )

    @classmethod
    def from_polyline(cls, frame_number, polyline, frame_size):
        """Creates a :class:`CVATVideoPolygon` from a
        :class:`fiftyone.core.labels.Polyline`.

        Args:
            frame_number: the frame number
            polyline: a :class:`fiftyone.core.labels.Polyline`
            frame_size: the ``(width, height)`` of the video frames

        Returns:
            a :class:`CVATVideoPolygon`
        """
        frame = frame_number - 1
        label = polyline.label

        points = _get_single_polyline_points(polyline)
        points = cls._to_abs_points(points, frame_size)

        outside, occluded, keyframe, attributes = cls._parse_attributes(
            polyline
        )

        return cls(
            frame,
            label,
            points,
            outside=outside,
            occluded=occluded,
            keyframe=keyframe,
            attributes=attributes,
        )

    @classmethod
    def from_polygon_dict(cls, label, d):
        """Creates a :class:`CVATVideoPolygon` from a ``<polygon>`` tag of a
        CVAT video annotation XML file.

        Args:
            label: the object label
            d: a dict representation of a ``<polygon>`` tag

        Returns:
            a :class:`CVATVideoPolygon`
        """
        frame = int(d["@frame"])
        points = cls._parse_cvat_points_str(d["@points"])
        outside, occluded, keyframe, attributes = cls._parse_anno_dict(d)
        return cls(
            frame,
            label,
            points,
            outside=outside,
            occluded=occluded,
            keyframe=keyframe,
            attributes=attributes,
        )


class CVATVideoPolyline(CVATVideoAnno, HasCVATPoints):
    """A polyline in CVAT video format.

    Args:
        frame: the 0-based frame number
        label: the polyline label string
        points: a list of ``(x, y)`` pixel coordinates defining the vertices of
            the polyline
        outside (None): whether the polyline is outside (invisible)
        occluded (None): whether the polyline is occluded
        keyframe (None): whether the frame is a keyframe
        attributes (None): a list of :class:`CVATAttribute` instances
    """

    def __init__(
        self,
        frame,
        label,
        points,
        outside=None,
        occluded=None,
        keyframe=None,
        attributes=None,
    ):
        self.frame = frame
        self.label = label
        HasCVATPoints.__init__(self, points)
        CVATVideoAnno.__init__(
            self,
            outside=outside,
            occluded=occluded,
            keyframe=keyframe,
            attributes=attributes,
        )

    def to_polyline(self, frame_size):
        """Returns a :class:`fiftyone.core.labels.Polyline` representation of
        the polyline.

        Args:
            frame_size: the ``(width, height)`` of the video frames

        Returns:
            a :class:`fiftyone.core.labels.Polyline`
        """
        label = self.label
        points = self._to_rel_points(self.points, frame_size)
        attributes = self._to_attributes()
        return fol.Polyline(
            label=label,
            points=[points],
            closed=False,
            filled=False,
            **attributes,
        )

    @classmethod
    def from_polyline(cls, frame_number, polyline, frame_size):
        """Creates a :class:`CVATVideoPolyline` from a
        :class:`fiftyone.core.labels.Polyline`.

        Args:
            frame_number: the frame number
            polyline: a :class:`fiftyone.core.labels.Polyline`
            frame_size: the ``(width, height)`` of the video frames

        Returns:
            a :class:`CVATVideoPolyline`
        """
        frame = frame_number - 1
        label = polyline.label

        points = _get_single_polyline_points(polyline)
        points = cls._to_abs_points(points, frame_size)
        if points and polyline.closed:
            points.append(copy(points[0]))

        outside, occluded, keyframe, attributes = cls._parse_attributes(
            polyline
        )

        return cls(
            frame,
            label,
            points,
            outside=outside,
            occluded=occluded,
            keyframe=keyframe,
            attributes=attributes,
        )

    @classmethod
    def from_polyline_dict(cls, label, d):
        """Creates a :class:`CVATVideoPolyline` from a ``<polyline>`` tag of a
        CVAT video annotation XML file.

        Args:
            label: the object label
            d: a dict representation of a ``<polyline>`` tag

        Returns:
            a :class:`CVATVideoPolyline`
        """
        frame = int(d["@frame"])
        points = cls._parse_cvat_points_str(d["@points"])
        outside, occluded, keyframe, attributes = cls._parse_anno_dict(d)
        return cls(
            frame,
            label,
            points,
            outside=outside,
            occluded=occluded,
            keyframe=keyframe,
            attributes=attributes,
        )


class CVATVideoPoints(CVATVideoAnno, HasCVATPoints):
    """A set of keypoints in CVAT video format.

    Args:
        frame: the 0-based frame number
        label: the keypoints label string
        points: a list of ``(x, y)`` pixel coordinates defining the keypoints
        outside (None): whether the keypoints is outside (invisible)
        occluded (None): whether the keypoints are occluded
        keyframe (None): whether the frame is a keyframe
        attributes (None): a list of :class:`CVATAttribute` instances
    """

    def __init__(
        self,
        frame,
        label,
        points,
        outside=None,
        occluded=None,
        keyframe=None,
        attributes=None,
    ):
        self.frame = frame
        self.label = label
        HasCVATPoints.__init__(self, points)
        CVATVideoAnno.__init__(
            self,
            outside=outside,
            occluded=occluded,
            keyframe=keyframe,
            attributes=attributes,
        )

    def to_keypoint(self, frame_size):
        """Returns a :class:`fiftyone.core.labels.Keypoint` representation of
        the points.

        Args:
            frame_size: the ``(width, height)`` of the video frames

        Returns:
            a :class:`fiftyone.core.labels.Keypoint`
        """
        label = self.label
        points = self._to_rel_points(self.points, frame_size)
        attributes = self._to_attributes()
        return fol.Keypoint(label=label, points=points, **attributes)

    @classmethod
    def from_keypoint(cls, frame_number, keypoint, frame_size):
        """Creates a :class:`CVATVideoPoints` from a
        :class:`fiftyone.core.labels.Keypoint`.

        Args:
            frame_number: the frame number
            keypoint: a :class:`fiftyone.core.labels.Keypoint`
            frame_size: the ``(width, height)`` of the video frames

        Returns:
            a :class:`CVATVideoPoints`
        """
        frame = frame_number - 1
        label = keypoint.label
        points = cls._to_abs_points(keypoint.points, frame_size)
        outside, occluded, keyframe, attributes = cls._parse_attributes(
            keypoint
        )
        return cls(
            frame,
            label,
            points,
            outside=outside,
            occluded=occluded,
            keyframe=keyframe,
            attributes=attributes,
        )

    @classmethod
    def from_points_dict(cls, label, d):
        """Creates a :class:`CVATVideoPoints` from a ``<points>`` tag of a
        CVAT video annotation XML file.

        Args:
            label: the object label
            d: a dict representation of a ``<points>`` tag

        Returns:
            a :class:`CVATVideoPoints`
        """
        frame = int(d["@frame"])
        points = cls._parse_cvat_points_str(d["@points"])
        outside, occluded, keyframe, attributes = cls._parse_anno_dict(d)
        return cls(
            frame,
            label,
            points,
            outside=outside,
            occluded=occluded,
            keyframe=keyframe,
            attributes=attributes,
        )


class CVATAttribute(object):
    """An attribute in CVAT image format.

    Args:
        name: the attribute name
        value: the attribute value
    """

    def __init__(self, name, value):
        self.name = name
        self.value = value

    def to_eta_attribute(self):
        """Returns an ``eta.core.data.Attribute`` representation of the
        attribute.

        Returns:
            an ``eta.core.data.Attribute``
        """
        if isinstance(self.value, bool):
            return etad.BooleanAttribute(self.name, self.value)

        if etau.is_numeric(self.value):
            return etad.NumericAttribute(self.name, self.value)

        return etad.CategoricalAttribute(self.name, self.value)

    def to_attribute(self):
        """Returns a :class:`fiftyone.core.labels.Attribute` representation of
        the attribute.
        Returns:
            a :class:`fiftyone.core.labels.Attribute`
        """
        if isinstance(self.value, bool):
            return fol.BooleanAttribute(value=self.value)

        if etau.is_numeric(self.value):
            return fol.NumericAttribute(value=self.value)

        return fol.CategoricalAttribute(value=self.value)


class CVATImageAnnotationWriter(object):
    """Class for writing annotations in CVAT image format.

    See :ref:`this page <CVATImageDataset-export>` for format details.
    """

    def __init__(self):
        environment = jinja2.Environment(
            loader=jinja2.FileSystemLoader(foc.RESOURCES_DIR),
            trim_blocks=True,
            lstrip_blocks=True,
        )
        self.template = environment.get_template(
            "cvat_image_annotation_template.xml"
        )

    def write(
        self, cvat_task_labels, cvat_images, xml_path, id=None, name=None
    ):
        """Writes the annotations to disk.

        Args:
            cvat_task_labels: a :class:`CVATTaskLabels` instance
            cvat_images: a list of :class:`CVATImage` instances
            xml_path: the path to write the annotations XML file
            id (None): an ID for the task
            name (None): a name for the task
        """
        now = datetime.now().isoformat()
        xml_str = self.template.render(
            {
                "id": id,
                "name": name,
                "size": len(cvat_images),
                "created": now,
                "updated": now,
                "labels": cvat_task_labels.labels,
                "dumped": now,
                "images": cvat_images,
            }
        )
        etau.write_file(xml_str, xml_path)


class CVATVideoAnnotationWriter(object):
    """Class for writing annotations in CVAT video format.

    See :ref:`this page <CVATVideoDataset-export>` for format details.
    """

    def __init__(self):
        environment = jinja2.Environment(
            loader=jinja2.FileSystemLoader(foc.RESOURCES_DIR),
            trim_blocks=True,
            lstrip_blocks=True,
        )
        self.template = environment.get_template(
            "cvat_video_interpolation_template.xml"
        )

    def write(
        self,
        cvat_task_labels,
        cvat_tracks,
        metadata,
        xml_path,
        id=None,
        name=None,
    ):
        """Writes the annotations to disk.

        Args:
            cvat_task_labels: a :class:`CVATTaskLabels` instance
            cvat_tracks: a list of :class:`CVATTrack` instances
            metadata: the :class:`fiftyone.core.metadata.VideoMetadata`
                instance for the video
            xml_path: the path to write the annotations XML file
            id (None): an ID for the task
            name (None): a name for the task
        """
        now = datetime.now().isoformat()
        xml_str = self.template.render(
            {
                "id": id,
                "name": name,
                "size": metadata.total_frame_count,
                "created": now,
                "updated": now,
                "width": metadata.frame_width,
                "height": metadata.frame_height,
                "labels": cvat_task_labels.labels,
                "dumped": now,
                "tracks": cvat_tracks,
            }
        )
        etau.write_file(xml_str, xml_path)


class CVATBackendConfig(foua.AnnotationBackendConfig):
    """Base class for configuring :class:`CVATBackend` instances.

    Args:
        name: the name of the backend
        label_schema: a dictionary containing the description of label fields,
            classes and attribute to annotate
        media_field ("filepath"): string field name containing the paths to
            media files on disk to upload
        url (None): the url of the CVAT server
        username (None): the CVAT username
        password (None): the CVAT password
        headers (None): an optional dict of headers to add to all CVAT API
            requests
        segment_size (None): maximum number of images per job. Not applicable
            to videos
        image_quality (75): an int in `[0, 100]` determining the image quality
            to upload to CVAT
        use_cache (True): whether to use a cache when uploading data. Using a
            cache reduces task creation time as data will be processed
            on-the-fly and stored in the cache when requested
        use_zip_chunks (True): when annotating videos, whether to upload video
            frames in smaller chunks. Setting this option to ``False`` may
            result in reduced video quality in CVAT due to size limitations on
            ZIP files that can be uploaded to CVAT
        chunk_size (None): the number of frames to upload per ZIP chunk
        task_assignee (None): the username(s) to which the task(s) were
            assigned. This argument can be a list of usernames when annotating
            videos as each video is uploaded to a separate task
        job_assignees (None): a list of usernames to which jobs were assigned
        job_reviewers (None): a list of usernames to which job reviews were
            assigned
        project_name (None): an optional project name to which to upload the
            created CVAT task. If a project with this name is found, it will be
            used, otherwise a new project with this name is created. By
            default, no project is used
        project_id (None): an optional ID of an existing CVAT project to which
            to upload the annotation tasks. By default, no project is used
        occluded_attr (None): an optional attribute name containing existing
            occluded values and/or in which to store downloaded occluded values
            for all objects in the annotation run
    """

    def __init__(
        self,
        name,
        label_schema,
        media_field="filepath",
        url=None,
        username=None,
        password=None,
        headers=None,
        segment_size=None,
        image_quality=75,
        use_cache=True,
        use_zip_chunks=True,
        chunk_size=None,
        task_assignee=None,
        job_assignees=None,
        job_reviewers=None,
        project_name=None,
        project_id=None,
        occluded_attr=None,
        **kwargs,
    ):
        super().__init__(name, label_schema, media_field=media_field, **kwargs)
        self.url = url
        self.segment_size = segment_size
        self.image_quality = image_quality
        self.use_cache = use_cache
        self.use_zip_chunks = use_zip_chunks
        self.chunk_size = chunk_size
        self.task_assignee = task_assignee
        self.job_assignees = job_assignees
        self.job_reviewers = job_reviewers
        self.project_name = project_name
        self.project_id = project_id
        self.occluded_attr = occluded_attr

        # store privately so these aren't serialized
        self._username = username
        self._password = password
        self._headers = headers

    @property
    def username(self):
        return self._username

    @username.setter
    def username(self, value):
        self._username = value

    @property
    def password(self):
        return self._password

    @password.setter
    def password(self, value):
        self._password = value

    @property
    def headers(self):
        return self._headers

    @headers.setter
    def headers(self, value):
        self._headers = value


class CVATBackend(foua.AnnotationBackend):
    """Class for interacting with the CVAT annotation backend."""

    @property
    def supported_label_types(self):
        return [
            "classification",
            "classifications",
            "detection",
            "detections",
            "instance",
            "instances",
            "polyline",
            "polylines",
            "polygon",
            "polygons",
            "keypoint",
            "keypoints",
            "segmentation",
            "scalar",
        ]

    @property
    def supported_scalar_types(self):
        return [
            fof.IntField,
            fof.FloatField,
            fof.StringField,
            fof.BooleanField,
        ]

    @property
    def supported_attr_types(self):
        return [
            "text",
            "select",
            "radio",
            "checkbox",
            "occluded",
        ]

    @property
    def supports_keyframes(self):
        return True

    @property
    def requires_label_schema(self):
        return False  # schemas can be inferred from existing CVAT projects

    def recommend_attr_tool(self, name, value):
        if isinstance(value, bool):
            if name == "occluded":
                return {"type": "occluded"}

            return {"type": "checkbox"}

        return {"type": "text"}

    def requires_attr_values(self, attr_type):
        return attr_type in ("select", "radio")

    def connect_to_api(self):
        return CVATAnnotationAPI(
            self.config.name,
            self.config.url,
            username=self.config.username,
            password=self.config.password,
            headers=self.config.headers,
        )

    def upload_annotations(self, samples, launch_editor=False):
        api = self.connect_to_api()

        logger.info("Uploading samples to CVAT...")
        results = api.upload_samples(samples, self)
        logger.info("Upload complete")

        if launch_editor:
            results.launch_editor()

        return results

    def download_annotations(self, results):
        api = self.connect_to_api()

        logger.info("Downloading labels from CVAT...")
        annotations = api.download_annotations(results)
        logger.info("Download complete")

        return annotations


class CVATAnnotationResults(foua.AnnotationResults):
    """Class that stores all relevant information needed to monitor the
    progress of an annotation run sent to CVAT and download the results.

    """

    def __init__(
        self,
        samples,
        config,
        id_map,
        server_id_map,
        project_ids,
        task_ids,
        job_ids,
        frame_id_map,
        labels_task_map,
        backend=None,
    ):
        super().__init__(samples, config, id_map, backend=backend)

        self.server_id_map = server_id_map
        self.project_ids = project_ids
        self.task_ids = task_ids
        self.job_ids = job_ids
        self.frame_id_map = frame_id_map
        self.labels_task_map = labels_task_map
        self.git_repo_map = {}

    def load_credentials(
        self, url=None, username=None, password=None, headers=None
    ):
        """Load the CVAT credentials from the given keyword arguments or the
        FiftyOne annotation config.

        Args:
            url (None): the url of the CVAT server
            username (None): the CVAT username
            password (None): the CVAT password
            headers (None): an optional dict of headers to add to all CVAT API
                requests
        """
        self._load_config_parameters(
            url=url, username=username, password=password, headers=headers
        )

    def connect_to_api(self):
        """Returns an API instance connected to the CVAT server.

        Returns:
            a :class:`CVATAnnotationAPI`
        """
        return self._backend.connect_to_api()

    def launch_editor(self):
        """Launches the CVAT editor and loads the first task for this
        annotation run.
        """
        api = self.connect_to_api()
        task_id = self.task_ids[0]
        job_ids = self.job_ids

        if job_ids and job_ids[task_id]:
            editor_url = api.base_job_url(task_id, job_ids[task_id][0])
        else:
            editor_url = api.base_task_url(task_id)

        logger.info("Launching editor at '%s'...", editor_url)
        api.launch_editor(url=editor_url)

    def get_status(self):
        """Gets the status of the assigned tasks and jobs.

        Returns:
            a dict of status information
        """
        return self._get_status()

    def print_status(self):
        """Print the status of the assigned tasks and jobs."""
        self._get_status(log=True)

    def connect_task_to_repository(
        self, task_id, git_repository, git_lfs=False, api=None
    ):
        """Connect the tasks in this annotation run to the given Git repository.

        Args:
            task_id: the ID of the task to which to connect the given Git repository 
            git_repository: the url of the Git repository to link with the
                given task and to which to upload annotations. The string can
                also contain the path to the file within the repository `URL [PATH]`
            git_lfs (False): whether to use the git LFS (Large File Storage) to
                store annotations
            api (None): an optional instance of the CVATAnnotationAPI to avoid
                connecting multiple times
        """
        if api is None:
            api = self.connect_to_api()

        git_repo = self.git_repo_map.get(task_id, None)
        if git_repo is not None:
            logger.warning(
                "Task `%d` has already been connect to Git repository `%s`.",
                task_id,
                git_repo,
            )
            return

        response = api.create_git(task_id, git_repository, git_lfs=git_lfs)
        if response is not api.GIT_SUCCESS:
            logger.warning(
                "Error connecting task `%d` to repository `%s`",
                task_id,
                git_repository,
            )
            return

        self.git_repo_map[task_id] = git_repository

    def connect_to_repository(self, git_repository, git_lfs=False):
        """Connect the tasks in this annotation run to the given Git repository.

        Args:
            git_repository: the url of the Git repository to link with the
                created tasks and to which to upload annotations. The string can
                also contain the path to the file within the repository `URL [PATH]`
            git_lfs (False): whether to use the git LFS (Large File Storage) to
                store annotations
        """
        api = self.connect_to_api()
        for task_id in self.task_ids:
            self.connect_task_to_repository(
                task_id, git_repository, git_lfs=git_lfs, api=api
            )

    def push_to_repository(self):
        """Pushes the annotations in the tasks in this run to the connected
        Git repositories.
        """
        api = self.connect_to_api()
        for task_id in self.task_ids:
            git_repo = self.git_repo_map.get(task_id, None)
            if git_repo is None:
                logger.warning(
                    "Task `%d` has no connected Git repository. Call "
                    "`connect_to_repository()` before pushing.",
                    task_id,
                )
                continue
            api.push_git(task_id, git_repo)

    def cleanup(self):
        """Deletes all tasks associated with this annotation run and any created
        projects from the CVAT server.
        """
        api = self.connect_to_api()

        if self.task_ids:
            logger.info("Deleting tasks...")
            api.delete_tasks(self.task_ids)

        if self.project_ids:
            projects_to_delete = api.get_empty_projects(self.project_ids)
            if projects_to_delete:
                logger.info("Deleting projects...")
                api.delete_projects(self.project_ids)

        # @todo save updated results to DB?
        self.project_ids = []
        self.task_ids = []
        self.job_ids = {}

    def _get_status(self, log=False):
        api = self.connect_to_api()

        status = {}
        for label_field, task_ids in self.labels_task_map.items():
            if log:
                logger.info("\nStatus for label field '%s':\n", label_field)

            status[label_field] = {}

            for task_id in task_ids:
                task_url = api.task_url(task_id)

                try:
                    task_json = api.get(task_url).json()
                except:
                    logger.warning(
                        "\tFailed to get info for task '%d' at %s",
                        task_id,
                        task_url,
                    )
                    continue

                task_name = task_json["name"]
                task_status = task_json["status"]
                task_assignee = task_json["assignee"]
                task_updated = task_json["updated_date"]
                git_repo = self.git_repo_map.get(task_id, None)

                if log:
                    logger.info(
                        "\tTask %d (%s):\n"
                        "\t\tStatus: %s\n"
                        "\t\tAssignee: %s\n"
                        "\t\tLast updated: %s\n"
                        "\t\tURL: %s\n",
                        task_id,
                        task_name,
                        task_status,
                        task_assignee,
                        task_updated,
                        api.base_task_url(task_id),
                    )
                    if git_repo:
                        logger.info("\t\tGit Repository: %s\n", git_repo)

                jobs_info = {}
                for job_id in self.job_ids[task_id]:
                    job_url = api.taskless_job_url(job_id)

                    try:
                        job_json = api.get(job_url).json()
                    except:
                        logger.warning(
                            "\t\tFailed to get info for job '%d' at %s",
                            job_id,
                            job_url,
                        )
                        continue

                    jobs_info[job_id] = job_json

                    if log:
                        logger.info(
                            "\t\tJob %d:\n"
                            "\t\t\tStatus: %s\n"
                            "\t\t\tAssignee: %s\n"
                            "\t\t\tReviewer: %s\n",
                            job_id,
                            job_json["status"],
                            job_json["assignee"],
                            job_json["reviewer"],
                        )

                status[label_field][task_id] = {
                    "name": task_name,
                    "status": task_status,
                    "assignee": task_assignee,
                    "last_updated": task_updated,
                    "git_repository": git_repo,
                    "jobs": jobs_info,
                }

        return status

    @classmethod
    def _from_dict(cls, d, samples, config):
        # int keys were serialized as strings...
        job_ids = {int(task_id): ids for task_id, ids in d["job_ids"].items()}
        frame_id_map = {
            int(task_id): {
                int(frame_id): frame_data
                for frame_id, frame_data in frame_map.items()
            }
            for task_id, frame_map in d["frame_id_map"].items()
        }

        return cls(
            samples,
            config,
            d["id_map"],
            d.get("server_id_map", {}),
            d.get("project_ids", []),
            d["task_ids"],
            job_ids,
            frame_id_map,
            d["labels_task_map"],
        )


class CVATAnnotationAPI(foua.AnnotationAPI):
    """A class to facilitate connection to and management of tasks in CVAT.

    On initializiation, this class constructs a session based on the provided
    server url and credentials.

    This API provides methods to easily get, put, post, patch, and delete tasks
    and jobs through the formatted urls specified by the CVAT REST API.

    Additionally, samples and label schemas can be uploaded and annotations
    downloaded through this class.

    Args:
        name: the name of the backend
        url: url of the CVAT server
        username (None): the CVAT username
        password (None): the CVAT password
        headers (None): an optional dict of headers to add to all requests
    """

<<<<<<< HEAD
    GIT_ERROR = "ERROR"
    GIT_SUCCESS = "SUCCESS"

    def __init__(self, name, url, username=None, password=None):
=======
    def __init__(self, name, url, username=None, password=None, headers=None):
>>>>>>> 06975961
        self._name = name
        self._url = url
        self._username = username
        self._password = password
        self._headers = headers

        self._session = None
        self._user_id_map = {}
        self._project_id_map = {}

        self._setup()

    @property
    def base_url(self):
        return self._url

    @property
    def base_api_url(self):
        return "%s/api/v1" % self.base_url

    @property
    def login_url(self):
        return "%s/auth/login" % self.base_api_url

    @property
    def users_url(self):
        return "%s/users" % self.base_api_url

    @property
    def projects_url(self):
        return "%s/projects" % self.base_api_url

    def project_url(self, project_id):
        return "%s/%d" % (self.projects_url, project_id)

    @property
    def tasks_url(self):
        return "%s/tasks" % self.base_api_url

    def task_url(self, task_id):
        return "%s/%d" % (self.tasks_url, task_id)

    def task_data_url(self, task_id):
        return "%s/data" % self.task_url(task_id)

    def task_data_meta_url(self, task_id):
        return "%s/data/meta" % self.task_url(task_id)

    def task_annotation_url(self, task_id):
        return "%s/annotations" % self.task_url(task_id)

    def task_annotation_formatted_url(
        self, task_id, anno_filepath, anno_format="CVAT 1.1",
    ):
        return "%s/annotations?format=%s&filename=%s" % (
            self.task_url(task_id),
            anno_format,
            anno_filepath,
        )

    def jobs_url(self, task_id):
        return "%s/jobs" % self.task_url(task_id)

    def job_url(self, task_id, job_id):
        return "%s/%d" % (self.jobs_url(task_id), job_id)

    def taskless_job_url(self, job_id):
        return "%s/jobs/%d" % (self.base_api_url, job_id)

    def base_task_url(self, task_id):
        return "%s/tasks/%d" % (self.base_url, task_id)

    def base_job_url(self, task_id, job_id):
        return "%s/tasks/%d/jobs/%d" % (self.base_url, task_id, job_id)

    def user_search_url(self, username):
        return "%s/users?search=%s" % (self.base_api_url, username)

    def project_search_url(self, project_name):
        return "%s/projects?search=%s" % (self.base_api_url, project_name)

    def project_id_search_url(self, project_id):
        return "%s/projects?id=%d" % (self.base_api_url, project_id)

    @property
    def git_api_url(self):
        return "%s/git/repository" % self.base_url

    def git_create_url(self, task_id):
        return "%s/create/%d" % (self.git_api_url, task_id)

    def git_push_url(self, task_id):
        return "%s/push/%d" % (self.git_api_url, task_id)

    def git_check_url(self, git_rq_id):
        return "%s/check/%s" % (self.git_api_url, git_rq_id)

    def _setup(self):
        if not self._url:
            raise ValueError(
                "You must provide/configure the `url` of the CVAT server"
            )

        username = self._username
        password = self._password

        if username is None or password is None:
            username, password = self._prompt_username_password(
                self._name, username=username, password=password
            )

        urllib3.disable_warnings(urllib3.exceptions.InsecureRequestWarning)

        self._session = requests.Session()

        if self._headers:
            self._session.headers.update(self._headers)

        response = self.post(
            self.login_url, data={"username": username, "password": password}
        )

        if "csrftoken" in response.cookies:
            self._session.headers["X-CSRFToken"] = response.cookies[
                "csrftoken"
            ]

    def get(self, url, **kwargs):
        """Sends a GET request to the given CVAT API URL.

        Args:
            url: the url
            **kwargs: additional request parameters

        Returns:
            the request response
        """
        response = self._session.get(url, verify=False, **kwargs)
        self._validate(response, kwargs)
        return response

    def patch(self, url, **kwargs):
        """Sends a PATCH request to the given CVAT API URL.

        Args:
            url: the url
            **kwargs: additional request parameters

        Returns:
            the request response
        """
        response = self._session.patch(url, verify=False, **kwargs)
        self._validate(response, kwargs)
        return response

    def post(self, url, **kwargs):
        """Sends a POST request to the given CVAT API URL.

        Args:
            url: the url
            **kwargs: additional request parameters

        Returns:
            the request response
        """
        response = self._session.post(url, verify=False, **kwargs)
        self._validate(response, kwargs)
        return response

    def put(self, url, **kwargs):
        """Sends a PUT request to the given CVAT API URL.

        Args:
            url: the url
            **kwargs: additional request parameters

        Returns:
            the request response
        """
        response = self._session.put(url, verify=False, **kwargs)
        self._validate(response, kwargs)
        return response

    def delete(self, url, **kwargs):
        """Sends a DELETE request to the given CVAT API URL.

        Args:
            url: the url to send the request to
            **kwargs: additional request parameters

        Returns:
            the request response
        """
        response = self._session.delete(url, verify=False, **kwargs)
        self._validate(response, kwargs)
        return response

    def _get_value_from_search(
        self, search_url_fcn, target, target_key, value_key
    ):
        search_url = search_url_fcn(target)
        resp = self.get(search_url).json()
        for info in resp["results"]:
            if info[target_key] == target:
                return info[value_key]

        return None

    def _get_value_update_map(
        self, name, id_map, result_name, search_url_fcn, name_type
    ):
        if name is None:
            return None

        if name in id_map:
            return id_map[name]

        _id = self._get_value_from_search(
            search_url_fcn, name, result_name, "id"
        )

        if _id is not None:
            id_map[name] = _id

        return _id

    def get_user_id(self, username):
        """Retrieves the CVAT user ID for the given username.

        Args:
            username: the username

        Returns:
            the user ID, or None if the user was not found
        """
        user_id = self._get_value_update_map(
            username,
            self._user_id_map,
            "username",
            self.user_search_url,
            "User",
        )

        if username is not None and user_id is None:
            logger.warning("User '%s' not found", username)

        return user_id

    def get_project_id(self, project_name):
        """Retrieves the CVAT project ID for the first instance of the given
        project name.

        Args:
            project_name: the name of the project

        Returns:
            the project ID, or None if no project with the given name was found
        """
        return self._get_value_update_map(
            project_name,
            self._project_id_map,
            "name",
            self.project_search_url,
            "Project",
        )

    def get_project_name(self, project_id):
        """Retrieves the CVAT project name for the given project ID.

        Args:
            project_id: the ID of the project

        Returns:
            the project name, or None if no project with the given ID was found
        """
        id_map = {i: n for n, i in self._project_id_map.items()}
        project_name = id_map.get(project_id)
        if project_name:
            return project_name

        return self._get_value_from_search(
            self.project_id_search_url, project_id, "id", "name",
        )

    def get_empty_projects(self, project_ids):
        """Check all given project ids to determine if they are empty or if
        they contain at least one task.

        Args:
            project_ids: a list of project ids to check

        Returns:
            a list of empty project ids
        """
        return [pid for pid in project_ids if self._is_empty_project(pid)]

    def _is_empty_project(self, project_id):
        resp = self.get(self.project_url(project_id)).json()
        return not resp["tasks"]

    def create_project(self, name, schema=None):
        """Creates a project on the CVAT server using the given label schema.

        Args:
            name: a name for the project
            schema (None): the label schema to use for the created project

        Returns:
            the ID of the created project in CVAT
        """
        if schema is None:
            schema = {}

        labels = [
            {"name": name, "attributes": list(attributes.values())}
            for name, attributes in schema.items()
        ]

        project_json = {
            "name": name,
            "labels": labels,
        }

        project_resp = self.post(self.projects_url, json=project_json).json()
        return project_resp["id"]

    def create_task(
        self,
        name,
        schema=None,
        segment_size=None,
        image_quality=75,
        task_assignee=None,
        project_id=None,
    ):
        """Creates a task on the CVAT server using the given label schema.

        Args:
            name: a name for the task
            schema (None): the label schema to use for the created task
            segment_size (None): maximum number of images to load into a job.
                Not applicable to videos
            image_quality (75): an int in `[0, 100]` determining the image
                quality to upload to CVAT
            task_assignee (None): the username to assign the created task(s)
            project_id (None): the ID of a project to which upload the task

        Returns:
            a tuple of

            -   **task_id**: the ID of the created task in CVAT
            -   **class_id_map**: a dictionary mapping the IDs assigned to
                classes by CVAT
            -   **attr_id_map**: a dictionary mapping the IDs assigned to
                attributes by CVAT for every class
        """
        task_json = {
            "name": name,
            "image_quality": image_quality,
        }

        if project_id is not None:
            task_json.update({"labels": [], "project_id": project_id})
        else:
            if schema is None:
                schema = {}

            labels = [
                {"name": name, "attributes": list(attributes.values())}
                for name, attributes in schema.items()
            ]

            task_json.update({"labels": labels})

        if segment_size is not None:
            task_json["segment_size"] = segment_size

        task_resp = self.post(self.tasks_url, json=task_json).json()
        task_id = task_resp["id"]

        class_id_map = {}
        attr_id_map = {}
        for label in task_resp["labels"]:
            class_id = label["id"]
            class_id_map[label["name"]] = class_id
            attr_id_map[class_id] = {}
            for attr in label["attributes"]:
                attr_name = attr["name"]
                attr_id = attr["id"]
                attr_id_map[class_id][attr_name] = attr_id

        if task_assignee is not None:
            user_id = self.get_user_id(task_assignee)
            if user_id is not None:
                task_patch = {"assignee_id": self.get_user_id(task_assignee)}
                self.patch(self.task_url(task_id), json=task_patch)

        return task_id, class_id_map, attr_id_map

    def delete_project(self, project_id):
        """Deletes the given project from the CVAT server.

        Args:
            project_id: the project ID
        """
        self.delete(self.project_url(project_id))

    def delete_projects(self, project_ids):
        """Deletes the given projects from the CVAT server.

        Args:
            project_ids: an iterable of project IDs
        """
        with fou.ProgressBar() as pb:
            for project_id in pb(list(project_ids)):
                self.delete_project(project_id)

    def delete_task(self, task_id):
        """Deletes the given task from the CVAT server.

        Args:
            task_id: the task ID
        """
        self.delete(self.task_url(task_id))

    def delete_tasks(self, task_ids):
        """Deletes the given tasks from the CVAT server.

        Args:
            task_ids: an iterable of task IDs
        """
        with fou.ProgressBar() as pb:
            for task_id in pb(list(task_ids)):
                self.delete_task(task_id)

    def create_git(self, task_id, git_repository, git_lfs=False):
        json_data = {
            "path": git_repository,
            "lfs": git_lfs,
            "tid": task_id,
        }
        resp = self.post(self.git_create_url(task_id), json=json_data).json()
        rq_id = resp["rq_id"]
        error_msg = (
            "Could not create git dataset repository '%s' from task id '%d'"
            % (git_repository, task_id)
        )
        return self._wait_for_git_response(rq_id, error_msg)

    def push_git(self, task_id, git_repository):
        resp = self.get(self.git_push_url(task_id)).json()
        rq_id = resp["rq_id"]
        error_msg = (
            "Could not push task id '%d' to connected git dataset repository '%s'"
            % (task_id, git_repository)
        )
        return self._wait_for_git_response(rq_id, error_msg)

    def _wait_for_git_response(self, rq_id, error_msg):
        response = self.get(self.git_check_url(rq_id)).json()
        max_attempts = 10
        attempts = 0
        while response["status"] != "finished":
            time.sleep(2)
            attempts += 1
            response = self.get(self.git_check_url(rq_id)).json()
            if (
                response["status"] == "failed"
                or response["status"] == "unknown"
            ):
                if "stderr" in response:
                    error_msg += "\n%s" % response["stderr"]
                logger.warning(error_msg)
                return self.GIT_ERROR

            if attempts > max_attempts:
                logger.warning(error_msg)
                return self.GIT_ERROR

        return self.GIT_SUCCESS

    def launch_editor(self, url=None):
        """Launches the CVAT editor in your default web browser.

        Args:
            url (None): an optional URL to open. By default, the base URL of
                the server is opened
        """
        if url is None:
            url = self.base_url

        webbrowser.open(url, new=2)

    def upload_data(
        self,
        task_id,
        paths,
        image_quality=75,
        use_cache=True,
        use_zip_chunks=True,
        chunk_size=None,
        job_assignees=None,
        job_reviewers=None,
    ):
        """Uploads a list of media to the task with the given ID.

        Args:
            task_id: the task ID
            paths: a list of media paths to upload
            image_quality (75): an int in `[0, 100]` determining the image
                quality to upload to CVAT
            use_cache (True): whether to use a cache when uploading data. Using
                a cache reduces task creation time as data will be processed
                on-the-fly and stored in the cache when requested
            use_zip_chunks (True): when annotating videos, whether to upload
                video frames in smaller chunks. Setting this option to
                ``False`` may result in reduced video quality in CVAT due to
                size limitations on ZIP files that can be uploaded to CVAT
            chunk_size (None): the number of frames to upload per ZIP chunk
            job_assignees (None): a list of usernames to assign jobs
            job_reviewers (None): a list of usernames to assign job reviews

        Returns:
            a list of the job IDs created for the task
        """
        data = {
            "image_quality": image_quality,
            "use_cache": use_cache,
            "use_zip_chunks": use_zip_chunks,
        }

        if chunk_size:
            data["chunk_size"] = chunk_size

        files = {}
        for idx, path in enumerate(paths):
            # IMPORTANT: CVAT organizes media within a task alphabetically by
            # filename, so we must give CVAT filenames whose alphabetical order
            # matches the order of `paths`
            filename = "%06d_%s" % (idx, os.path.basename(path))
            files["client_files[%d]" % idx] = (filename, open(path, "rb"))

        self.post(self.task_data_url(task_id), data=data, files=files)

        # @todo is this loop really needed?
        job_ids = []
        while not job_ids:
            job_resp = self.get(self.jobs_url(task_id))
            job_ids = [j["id"] for j in job_resp.json()]

        if job_assignees is not None:
            num_assignees = len(job_assignees)
            for idx, job_id in enumerate(job_ids):
                # Round robin strategy
                assignee = job_assignees[idx % num_assignees]

                user_id = self.get_user_id(assignee)
                if assignee is not None and user_id is not None:
                    job_patch = {"assignee_id": user_id}
                    self.patch(self.taskless_job_url(job_id), json=job_patch)

        if job_reviewers is not None:
            num_reviewers = len(job_reviewers)
            for idx, job_id in enumerate(job_ids):
                # Round robin strategy
                reviewer = job_reviewers[idx % num_reviewers]

                user_id = self.get_user_id(reviewer)
                if reviewer is not None and user_id is not None:
                    job_patch = {"reviewer_id": user_id}
                    self.patch(self.taskless_job_url(job_id), json=job_patch)

        return job_ids

    def upload_samples(self, samples, backend):
        """Uploads the given samples to CVAT according to the given backend's
        annotation and server configuration.

        Args:
            samples: a :class:`fiftyone.core.collections.SampleCollection` to
                upload to CVAT
            backend: a :class:`CVATBackend` to use to perform the upload

        Returns:
            a :class:`CVATAnnotationResults`
        """
        config = backend.config
        label_schema = config.label_schema
        occluded_attr = config.occluded_attr
        project_name, project_id = self._parse_project_details(
            config.project_name, config.project_id
        )

        # When using an existing project, we cannot support multiple label
        # fields of the same type, since it would not be clear which field
        # labels should be downloaded into
        if project_id is not None:
            self._ensure_one_field_per_type(label_schema)

        id_map = {}
        project_ids = []
        task_ids = []
        job_ids = {}
        frame_id_map = {}
        labels_task_map = {}

        num_samples = len(samples)
        batch_size = self._get_batch_size(samples)

        (
            cvat_schema,
            assign_scalar_attrs,
            occluded_attrs,
            _,
        ) = self._get_cvat_schema(
            label_schema, project_id=project_id, occluded_attr=occluded_attr
        )

        # When adding to an existing project, its label schema is inherited, so
        # we need to store the updated one
        if project_id is not None or occluded_attr is not None:
            config.label_schema = label_schema

        for idx, offset in enumerate(range(0, num_samples, batch_size)):
            samples_batch = samples[offset : (offset + batch_size)]
            anno_tags = []
            anno_shapes = []
            anno_tracks = []

            for label_field, label_info in label_schema.items():
                _tags = []
                _shapes = []
                _tracks = []

                if label_field not in id_map:
                    id_map[label_field] = {}

                if label_field not in labels_task_map:
                    labels_task_map[label_field] = []

                if label_info.get("existing_field", False):
                    label_type = label_info["type"]
                    only_keyframes = label_info.get("only_keyframes", False)

                    self._update_shapes_tags_tracks(
                        _tags,
                        _shapes,
                        _tracks,
                        id_map,
                        label_type,
                        samples_batch,
                        label_field,
                        label_info,
                        cvat_schema,
                        assign_scalar_attrs,
                        only_keyframes,
                        occluded_attrs,
                    )

                anno_tags.extend(_tags)
                anno_shapes.extend(_shapes)
                anno_tracks.extend(_tracks)

            # We must do this here because `cvat_schema` may be altered the
            # first time shapes are created
            if project_id is None and project_name is not None:
                project_id = self.create_project(project_name, cvat_schema)
                project_ids.append(project_id)

            task_name = (
                "FiftyOne_%s"
                % samples_batch._root_dataset.name.replace(" ", "_")
            )
            task_id, class_id_map, attr_id_map = self._create_task_upload_data(
                config,
                idx,
                task_name,
                cvat_schema,
                project_id,
                samples_batch,
                task_ids,
                job_ids,
                frame_id_map,
            )

            for label_field in label_schema.keys():
                labels_task_map[label_field].append(task_id)

            server_id_map = self._upload_annotations(
                anno_shapes,
                anno_tags,
                anno_tracks,
                class_id_map,
                attr_id_map,
                task_id,
            )

        return CVATAnnotationResults(
            samples,
            config,
            id_map,
            server_id_map,
            project_ids,
            task_ids,
            job_ids,
            frame_id_map,
            labels_task_map,
            backend=backend,
        )

    def download_annotations(self, results):
        """Download the annotations from the CVAT server for the given results
        instance and parses them into the appropriate FiftyOne types.

        Args:
            results: a :class:`CVATAnnotationResults`

        Returns:
            the annotations dict
        """
        label_schema = results.config.label_schema
        occluded_attr = results.config.occluded_attr
        id_map = results.id_map
        server_id_map = results.server_id_map
        task_ids = results.task_ids
        frame_id_map = results.frame_id_map
        labels_task_map = results.labels_task_map

        _, project_id = self._parse_project_details(
            results.config.project_name, results.config.project_id
        )

        if results.project_ids:
            # This task created the project, so we know that `label_schema` is
            # already complete and we don't need `project_id` to help us here
            project_id = None

        (
            _,
            assigned_scalar_attrs,
            occluded_attrs,
            label_field_classes,
        ) = self._get_cvat_schema(
            label_schema, project_id=project_id, occluded_attr=occluded_attr
        )

        labels_task_map_rev = defaultdict(list)
        for lf, tasks in labels_task_map.items():
            for task in tasks:
                labels_task_map_rev[task].append(lf)

        annotations = {}

        for task_id in task_ids:
            # Download task data
            task_json = self.get(self.task_url(task_id)).json()
            attr_id_map = {}
            _class_map = {}
            labels = task_json["labels"]
            for label in labels:
                _class_map[label["id"]] = label["name"]
                attr_id_map[label["id"]] = {
                    i["name"]: i["id"] for i in label["attributes"]
                }

            _class_map_rev = {n: i for i, n in _class_map.items()}

            task_resp = self.get(self.task_annotation_url(task_id)).json()
            all_shapes = task_resp["shapes"]
            all_tags = task_resp["tags"]
            all_tracks = task_resp["tracks"]

            data_resp = self.get(self.task_data_meta_url(task_id)).json()
            frames = data_resp["frames"]

            label_fields = labels_task_map_rev[task_id]
            label_types = self._get_return_label_types(
                label_schema, label_fields
            )

            for lf_ind, label_field in enumerate(label_fields):
                label_info = label_schema[label_field]
                label_type = label_info.get("type", None)
                scalar_attrs = assigned_scalar_attrs.get(label_field, False)
                _occluded_attrs = occluded_attrs.get(label_field, {})
                _id_map = id_map.get(label_field, {})

                label_field_results = {}

                # Dict mapping class labels to the classes used in CVAT.
                # These are equal unless a class appears in multiple fields
                _classes = label_field_classes[label_field]

                # Maps CVAT IDs to FiftyOne labels
                class_map = {
                    _class_map_rev[name_lf]: name
                    for name, name_lf in _classes.items()
                }

                _cvat_classes = class_map.keys()
                tags, shapes, tracks = self._filter_field_classes(
                    all_tags, all_shapes, all_tracks, _cvat_classes,
                )

                is_last_field = lf_ind == len(label_fields) - 1
                ignore_types = self._get_ignored_types(
                    project_id, label_types, label_type, is_last_field
                )

                tag_results = self._parse_shapes_tags(
                    "tags",
                    tags,
                    frame_id_map[task_id],
                    label_type,
                    _id_map,
                    server_id_map.get("tags", {}),
                    class_map,
                    attr_id_map,
                    frames,
                    ignore_types,
                    assigned_scalar_attrs=scalar_attrs,
                )
                label_field_results = self._merge_results(
                    label_field_results, tag_results
                )

                shape_results = self._parse_shapes_tags(
                    "shapes",
                    shapes,
                    frame_id_map[task_id],
                    label_type,
                    _id_map,
                    server_id_map.get("shapes", {}),
                    class_map,
                    attr_id_map,
                    frames,
                    ignore_types,
                    assigned_scalar_attrs=scalar_attrs,
                    occluded_attrs=_occluded_attrs,
                )
                label_field_results = self._merge_results(
                    label_field_results, shape_results
                )

                for track_index, track in enumerate(tracks, 1):
                    label_id = track["label_id"]
                    shapes = track["shapes"]
                    for shape in shapes:
                        shape["label_id"] = label_id

                    immutable_attrs = track["attributes"]

                    track_shape_results = self._parse_shapes_tags(
                        "track",
                        shapes,
                        frame_id_map[task_id],
                        label_type,
                        _id_map,
                        server_id_map.get("tracks", {}),
                        class_map,
                        attr_id_map,
                        frames,
                        ignore_types,
                        assigned_scalar_attrs=scalar_attrs,
                        track_index=track_index,
                        immutable_attrs=immutable_attrs,
                        occluded_attrs=_occluded_attrs,
                    )
                    label_field_results = self._merge_results(
                        label_field_results, track_shape_results
                    )

                frames_metadata = {}
                for cvat_frame_id, frame_data in frame_id_map[task_id].items():
                    sample_id = frame_data["sample_id"]
                    if "frame_id" in frame_data and len(frames) == 1:
                        frames_metadata[sample_id] = frames[0]
                        break

                    frames_metadata[sample_id] = frames[cvat_frame_id]

                # Polyline(s) corresponding to instance/semantic masks need to
                # be converted to their final format
                self._convert_polylines_to_masks(
                    label_field_results, label_info, frames_metadata
                )

                annotations = self._merge_results(
                    annotations, {label_field: label_field_results}
                )

        return annotations

    def _get_project_labels(self, project_id):
        if self.get_project_name(project_id) is None:
            raise ValueError("Project '%s' not found" % project_id)

        return self.get(self.project_url(project_id)).json()["labels"]

    def _parse_project_details(self, project_name, project_id):
        if project_id is not None:
            project_name = self.get_project_name(project_id)
            if not project_name:
                raise ValueError("Project '%d' not found" % project_id)

        elif project_name is not None:
            project_id = self.get_project_id(project_name)

        return project_name, project_id

    def _get_cvat_schema(
        self, label_schema, project_id=None, occluded_attr=None
    ):
        if project_id is not None:
            return self._convert_cvat_schema(
                label_schema, project_id, occluded_attr=occluded_attr
            )

        return self._build_cvat_schema(
            label_schema, occluded_attr=occluded_attr
        )

    def _convert_cvat_schema(
        self, label_schema, project_id, occluded_attr=None
    ):
        labels = self._get_project_labels(project_id)

        cvat_schema = {}
        labels_to_update = []
        occluded_attrs = {}
        assign_scalar_attrs = {}
        classes_and_attrs = []
        for label in labels:
            name = label["name"]
            attrs = label["attributes"]
            cvat_schema[name] = {a["name"]: a for a in attrs}

            if "label_id" not in cvat_schema[name]:
                labels_to_update.append(label)
                cvat_schema[name]["label_id"] = {
                    "name": "label_id",
                    "input_type": "text",
                    "mutable": True,
                }

            label_attrs = {}
            for attr_name, attr in cvat_schema[name].items():
                if attr_name != "label_id":
                    input_type = attr["input_type"]
                    label_attrs[attr_name] = {"type": input_type}
                    default_value = attr["default_value"]
                    values = attr["values"]
                    if default_value:
                        label_attrs[attr_name]["default"] = default_value

                    if values and values[0] != "":
                        label_attrs[attr_name]["values"] = values

            if occluded_attr is not None:
                label_attrs[occluded_attr] = {}

            classes_and_attrs.append(
                {"classes": [name], "attributes": label_attrs,}
            )

        label_field_classes = {}
        class_names = {n: n for n in cvat_schema.keys()}
        for label_field, label_info in label_schema.items():
            label_type = label_info.get("type", None)
            classes = label_info.get("classes", [])

            if label_type == "scalar":
                # True: scalars are annotated as tag attributes
                # False: scalars are annotated as tag labels
                assign_scalar_attrs[label_field] = not bool(classes)
            else:
                if label_type is not None:
                    label_schema[label_field]["attributes"] = {}
                    label_schema[label_field]["classes"] = classes_and_attrs

                assign_scalar_attrs[label_field] = None

            label_field_classes[label_field] = deepcopy(class_names)
            if occluded_attr is not None:
                occluded_attrs[label_field] = {
                    c: occluded_attr for c in class_names.keys()
                }

        if labels_to_update:
            self._add_project_label_ids(project_id, list(labels_to_update))

        return (
            cvat_schema,
            assign_scalar_attrs,
            occluded_attrs,
            label_field_classes,
        )

    def _add_project_label_ids(self, project_id, labels):
        labels_patch = {"labels": []}
        for label in labels:
            label["attributes"].append(
                {"name": "label_id", "input_type": "text", "mutable": True}
            )
            labels_patch["labels"].append(label)

        self.patch(self.project_url(project_id), json=labels_patch)

    def _ensure_one_field_per_type(self, label_schema, verbose=True):
        _seen_label_types = []
        for label_field in list(label_schema.keys()):  # list b/c we may edit
            if label_field is None:
                continue

            label_type = label_schema[label_field]["type"]
            if label_type == "scalar":
                _label_type = "classifications"
            else:
                _label_type = foua._RETURN_TYPES_MAP[label_type]

            if _label_type not in _seen_label_types:
                _seen_label_types.append(_label_type)
            elif verbose:
                label_schema.pop(label_field)
                logger.warning(
                    "A field with label type '%s' is already being annotated. "
                    "Ignoring field '%s'...",
                    _label_type,
                    label_field,
                )

    def _get_batch_size(self, samples):
        if samples.media_type == fom.VIDEO:
            # The current implementation (both upload and download) requires
            # frame IDs for all frames that might get labels
            samples.ensure_frames()

            # CVAT only allows for one video per task
            return 1

        samples.compute_metadata()

        # Put all image samples in one task
        return len(samples)

    def _create_task_upload_data(
        self,
        config,
        idx,
        task_name,
        cvat_schema,
        project_id,
        samples_batch,
        task_ids,
        job_ids,
        frame_id_map,
    ):
        media_field = config.media_field
        segment_size = config.segment_size
        image_quality = config.image_quality
        use_cache = config.use_cache
        use_zip_chunks = config.use_zip_chunks
        chunk_size = config.chunk_size
        task_assignee = config.task_assignee
        job_assignees = config.job_assignees
        job_reviewers = config.job_reviewers

        is_video = samples_batch.media_type == fom.VIDEO

        _task_assignee = task_assignee
        _job_assignees = job_assignees
        _job_reviewers = job_reviewers

        if is_video:
            # Videos are uploaded in multiple tasks with 1 job per task
            # Assign the correct users for the current task
            if job_assignees is not None:
                _job_assignees = [job_assignees[idx % len(job_assignees)]]

            if job_reviewers is not None:
                _job_reviewers = [job_reviewers[idx % len(job_reviewers)]]

        if task_assignee is not None:
            if isinstance(task_assignee, str):
                _task_assignee = task_assignee
            else:
                _task_assignee = task_assignee[idx % len(task_assignee)]

        # Create task
        task_id, class_id_map, attr_id_map = self.create_task(
            task_name,
            schema=cvat_schema,
            segment_size=segment_size,
            image_quality=image_quality,
            task_assignee=_task_assignee,
            project_id=project_id,
        )
        task_ids.append(task_id)

        # Upload media
        job_ids[task_id] = self.upload_data(
            task_id,
            samples_batch.values(media_field),
            image_quality=image_quality,
            use_cache=use_cache,
            use_zip_chunks=use_zip_chunks,
            chunk_size=chunk_size,
            job_assignees=_job_assignees,
            job_reviewers=_job_reviewers,
        )
        frame_id_map[task_id] = self._build_frame_id_map(samples_batch)

        return task_id, class_id_map, attr_id_map

    def _upload_annotations(
        self,
        anno_shapes,
        anno_tags,
        anno_tracks,
        class_id_map,
        attr_id_map,
        task_id,
    ):
        # Remap annotations to use the CVAT class/attribute IDs
        anno_shapes = self._remap_ids(anno_shapes, class_id_map, attr_id_map)
        anno_tags = self._remap_ids(anno_tags, class_id_map, attr_id_map)
        anno_tracks = self._remap_track_ids(
            anno_tracks, class_id_map, attr_id_map
        )

        anno_json = {
            "version": 0,
            "shapes": anno_shapes,
            "tags": anno_tags,
            "tracks": anno_tracks,
        }
        num_shapes = len(anno_shapes)
        num_tags = len(anno_tags)
        num_tracks = len(anno_tracks)

        # @todo is this loop really needed?
        num_uploaded_shapes = 0
        num_uploaded_tags = 0
        num_uploaded_tracks = 0
        anno_resp = {}
        while (
            num_uploaded_shapes != num_shapes
            or num_uploaded_tags != num_tags
            or num_uploaded_tracks != num_tracks
        ):
            anno_resp = self.put(
                self.task_annotation_url(task_id), json=anno_json
            ).json()
            num_uploaded_shapes = len(anno_resp["shapes"])
            num_uploaded_tags = len(anno_resp["tags"])
            num_uploaded_tracks = len(anno_resp["tracks"])

        return self._create_server_id_map(anno_resp, attr_id_map)

    def _create_server_id_map(self, anno_resp, attr_id_map):
        label_id_map = {}
        for class_id, class_attr_map in attr_id_map.items():
            for attr_name, attr_id in class_attr_map.items():
                if attr_name == "label_id":
                    label_id_map[class_id] = attr_id

        server_id_map = {}
        for anno_type, anno_list in anno_resp.items():
            if anno_type not in ("tags", "shapes", "tracks"):
                continue

            id_map = {}
            for anno in anno_list:
                server_id = anno["id"]
                label_id = anno["label_id"]
                if label_id in label_id_map:
                    label_attr_id = label_id_map[label_id]
                    for attr in anno["attributes"]:
                        if attr["spec_id"] == label_attr_id:
                            id_map[server_id] = attr["value"]

            server_id_map[anno_type] = id_map

        return server_id_map

    def _update_shapes_tags_tracks(
        self,
        tags,
        shapes,
        tracks,
        id_map,
        label_type,
        samples_batch,
        label_field,
        label_info,
        cvat_schema,
        assign_scalar_attrs,
        only_keyframes,
        occluded_attrs,
    ):
        is_video = samples_batch.media_type == fom.VIDEO

        anno_tags = []
        anno_shapes = []
        anno_tracks = []

        if label_type in ("classification", "classifications", "scalar"):
            # Tag annotations
            _id_map, anno_tags = self._create_shapes_tags_tracks(
                samples_batch,
                label_field,
                label_info,
                cvat_schema,
                assign_scalar_attrs=assign_scalar_attrs,
            )
        elif is_video and label_type != "segmentation":
            # Video track annotations
            (
                _id_map,
                anno_shapes,
                anno_tracks,
            ) = self._create_shapes_tags_tracks(
                samples_batch,
                label_field,
                label_info,
                cvat_schema,
                load_tracks=True,
                only_keyframes=only_keyframes,
                occluded_attrs=occluded_attrs,
            )
        else:
            # Shape annotations
            _id_map, anno_shapes = self._create_shapes_tags_tracks(
                samples_batch,
                label_field,
                label_info,
                cvat_schema,
                occluded_attrs=occluded_attrs,
            )

        id_map[label_field].update(_id_map)
        tags.extend(anno_tags)
        shapes.extend(anno_shapes)
        tracks.extend(anno_tracks)

    def _filter_field_classes(self, tags, shapes, tracks, _cvat_classes):
        _tags = [t for t in tags if t["label_id"] in _cvat_classes]
        _shapes = [s for s in shapes if s["label_id"] in _cvat_classes]
        _tracks = [t for t in tracks if t["label_id"] in _cvat_classes]
        return _tags, _shapes, _tracks

    def _get_return_label_types(self, label_schema, label_fields):
        label_types = []
        for label_field in label_fields:
            label_type = label_schema[label_field].get("type", None)
            if label_type:
                label_types.append(foua._RETURN_TYPES_MAP[label_type])

        return label_types

    def _get_ignored_types(
        self, project_id, label_types, label_type, is_last_field
    ):
        """When uploading multiple fields to an existing project, each field
        must have a different type but can have overlapping class names.
        Therefore, when loading annotations, if a field exists for a found
        label type, that label will not be loaded with any other fields.
        """
        if not project_id or len(label_types) < 2:
            # Not relevant unless uploading to a project and there are multiple
            # types of labels
            return []

        # The last label field being loaded stores all unexpected label types
        # Ignore only the other label types that have been loaded
        label_type = foua._RETURN_TYPES_MAP[label_type]
        if is_last_field:
            ignored_types = set(label_types) - {label_type}
        else:
            # Other fields only load the expected type
            # Ignore all other types
            all_label_types = foua._RETURN_TYPES_MAP.values()
            ignored_types = set(all_label_types) - {label_type}

        return ignored_types

    def _convert_polylines_to_masks(
        self, results, label_info, frames_metadata
    ):
        for label_type, type_results in results.items():
            if label_type not in (
                "detection",
                "detections",
                "instance",
                "instances",
                "segmentation",
            ):
                continue

            for sample_id, sample_results in type_results.items():
                sample_metadata = frames_metadata[sample_id]
                frame_size = (
                    sample_metadata["width"],
                    sample_metadata["height"],
                )
                for _id, _content in sample_results.items():
                    if isinstance(_content, dict):
                        frame_id = _id
                        frame_results = _content
                        for label_id, label in frame_results.items():
                            label = self._convert_polylines(
                                label_id, label, label_info, frame_size
                            )
                            results[label_type][sample_id][frame_id][
                                label_id
                            ] = label
                    else:
                        label_id = _id
                        label = self._convert_polylines(
                            label_id, _content, label_info, frame_size
                        )
                        results[label_type][sample_id][label_id] = label

    def _convert_polylines(self, label_id, label, label_info, frame_size):
        # Convert Polyline to instance segmentation
        if isinstance(label, fol.Polyline):
            detection = CVATShape.polyline_to_detection(label, frame_size)
            detection._id = ObjectId(label_id)
            return detection

        # Convert Polylines to semantic segmentation
        if isinstance(label, fol.Polylines):
            mask_targets = label_info.get("mask_targets", None)
            segmentation = CVATShape.polylines_to_segmentation(
                label, frame_size, mask_targets
            )
            segmentation._id = ObjectId(label_id)
            return segmentation

        return label

    def _merge_results(self, results, new_results):
        if isinstance(new_results, dict):
            for key, val in new_results.items():
                if key not in results:
                    results[key] = val
                else:
                    results[key] = self._merge_results(results[key], val)

        return results

    def _parse_shapes_tags(
        self,
        anno_type,
        annos,
        frame_id_map,
        label_type,
        id_map,
        server_id_map,
        class_map,
        attr_id_map,
        frames,
        ignore_types,
        assigned_scalar_attrs=False,
        track_index=None,
        immutable_attrs=None,
        occluded_attrs=None,
    ):
        results = {}
        prev_type = None

        # For filling in tracked objects
        prev_frame = None
        prev_outside = True

        if anno_type == "track":
            annos = _get_interpolated_shapes(annos)

        for anno in annos:
            frame = anno["frame"]
            prev_anno = anno
            prev_frame = frame
            prev_outside = anno.get("outside", True)

            if anno.get("outside", False):
                # If a tracked object is not in the frame
                continue

            prev_type = self._parse_annotation(
                anno,
                results,
                anno_type,
                prev_type,
                frame_id_map,
                label_type,
                id_map,
                server_id_map,
                class_map,
                attr_id_map,
                frames,
                ignore_types,
                assigned_scalar_attrs=assigned_scalar_attrs,
                track_index=track_index,
                immutable_attrs=immutable_attrs,
                occluded_attrs=occluded_attrs,
            )

        # For non-outside tracked objects, the last track goes to the end of
        # the video, so fill remaining frames with copies of the last instance
        if prev_frame is not None and not prev_outside:
            for frame in range(prev_frame + 1, len(frame_id_map)):
                anno = deepcopy(prev_anno)
                anno["frame"] = frame
                anno["keyframe"] = False

                prev_type = self._parse_annotation(
                    anno,
                    results,
                    anno_type,
                    prev_type,
                    frame_id_map,
                    label_type,
                    id_map,
                    server_id_map,
                    class_map,
                    attr_id_map,
                    frames,
                    ignore_types,
                    assigned_scalar_attrs=assigned_scalar_attrs,
                    track_index=track_index,
                    immutable_attrs=immutable_attrs,
                    occluded_attrs=occluded_attrs,
                )

        return results

    def _parse_annotation(
        self,
        anno,
        results,
        anno_type,
        prev_type,
        frame_id_map,
        expected_label_type,
        id_map,
        server_id_map,
        class_map,
        attr_id_map,
        frames,
        ignore_types,
        assigned_scalar_attrs=False,
        track_index=None,
        immutable_attrs=None,
        occluded_attrs=None,
    ):
        frame = anno["frame"]
        if len(frames) > frame:
            metadata = frames[frame]
        else:
            metadata = frames[0]

        if frame not in frame_id_map:
            return prev_type

        frame_data = frame_id_map[frame]
        sample_id = frame_data["sample_id"]
        frame_id = frame_data.get("frame_id", None)

        label = None

        if anno_type in ("shapes", "track"):
            shape_type = anno["type"]
            keyframe = anno.get("keyframe", False)

            if expected_label_type == "scalar" and assigned_scalar_attrs:
                # Shapes created with values, set class to value
                anno_attrs = anno["attributes"]
                if anno_attrs and "value" in anno_attrs[0]:
                    class_val = anno_attrs[0]["value"]
                    anno["attributes"] = []
                else:
                    class_val = False

            cvat_shape = CVATShape(
                anno,
                class_map,
                attr_id_map,
                server_id_map,
                metadata,
                index=track_index,
                immutable_attrs=immutable_attrs,
                occluded_attrs=occluded_attrs,
            )

            # Non-keyframe annotations were interpolated from keyframes but
            # should not inherit their label IDs
            if anno_type == "track" and not keyframe:
                cvat_shape._id = None

            if shape_type == "rectangle":
                label_type = "detections"
                label = cvat_shape.to_detection()
            elif shape_type == "polygon":
                if expected_label_type == "segmentation":
                    # A piece of a segmentation mask
                    label_type = "segmentation"
                    label = cvat_shape.to_polyline(closed=True, filled=True)
                elif expected_label_type in (
                    "detection",
                    "detections",
                    "instance",
                    "instances",
                ):
                    # A piece of an instance mask
                    label_type = "detections"
                    label = cvat_shape.to_polyline(closed=True, filled=True)
                else:
                    # A regular polyline or polygon
                    if expected_label_type in ("polyline", "polylines"):
                        filled = False
                    else:
                        filled = True

                    label_type = "polylines"
                    label = cvat_shape.to_polyline(closed=True, filled=filled)
            elif shape_type == "polyline":
                label_type = "polylines"
                label = cvat_shape.to_polyline()
            elif shape_type == "points":
                label_type = "keypoints"
                label = cvat_shape.to_keypoint()

            if keyframe:
                label["keyframe"] = True

            if expected_label_type == "scalar" and assigned_scalar_attrs:
                if class_val and label is not None:
                    label.label = class_val

        if anno_type == "tags":
            if expected_label_type == "scalar":
                label_type = "scalar"
                if assigned_scalar_attrs:
                    num_attrs = len(anno["attributes"])
                    attr_ind = 0
                    while label is None and attr_ind < num_attrs:
                        label = _parse_value(
                            anno["attributes"][attr_ind]["value"]
                        )
                        attr_ind += 1
                        if label is not None:
                            if prev_type is str:
                                label = str(label)

                            if prev_type is None:
                                prev_type = type(label)
                            elif not isinstance(label, prev_type):
                                msg = (
                                    "Ignoring scalar of type %s that does not "
                                    "match previously inferred scalar type %s"
                                ) % (type(label), prev_type)
                                warnings.warn(msg)
                                label = None
                else:
                    label = class_map[anno["label_id"]]
            else:
                label_type = "classifications"
                cvat_tag = CVATTag(anno, class_map, attr_id_map, server_id_map)
                label = cvat_tag.to_classification()

        if label is None or label_type in ignore_types:
            return prev_type

        if label_type not in results:
            results[label_type] = {}

        if sample_id not in results[label_type]:
            results[label_type][sample_id] = {}

        if (
            frame_id is not None
            and frame_id not in results[label_type][sample_id]
        ):
            results[label_type][sample_id][frame_id] = {}

        if label_type == "segmentation":
            seg_id = self._get_segmentation_id(id_map, sample_id, frame_id)
        else:
            seg_id = None

        if frame_id is not None:
            if label_type == "scalar":
                results[label_type][sample_id][frame_id] = label
            else:
                _results = results[label_type][sample_id][frame_id]

                self._add_label_to_results(
                    _results, label_type, label, seg_id=seg_id
                )
        else:
            if label_type == "scalar":
                results[label_type][sample_id] = label
            else:
                _results = results[label_type][sample_id]

                self._add_label_to_results(
                    _results, label_type, label, seg_id=seg_id
                )

        return prev_type

    def _get_segmentation_id(self, id_map, sample_id, frame_id):
        _id = id_map.get(sample_id, None)

        if frame_id is not None and isinstance(_id, dict):
            _id = _id.get(frame_id, None)

        if etau.is_str(_id):
            return _id

        if isinstance(_id, list) and len(_id) == 1:
            return _id[0]

        return None

    def _add_label_to_results(self, results, label_type, label, seg_id=None):
        # Merge polylines representing a semantic segmentation
        if label_type == "segmentation":
            if seg_id is None:
                seg_id = str(ObjectId())

            if results:
                polylines = next(iter(results.values()))
            else:
                polylines = fol.Polylines()
                results[seg_id] = polylines

            found_existing_class = False
            for polyline in polylines.polylines:
                if label.label == polyline.label:
                    found_existing_class = True
                    polyline.points.extend(label.points)

            if not found_existing_class:
                polylines.polylines.append(label)

            return

        # Merge polylines representing an instance segmentation
        if label_type == "detections" and isinstance(label, fol.Polyline):
            if label.id in results:
                results[label.id].points.extend(label.points)
            else:
                results[label.id] = label

            return

        results[label.id] = label

    def _parse_arg(self, arg, config_arg):
        if arg is None:
            return config_arg

        return arg

    def _build_cvat_schema(self, label_schema, occluded_attr=None):
        cvat_schema = {}
        assign_scalar_attrs = {}
        occluded_attrs = defaultdict(dict)
        label_field_classes = defaultdict(dict)

        _class_label_fields = {}
        _duplicate_classes = set()
        _prev_field_classes = set()

        for label_field, label_info in label_schema.items():
            _field_classes = set()
            label_type = label_info["type"]
            is_existing_field = label_info["existing_field"]
            classes = label_info["classes"]
            attributes, occluded_attr_name = self._to_cvat_attributes(
                label_info["attributes"]
            )
            if occluded_attr_name is None and occluded_attr is not None:
                occluded_attr_name = occluded_attr
                label_schema[label_field]["attributes"][occluded_attr] = {}

            # Must track label IDs for existing label fields
            if is_existing_field and label_type != "scalar":
                if "label_id" in attributes:
                    raise ValueError(
                        "Label field '%s' attribute schema cannot use "
                        "reserved name 'label_id'" % label_field
                    )

                attributes["label_id"] = {
                    "name": "label_id",
                    "input_type": "text",
                    "mutable": True,
                }

            if label_type == "scalar":
                # True: scalars are annotated as tag attributes
                # False: scalars are annotated as tag labels
                assign_scalar_attrs[label_field] = not bool(classes)
            else:
                assign_scalar_attrs[label_field] = None

            if not classes:
                classes = [label_field]

                if not attributes:
                    attributes["value"] = {
                        "name": "value",
                        "input_type": "text",
                        "mutable": True,
                    }

            # Handle class name clashes and global attributes
            for _class in classes:
                if etau.is_str(_class):
                    _classes = [_class]
                else:
                    _classes = _class["classes"]

                for name in _classes:
                    # If two label fields share a class name, we must append
                    # `label_field` to all instances of `name` to disambiguate
                    if (
                        name in _prev_field_classes
                        and name not in _duplicate_classes
                    ):
                        _duplicate_classes.add(name)

                        prev_field = _class_label_fields[name]

                        new_name = "%s_%s" % (name, prev_field)
                        cvat_schema[new_name] = cvat_schema.pop(name)

                        label_field_classes[prev_field][name] = new_name

                        if name in occluded_attrs[label_field]:
                            attr_name = occluded_attrs[label_field].pop(name)
                            occluded_attrs[label_field][new_name] = attr_name

                    _field_classes.add(name)

                    if name in _duplicate_classes:
                        new_name = "%s_%s" % (name, label_field)
                        label_field_classes[label_field][name] = new_name
                        name = new_name
                    else:
                        _class_label_fields[name] = label_field
                        label_field_classes[label_field][name] = name

                    cvat_schema[name] = deepcopy(attributes)
                    if occluded_attr_name is not None:
                        occluded_attrs[label_field][name] = occluded_attr_name

            _prev_field_classes |= _field_classes

            # Class-specific attributes
            for _class in classes:
                if etau.is_str(_class):
                    continue

                _classes = _class["classes"]
                _attrs, _occluded_attr_name = self._to_cvat_attributes(
                    _class["attributes"]
                )
                if _occluded_attr_name is None and occluded_attr is not None:
                    _occluded_attr_name = occluded_attr

                if "label_id" in _attrs:
                    raise ValueError(
                        "Label field '%s' attribute schema cannot use "
                        "reserved name 'label_id'" % label_field
                    )

                for name in _classes:
                    if name in _duplicate_classes:
                        name = "%s_%s" % (name, label_field)

                    cvat_schema[name].update(_attrs)
                    if _occluded_attr_name is not None:
                        occluded_attrs[label_field][name] = _occluded_attr_name

        return (
            cvat_schema,
            assign_scalar_attrs,
            dict(occluded_attrs),
            dict(label_field_classes),
        )

    def _to_cvat_attributes(self, attributes):
        cvat_attrs = {}
        occluded_attr_name = None
        for attr_name, info in attributes.items():
            cvat_attr = {"name": attr_name, "mutable": True}
            is_occluded = False
            for attr_key, val in info.items():
                if attr_key == "type":
                    if val == "occluded":
                        occluded_attr_name = attr_name
                        is_occluded = True
                    else:
                        cvat_attr["input_type"] = val
                elif attr_key == "values":
                    cvat_attr["values"] = [_stringify_value(v) for v in val]
                elif attr_key == "default":
                    cvat_attr["default_value"] = _stringify_value(val)
                elif attr_key == "mutable":
                    cvat_attr["mutable"] = bool(val)

            if not is_occluded:
                cvat_attrs[attr_name] = cvat_attr

        return cvat_attrs, occluded_attr_name

    def _create_shapes_tags_tracks(
        self,
        samples,
        label_field,
        label_info,
        cvat_schema,
        assign_scalar_attrs=False,
        load_tracks=False,
        only_keyframes=False,
        occluded_attrs=None,
    ):
        label_type = label_info["type"]
        classes = label_info["classes"]
        mask_targets = label_info.get("mask_targets", None)

        if occluded_attrs is not None:
            occluded_attrs = occluded_attrs.get(label_field, None)

        id_map = {}
        tags_or_shapes = []
        tracks = {}

        # Tracks any "attribute:" prefixes that need to be prepended to
        # attributes in `cvat_schema` because the corresponding data is found
        # to be in the attributes dict of the FiftyOne labels
        remapped_attrs = {}

        is_video = samples.media_type == fom.VIDEO

        if is_video:
            field, _ = samples._handle_frame_field(label_field)
        else:
            field = label_field

        frame_id = -1
        for sample in samples:
            metadata = sample.metadata

            if is_video:
                images = sample.frames.values()
                frame_size = (metadata.frame_width, metadata.frame_height)
            else:
                images = [sample]
                frame_size = (metadata.width, metadata.height)

            for image in images:
                frame_id += 1

                label = image[field]

                if label is None:
                    continue

                kwargs = {}

                if label_type not in (
                    "scalar",
                    "classification",
                    "classifications",
                    "segmentation",
                ):
                    kwargs["load_tracks"] = load_tracks
                    kwargs["occluded_attrs"] = occluded_attrs

                if label_type == "scalar":
                    labels = label
                    kwargs["assign_scalar_attrs"] = assign_scalar_attrs
                    func = self._create_scalar_tags
                elif label_type == "classification":
                    labels = [label]
                    func = self._create_classification_tags
                elif label_type == "classifications":
                    labels = label.classifications
                    func = self._create_classification_tags
                elif label_type in ("detection", "instance"):
                    labels = [label]
                    func = self._create_detection_shapes
                elif label_type in ("detections", "instances"):
                    labels = label.detections
                    func = self._create_detection_shapes
                elif label_type in ("polyline", "polygon"):
                    labels = [label]
                    func = self._create_polyline_shapes
                elif label_type in ("polylines", "polygons"):
                    labels = label.polylines
                    func = self._create_polyline_shapes
                elif label_type == "keypoint":
                    labels = [label]
                    func = self._create_keypoint_shapes
                elif label_type == "keypoints":
                    labels = label.keypoints
                    func = self._create_keypoint_shapes
                elif label_type == "segmentation":
                    labels = label
                    func = self._create_segmentation_shapes
                    kwargs["mask_targets"] = mask_targets
                else:
                    raise ValueError(
                        "Label type '%s' of field '%s' is not supported"
                        % (label_type, label_field)
                    )

                ids, _tags_or_shapes, _tracks, _remapped_attrs = func(
                    labels,
                    cvat_schema,
                    label_field,
                    frame_id,
                    frame_size,
                    label_type=label_type,
                    **kwargs,
                )

                tags_or_shapes.extend(_tags_or_shapes)
                self._merge_tracks(tracks, _tracks)
                remapped_attrs.update(_remapped_attrs)

                if ids is not None:
                    if is_video:
                        if sample.id not in id_map:
                            id_map[sample.id] = {}

                        id_map[sample.id][image.id] = ids
                    else:
                        id_map[sample.id] = ids

        # Record any attribute name changes due to label attributes being
        # stored in attributes dicts rather than as dynamic fields
        for attr_schema in cvat_schema.values():
            for name, attr in attr_schema.items():
                if name in remapped_attrs:
                    attr["name"] = remapped_attrs[name]

        if load_tracks:
            tracks = self._finalize_tracks(tracks, frame_id, only_keyframes)
            return id_map, tags_or_shapes, tracks

        return id_map, tags_or_shapes

    def _create_scalar_tags(
        self,
        label,
        cvat_schema,
        label_field,
        frame_id,
        frame_size,
        label_type=None,
        assign_scalar_attrs=False,
    ):
        if label is None:
            label = ""

        if assign_scalar_attrs[label_field]:
            if label_field not in cvat_schema:
                return False, [], {}, {}

            scalar_attr_name = next(iter(cvat_schema[label_field].keys()))

            class_name = label_field
            attributes = [
                {
                    "spec_id": scalar_attr_name,
                    "value": _stringify_value(label),
                }
            ]
        else:
            class_name = _stringify_value(label)
            if class_name not in cvat_schema:
                return False, [], {}, {}

            attributes = []

        tags = [
            {
                "label_id": class_name,
                "group": 0,
                "frame": frame_id,
                "source": "manual",
                "attributes": attributes,
            }
        ]

        return True, tags, {}, {}

    def _create_classification_tags(
        self,
        classifications,
        cvat_schema,
        label_field,
        frame_id,
        frame_size,
        label_type=None,
    ):
        ids = []
        tags = []
        remapped_attrs = {}

        for cn in classifications:
            (
                class_name,
                attributes,
                _,
                _remapped_attrs,
                _,
            ) = self._parse_label(cn, cvat_schema, label_field)

            if class_name is None:
                continue

            ids.append(cn.id)
            remapped_attrs.update(_remapped_attrs)
            tags.append(
                {
                    "label_id": class_name,
                    "group": 0,
                    "frame": frame_id,
                    "source": "manual",
                    "attributes": attributes,
                }
            )

        if label_type == "classification":
            ids = ids[0] if ids else None

        return ids, tags, {}, remapped_attrs

    def _create_detection_shapes(
        self,
        detections,
        cvat_schema,
        label_field,
        frame_id,
        frame_size,
        label_type=None,
        label_id=None,
        load_tracks=False,
        occluded_attrs=None,
    ):
        ids = []
        shapes = []
        tracks = {}
        remapped_attrs = {}

        for det in detections:
            (
                class_name,
                attributes,
                immutable_attrs,
                _remapped_attrs,
                is_occluded,
            ) = self._parse_label(
                det,
                cvat_schema,
                label_field,
                label_id=label_id,
                occluded_attrs=occluded_attrs,
            )

            if class_name is None:
                continue

            curr_shapes = []

            if label_type in ("detection", "detections"):
                x, y, w, h = det.bounding_box
                width, height = frame_size
                xtl = float(round(x * width))
                ytl = float(round(y * height))
                xbr = float(round((x + w) * width))
                ybr = float(round((y + h) * height))
                bbox = [xtl, ytl, xbr, ybr]

                curr_shapes.append(
                    {
                        "type": "rectangle",
                        "occluded": is_occluded,
                        "z_order": 0,
                        "points": bbox,
                        "label_id": class_name,
                        "group": 0,
                        "frame": frame_id,
                        "source": "manual",
                        "attributes": attributes,
                    }
                )
            elif label_type in ("instance", "instances"):
                if det.mask is None:
                    continue

                polygon = det.to_polyline()
                for points in polygon.points:
                    if len(points) < 3:
                        continue  # CVAT polygons must contain >= 3 points

                    abs_points = HasCVATPoints._to_abs_points(
                        points, frame_size
                    )
                    flattened_points = list(
                        itertools.chain.from_iterable(abs_points)
                    )

                    curr_shapes.append(
                        {
                            "type": "polygon",
                            "occluded": is_occluded,
                            "z_order": 0,
                            "points": flattened_points,
                            "label_id": class_name,
                            "group": 0,
                            "frame": frame_id,
                            "source": "manual",
                            "attributes": deepcopy(attributes),
                        }
                    )

            if not curr_shapes:
                continue

            ids.append(det.id)
            remapped_attrs.update(_remapped_attrs)

            if load_tracks and det.index is not None:
                keyframe = det.get_attribute_value("keyframe", False)
                self._add_shapes_to_tracks(
                    tracks,
                    curr_shapes,
                    class_name,
                    det.index,
                    frame_id,
                    immutable_attrs,
                    keyframe,
                )
            else:
                shapes.extend(curr_shapes)

        return ids, shapes, tracks, remapped_attrs

    def _create_keypoint_shapes(
        self,
        keypoints,
        cvat_schema,
        label_field,
        frame_id,
        frame_size,
        label_type=None,
        load_tracks=False,
        occluded_attrs=None,
    ):
        ids = []
        shapes = []
        tracks = {}
        remapped_attrs = {}

        for kp in keypoints:
            (
                class_name,
                attributes,
                immutable_attrs,
                _remapped_attrs,
                is_occluded,
            ) = self._parse_label(
                kp, cvat_schema, label_field, occluded_attrs=occluded_attrs
            )

            if class_name is None:
                continue

            abs_points = HasCVATPoints._to_abs_points(kp.points, frame_size)
            flattened_points = list(itertools.chain.from_iterable(abs_points))

            shape = {
                "type": "points",
                "occluded": is_occluded,
                "z_order": 0,
                "points": flattened_points,
                "label_id": class_name,
                "group": 0,
                "frame": frame_id,
                "source": "manual",
                "attributes": attributes,
            }

            ids.append(kp.id)
            remapped_attrs.update(_remapped_attrs)

            if load_tracks and kp.index is not None:
                keyframe = kp.get_attribute_value("keyframe", False)
                self._add_shapes_to_tracks(
                    tracks,
                    [shape],
                    class_name,
                    kp.index,
                    frame_id,
                    immutable_attrs,
                    keyframe,
                )
            else:
                shapes.append(shape)

        return ids, shapes, tracks, remapped_attrs

    def _create_polyline_shapes(
        self,
        polylines,
        cvat_schema,
        label_field,
        frame_id,
        frame_size,
        label_type=None,
        load_tracks=False,
        occluded_attrs=None,
    ):
        ids = []
        shapes = []
        tracks = {}
        remapped_attrs = {}

        for poly in polylines:
            (
                class_name,
                attributes,
                immutable_attrs,
                _remapped_attrs,
                is_occluded,
            ) = self._parse_label(
                poly, cvat_schema, label_field, occluded_attrs=occluded_attrs
            )

            if class_name is None:
                continue

            curr_shapes = []

            for points in poly.points:
                if poly.filled and len(points) < 3:
                    continue  # CVAT polygons must contain >= 3 points

                abs_points = HasCVATPoints._to_abs_points(points, frame_size)
                flattened_points = list(
                    itertools.chain.from_iterable(abs_points)
                )

                shape = {
                    "type": "polygon" if poly.filled else "polyline",
                    "occluded": is_occluded,
                    "z_order": 0,
                    "points": flattened_points,
                    "label_id": class_name,
                    "group": 0,
                    "frame": frame_id,
                    "source": "manual",
                    "attributes": deepcopy(attributes),
                }
                curr_shapes.append(shape)

            if not curr_shapes:
                continue

            ids.append(poly.id)
            remapped_attrs.update(_remapped_attrs)

            if load_tracks and poly.index is not None:
                keyframe = poly.get_attribute_value("keyframe", False)
                self._add_shapes_to_tracks(
                    tracks,
                    curr_shapes,
                    class_name,
                    poly.index,
                    frame_id,
                    immutable_attrs,
                    keyframe,
                )
            else:
                shapes.extend(curr_shapes)

        return ids, shapes, tracks, remapped_attrs

    def _create_segmentation_shapes(
        self,
        segmentation,
        cvat_schema,
        label_field,
        frame_id,
        frame_size,
        label_type=None,
        mask_targets=None,
    ):
        label_id = segmentation.id
        detections = segmentation.to_detections(mask_targets=mask_targets)

        _, shapes, tracks, remapped_attrs = self._create_detection_shapes(
            detections.detections,
            cvat_schema,
            label_field,
            frame_id,
            frame_size,
            label_type="instances",
            label_id=label_id,
        )

        return label_id, shapes, tracks, remapped_attrs

    def _parse_label(
        self,
        label,
        cvat_schema,
        label_field,
        label_id=None,
        occluded_attrs=None,
    ):
        # If the class is a duplicate, it will have this name
        dup_class_name = "%s_%s" % (label.label, label_field)

        if label.label in cvat_schema:
            class_name = label.label
        elif dup_class_name in cvat_schema:
            class_name = dup_class_name
        else:
            return None, None, None, None, None

        attr_schema = cvat_schema[class_name]

        if label_id is None:
            label_id = label.id

        label_attrs = [{"spec_id": "label_id", "value": label_id}]
        immutable_attrs = []
        remapped_attrs = {}

        for name, attr in attr_schema.items():
            if name.startswith("attribute:"):
                name = name[len("attribute:") :]

            value = label.get_attribute_value(name, None)
            if value is None:
                continue

            if name not in label:
                # Found attribute stored in the label's attributes dict
                new_name = "attribute:" + name
                remapped_attrs[name] = new_name
                name = new_name

            attr_dict = {"spec_id": name, "value": _stringify_value(value)}

            if attr["mutable"]:
                label_attrs.append(attr_dict)
            else:
                immutable_attrs.append(attr_dict)

        is_occluded = False
        if occluded_attrs is not None:
            attr_name = occluded_attrs.get(class_name, None)
            if attr_name is not None:
                is_occluded = _parse_occlusion_value(
                    label.get_attribute_value(attr_name, False)
                )

        return (
            class_name,
            label_attrs,
            immutable_attrs,
            remapped_attrs,
            is_occluded,
        )

    def _add_shapes_to_tracks(
        self,
        tracks,
        shapes,
        class_name,
        index,
        frame_id,
        immutable_attrs,
        keyframe,
    ):
        if class_name not in tracks:
            tracks[class_name] = {}

        if index not in tracks[class_name]:
            tracks[class_name][index] = {
                "label_id": class_name,
                "shapes": [],
                "frame": frame_id,
                "group": 0,
                "attributes": immutable_attrs,
            }

        _shapes = tracks[class_name][index]["shapes"]

        for shape in shapes:
            shape["outside"] = False
            shape["keyframe"] = keyframe
            del shape["label_id"]
            _shapes.append(shape)

    def _merge_tracks(self, tracks, new_tracks):
        for class_name, class_tracks in new_tracks.items():
            if class_name not in tracks:
                tracks[class_name] = class_tracks
                continue

            for index, track in class_tracks.items():
                if index not in tracks[class_name]:
                    tracks[class_name][index] = track
                else:
                    _track = tracks[class_name][index]
                    _track["shapes"].extend(track["shapes"])
                    _track["frame"] = max(track["frame"], _track["frame"])

    def _finalize_tracks(self, tracks, frame_count, only_keyframes):
        formatted_tracks = []
        for class_tracks in tracks.values():
            for track in class_tracks.values():
                formatted_track = self._finalize_track(
                    track, frame_count, only_keyframes
                )
                formatted_tracks.append(track)

        return formatted_tracks

    def _finalize_track(self, track, frame_count, only_keyframes):
        shapes = track["shapes"]
        new_shapes = []
        prev_frame_shape_inds = []
        prev_frame = None
        next_is_keyframe = True

        for ind, shape in enumerate(shapes):
            frame = shape["frame"]
            if prev_frame is None:
                prev_frame = frame

            if frame != prev_frame:
                if only_keyframes and next_is_keyframe:
                    # The first frame of a new segment is always a keyframe
                    next_is_keyframe = False
                    for ind in prev_frame_shape_inds:
                        shapes[ind]["keyframe"] = True

                # If there is a gap between shapes, we must mark the end of the
                # previous segment as "outside"
                if frame > prev_frame + 1:
                    for prev_ind in prev_frame_shape_inds:
                        last_shape = shapes[prev_ind]
                        new_shape = deepcopy(last_shape)
                        new_shape["frame"] += 1
                        new_shape["outside"] = True
                        if only_keyframes:
                            new_shape["keyframe"] = True

                        new_shapes.append(
                            (max(prev_frame_shape_inds), new_shape)
                        )
                        next_is_keyframe = True

                prev_frame_shape_inds = []
                prev_frame = frame

            prev_frame_shape_inds.append(ind)

        # The shapes in the last frame in the track must be set to "outside"
        last_shape = shapes[-1]
        if last_shape["frame"] < frame_count:
            new_shape = deepcopy(last_shape)
            new_shape["frame"] += 1
            new_shape["outside"] = True
            if only_keyframes:
                new_shape["keyframe"] = True

            new_shapes.append((len(shapes), new_shape))

        # Insert new shapes into track
        for ind, shape in new_shapes[::-1]:
            shapes.insert(ind, shape)

        # Remove non-keyframes if necessary
        if only_keyframes:
            track["shapes"] = [s for s in shapes if s["keyframe"]]

        return track

    def _build_frame_id_map(self, samples):
        is_video = samples.media_type == fom.VIDEO
        frame_id = -1

        frame_id_map = {}
        for sample in samples:
            if is_video:
                images = sample.frames.values()
            else:
                images = [sample]

            for image in images:
                frame_id += 1
                frame_id_map[frame_id] = {"sample_id": sample.id}
                if is_video:
                    frame_id_map[frame_id]["frame_id"] = image.id

        return frame_id_map

    def _remap_ids(self, shapes_or_tags, class_id_map, attr_id_map):
        for obj in shapes_or_tags:
            label_name = obj["label_id"]
            class_id = class_id_map[label_name]
            obj["label_id"] = class_id
            attr_map = attr_id_map[class_id]
            attrs = []
            for attr in obj["attributes"]:
                attr_name = attr["spec_id"]
                if attr_name in attr_map:
                    attr["spec_id"] = attr_map[attr_name]
                    attrs.append(attr)

            obj["attributes"] = attrs

        return shapes_or_tags

    def _remap_track_ids(self, tracks, class_id_map, attr_id_map):
        for track in tracks:
            label_name = track["label_id"]
            class_id = class_id_map[label_name]
            track["label_id"] = class_id
            attr_map = attr_id_map[class_id]
            for shape in track["shapes"]:
                attrs = []
                for attr in shape["attributes"]:
                    attr_name = attr["spec_id"]
                    if attr_name in attr_map:
                        attr["spec_id"] = attr_map[attr_name]
                        attrs.append(attr)

                shape["attributes"] = attrs

            attrs = []
            for attr in track["attributes"]:
                attr_name = attr["spec_id"]
                if attr_name in attr_map:
                    attr["spec_id"] = attr_map[attr_name]
                    attrs.append(attr)

            track["attributes"] = attrs

        return tracks

    def _validate(self, response, kwargs):
        try:
            response.raise_for_status()
        except:
            d = response.__dict__
            logger.info("Arguments the caused this error were:")
            logger.info(kwargs)
            raise Exception(
                "%d error for request %s to url %s with the reason %s. Error "
                "content: %s"
                % (
                    d["status_code"],
                    d["request"],
                    d["url"],
                    d["reason"],
                    d["_content"],
                )
            )


class CVATLabel(object):
    """A label returned by the CVAT API.

    Args:
        label_dict: the dictionary containing the label information loaded from
            the CVAT API
        class_map: a dictionary mapping label IDs to class strings
        attr_id_map: a dictionary mapping attribute IDs attribute names for
            every label
        server_id_map: a dictionary mapping server IDs to FiftyOne label IDs
        attributes (None): an optional list of additional attributes
    """

    def __init__(
        self,
        label_dict,
        class_map,
        attr_id_map,
        server_id_map,
        attributes=None,
    ):
        cvat_id = label_dict["label_id"]
        server_id = label_dict["id"]
        attrs = label_dict["attributes"]

        if attributes is not None:
            attrs.extend(attributes)

        self._id = None
        self.label = class_map[cvat_id]
        self.attributes = {}
        self.fo_attributes = {}

        # Parse attributes
        attr_id_map_rev = {v: k for k, v in attr_id_map[cvat_id].items()}
        for attr in attrs:
            name = attr_id_map_rev[attr["spec_id"]]
            value = _parse_value(attr["value"])
            if value is not None:
                if name.startswith("attribute:"):
                    name = name[len("attribute:") :]
                    fo_attr = CVATAttribute(name, value).to_attribute()
                    self.fo_attributes[name] = fo_attr
                else:
                    self.attributes[name] = value

        # Parse label ID
        label_id = self.attributes.pop("label_id", None)

        if label_id is not None:
            self._set_id(label_id)

        if self._id is None:
            label_id = server_id_map.get(server_id, None)
            if label_id is not None:
                self._set_id(label_id)

    def _set_id(self, label_id):
        try:
            self._id = ObjectId(label_id)
        except:
            pass

    def _set_attributes(self, label):
        if self._id is not None:
            label._id = self._id

        for name, value in self.attributes.items():
            label[name] = value

        if self.fo_attributes:
            label.attributes = self.fo_attributes


class CVATShape(CVATLabel):
    """A shape returned by the CVAT API.

    Args:
        label_dict: the dictionary containing the label information loaded from
            the CVAT API
        class_map: a dictionary mapping label IDs to class strings
        attr_id_map: a dictionary mapping attribute IDs attribute names for
            every label
        server_id_map: a dictionary mapping server IDs to FiftyOne label IDs
        metadata: a dictionary containing the width and height of the frame
        index (None): the tracking index of the shape
        immutable_attrs (None): immutable attributes inherited by this shape
            from its track
        occluded_attrs (None): a dictonary mapping class names to the
            corresponding attribute linked to the CVAT occlusion widget, if any
    """

    def __init__(
        self,
        label_dict,
        class_map,
        attr_id_map,
        server_id_map,
        metadata,
        index=None,
        immutable_attrs=None,
        occluded_attrs=None,
    ):
        super().__init__(
            label_dict,
            class_map,
            attr_id_map,
            server_id_map,
            attributes=immutable_attrs,
        )

        self.frame_size = (metadata["width"], metadata["height"])
        self.points = label_dict["points"]
        self.index = index

        # Parse occluded attribute, if necessary
        if occluded_attrs is not None:
            occluded_attr_name = occluded_attrs.get(self.label, None)
            if occluded_attr_name:
                self.attributes[occluded_attr_name] = label_dict["occluded"]

    def _to_pairs_of_points(self, points):
        reshaped_points = np.reshape(points, (-1, 2))
        return reshaped_points.tolist()

    def to_detection(self):
        """Converts this shape to a :class:`fiftyone.core.labels.Detection`.

        Returns:
            a :class:`fiftyone.core.labels.Detection`
        """
        xtl, ytl, xbr, ybr = self.points
        width, height = self.frame_size
        bbox = [
            xtl / width,
            ytl / height,
            (xbr - xtl) / width,
            (ybr - ytl) / height,
        ]
        label = fol.Detection(
            label=self.label, bounding_box=bbox, index=self.index
        )
        self._set_attributes(label)
        return label

    def to_polyline(self, closed=False, filled=False):
        """Converts this shape to a :class:`fiftyone.core.labels.Polyline`.

        Returns:
            a :class:`fiftyone.core.labels.Polyline`
        """
        points = self._to_pairs_of_points(self.points)
        rel_points = HasCVATPoints._to_rel_points(points, self.frame_size)
        label = fol.Polyline(
            label=self.label,
            points=[rel_points],
            index=self.index,
            closed=closed,
            filled=filled,
        )
        self._set_attributes(label)
        return label

    def to_polylines(self, closed=False, filled=False):
        """Converts this shape to a :class:`fiftyone.core.labels.Polylines`.

        Returns:
            a :class:`fiftyone.core.labels.Polylines`
        """
        points = self._to_pairs_of_points(self.points)
        rel_points = HasCVATPoints._to_rel_points(points, self.frame_size)
        polyline = fol.Polyline(
            label=self.label,
            points=[rel_points],
            closed=closed,
            filled=filled,
        )
        label = fol.Polylines(polylines=[polyline])
        self._set_attributes(label)
        return label

    def to_keypoint(self):
        """Converts this shape to a :class:`fiftyone.core.labels.Keypoint`.

        Returns:
            a :class:`fiftyone.core.labels.Keypoint`
        """
        points = self._to_pairs_of_points(self.points)
        rel_points = HasCVATPoints._to_rel_points(points, self.frame_size)
        label = fol.Keypoint(
            label=self.label, points=rel_points, index=self.index
        )
        self._set_attributes(label)
        return label

    @classmethod
    def polyline_to_detection(cls, polyline, frame_size):
        """Converts a :class:`fiftyone.core.labels.Polyline` to a
        :class:`fiftyone.core.labels.Detection` with a segmentation mask.

        Args:
            polyline: a :class:`fiftyone.core.labels.Polyline`
            frame_size: the ``(width, height)`` of the frame

        Returns:
            a :class:`fiftyone.core.labels.Detection`
        """
        detection = polyline.to_detection(frame_size=frame_size)
        detection._id = polyline._id
        return detection

    @classmethod
    def polylines_to_segmentation(cls, polylines, frame_size, mask_targets):
        """Converts a :class:`fiftyone.core.labels.Polylines` to a
        :class:`fiftyone.core.labels.Segmentation`.

        Args:
            polylines: a :class:`fiftyone.core.labels.Polylines`
            mask_targets: a dict mapping integer pixel values to label strings
            frame_size: the ``(width, height)`` of the frame

        Returns:
            a :class:`fiftyone.core.labels.Segmentation`
        """
        return polylines.to_segmentation(
            frame_size=frame_size, mask_targets=mask_targets
        )


class CVATTag(CVATLabel):
    """A tag returned by the CVAT API.

    Args:
        label_dict: the dictionary containing the label information loaded from
            the CVAT API
        class_map: a dictionary mapping label IDs to class strings
        attr_id_map: a dictionary mapping attribute IDs attribute names for
            every label
        server_id_map: a dictionary mapping server IDs to FiftyOne label IDs
        attributes (None): an optional list of additional attributes
    """

    def to_classification(self):
        """Converts the tag to a :class:`fiftyone.core.labels.Classification`.

        Returns:
            a :class:`fiftyone.core.labels.Classification`
        """
        label = fol.Classification(label=self.label)
        self._set_attributes(label)
        return label


def load_cvat_image_annotations(xml_path):
    """Loads the CVAT image annotations from the given XML file.

    See :ref:`this page <CVATImageDataset-import>` for format details.

    Args:
        xml_path: the path to the annotations XML file

    Returns:
        a tuple of

        -   **info**: a dict of dataset info
        -   **cvat_task_labels**: a :class:`CVATTaskLabels` instance
        -   **cvat_images**: a list of :class:`CVATImage` instances
    """
    d = fou.load_xml_as_json_dict(xml_path)
    annotations = d.get("annotations", {})

    # Verify version
    version = annotations.get("version", None)
    if version is None:
        logger.warning("No version tag found; assuming version 1.1")
    elif version != "1.1":
        logger.warning(
            "Only version 1.1 is explicitly supported; found %s. Trying to "
            "load assuming version 1.1 format",
            version,
        )

    # Load meta
    meta = annotations.get("meta", {})

    # Load task labels
    task = meta.get("task", {})
    labels_dict = task.get("labels", {})
    cvat_task_labels = CVATTaskLabels.from_labels_dict(labels_dict)

    # Load annotations
    image_dicts = _ensure_list(annotations.get("image", []))
    cvat_images = [CVATImage.from_image_dict(id) for id in image_dicts]

    # Load dataset info
    info = {"task_labels": cvat_task_labels.labels}
    if "created" in task:
        info["created"] = task["created"]

    if "updated" in task:
        info["updated"] = task["updated"]

    if "dumped" in meta:
        info["dumped"] = meta["dumped"]

    return info, cvat_task_labels, cvat_images


def load_cvat_video_annotations(xml_path):
    """Loads the CVAT video annotations from the given XML file.

    See :ref:`this page <CVATVideoDataset-import>` for format details.

    Args:
        xml_path: the path to the annotations XML file

    Returns:
        a tuple of

        -   **info**: a dict of dataset info
        -   **cvat_task_labels**: a :class:`CVATTaskLabels` instance
        -   **cvat_tracks**: a list of :class:`CVATTrack` instances
    """
    d = fou.load_xml_as_json_dict(xml_path)
    annotations = d.get("annotations", {})

    # Verify version
    version = annotations.get("version", None)
    if version is None:
        logger.warning("No version tag found; assuming version 1.1")
    elif version != "1.1":
        logger.warning(
            "Only version 1.1 is explicitly supported; found %s. Trying to "
            "load assuming version 1.1 format",
            version,
        )

    # Load meta
    meta = annotations.get("meta", {})

    # Load task labels
    task = meta.get("task", {})
    labels_dict = task.get("labels", {})
    cvat_task_labels = CVATTaskLabels.from_labels_dict(labels_dict)

    # Load annotations
    track_dicts = _ensure_list(annotations.get("track", []))
    if track_dicts:
        original_size = task["original_size"]
        frame_size = (
            int(original_size["width"]),
            int(original_size["height"]),
        )
        cvat_tracks = [
            CVATTrack.from_track_dict(td, frame_size) for td in track_dicts
        ]
    else:
        cvat_tracks = []

    # Load dataset info
    info = {"task_labels": cvat_task_labels.labels}
    if "created" in task:
        info["created"] = task["created"]

    if "updated" in task:
        info["updated"] = task["updated"]

    if "dumped" in meta:
        info["dumped"] = meta["dumped"]

    return info, cvat_task_labels, cvat_tracks


def _is_supported_attribute_type(value):
    return (
        isinstance(value, bool) or etau.is_str(value) or etau.is_numeric(value)
    )


def _cvat_tracks_to_frames_dict(cvat_tracks):
    frames = defaultdict(dict)
    for cvat_track in cvat_tracks:
        labels = cvat_track.to_labels()
        for frame_number, label in labels.items():
            frame = frames[frame_number]

            if isinstance(label, fol.Detection):
                if "detections" not in frame:
                    frame["detections"] = fol.Detections()

                frame["detections"].detections.append(label)
            elif isinstance(label, fol.Polyline):
                if "polylines" not in frame:
                    frame["polylines"] = fol.Polylines()

                frame["polylines"].polylines.append(label)
            elif isinstance(label, fol.Keypoint):
                if "keypoints" not in frame:
                    frame["keypoints"] = fol.Keypoints()

                frame["keypoints"].keypoints.append(label)

    return frames


def _frames_to_cvat_tracks(frames, frame_size):
    labels_map = defaultdict(dict)
    no_index_map = defaultdict(list)
    found_label = False

    def process_label(label, frame_number):
        if label.index is not None:
            labels_map[label.index][frame_number] = label
        else:
            no_index_map[frame_number].append(label)

    # Convert from per-frame to per-object tracks
    for frame_number, frame_dict in frames.items():
        for _, value in frame_dict.items():
            if isinstance(value, (fol.Detection, fol.Polyline, fol.Keypoint)):
                found_label = True
                process_label(value, frame_number)
            elif isinstance(value, fol.Detections):
                found_label = True
                for detection in value.detections:
                    process_label(detection, frame_number)
            elif isinstance(value, fol.Polylines):
                found_label = True
                for polyline in value.polylines:
                    process_label(polyline, frame_number)
            elif isinstance(value, fol.Keypoints):
                found_label = True
                for keypoint in value.keypoints:
                    process_label(keypoint, frame_number)
            elif value is not None:
                msg = "Ignoring unsupported label type '%s'" % value.__class__
                warnings.warn(msg)

    if not found_label:
        return None  # unlabeled

    cvat_tracks = []

    # Generate object tracks
    max_index = -1
    for index in sorted(labels_map):
        max_index = max(index, max_index)
        labels = labels_map[index]
        cvat_track = CVATTrack.from_labels(index, labels, frame_size)
        cvat_tracks.append(cvat_track)

    # Generate single tracks for detections with no `index`
    index = max_index
    for frame_number, labels in no_index_map.items():
        for label in labels:
            index += 1
            cvat_track = CVATTrack.from_labels(
                index, {frame_number: label}, frame_size
            )
            cvat_tracks.append(cvat_track)

    return cvat_tracks


def _get_single_polyline_points(polyline):
    num_polylines = len(polyline.points)
    if num_polylines == 0:
        return []

    if num_polylines > 0:
        msg = (
            "Found polyline with more than one shape; only the first shape "
            "will be stored in CVAT format"
        )
        warnings.warn(msg)

    return polyline.points[0]


def _ensure_list(value):
    if value is None:
        return []

    if isinstance(value, list):
        return value

    return [value]


def _stringify_value(value):
    if value is None:
        return ""

    if value is True:
        return "true"

    if value is False:
        return "false"

    return str(value)


def _to_int_bool(value):
    return int(bool(value))


def _from_int_bool(value):
    try:
        return bool(int(value))
    except:
        pass

    return None


def _parse_value(value):
    try:
        return int(value)
    except:
        pass

    try:
        return float(value)
    except:
        pass

    if etau.is_str(value):
        if value in ("True", "true"):
            return True

        if value in ("False", "false"):
            return False

        if value in ("None", ""):
            return None

    return value


def _parse_occlusion_value(value):
    if isinstance(value, bool):
        return value

    if etau.is_str(value):
        str_value = "'%s'" % value
        bool_value = False if value.lower() == "false" else bool(value)
    else:
        str_value = str(value)
        bool_value = bool(value)

    msg = "Casting occlusion value %s of type %s to boolean %s" % (
        str_value,
        type(value),
        bool_value,
    )
    warnings.warn(msg)

    return bool_value


# Track interpolation code sourced from CVAT:
# https://github.com/openvinotoolkit/cvat/blob/31f6234b0cdc656c9dde4294c1008560611c6978/cvat/apps/dataset_manager/annotation.py#L431-L730
def _get_interpolated_shapes(track_shapes):
    def copy_shape(source, frame, points=None):
        copied = deepcopy(source)
        copied["keyframe"] = False
        copied["frame"] = frame
        if points is not None:
            copied["points"] = points
        return copied

    def simple_interpolation(shape0, shape1):
        shapes = []
        distance = shape1["frame"] - shape0["frame"]
        diff = np.subtract(shape1["points"], shape0["points"])

        for frame in range(shape0["frame"] + 1, shape1["frame"]):
            offset = (frame - shape0["frame"]) / distance
            points = shape0["points"] + diff * offset

            shapes.append(copy_shape(shape0, frame, points.tolist()))

        return shapes

    def points_interpolation(shape0, shape1):
        if len(shape0["points"]) == 2 and len(shape1["points"]) == 2:
            return simple_interpolation(shape0, shape1)
        else:
            shapes = []
            for frame in range(shape0["frame"] + 1, shape1["frame"]):
                shapes.append(copy_shape(shape0, frame))

        return shapes

    def interpolate_position(left_position, right_position, offset):
        def to_array(points):
            return np.asarray(
                list(map(lambda point: [point["x"], point["y"]], points))
            ).flatten()

        def to_points(array):
            return list(
                map(
                    lambda point: {"x": point[0], "y": point[1]},
                    np.asarray(array).reshape(-1, 2),
                )
            )

        def curve_length(points):
            length = 0
            for i in range(1, len(points)):
                dx = points[i]["x"] - points[i - 1]["x"]
                dy = points[i]["y"] - points[i - 1]["y"]
                length += np.sqrt(dx ** 2 + dy ** 2)
            return length

        def curve_to_offset_vec(points, length):
            offset_vector = [0]
            accumulated_length = 0
            for i in range(1, len(points)):
                dx = points[i]["x"] - points[i - 1]["x"]
                dy = points[i]["y"] - points[i - 1]["y"]
                accumulated_length += np.sqrt(dx ** 2 + dy ** 2)
                offset_vector.append(accumulated_length / length)

            return offset_vector

        def find_nearest_pair(value, curve):
            minimum = [0, abs(value - curve[0])]
            for i in range(1, len(curve)):
                distance = abs(value - curve[i])
                if distance < minimum[1]:
                    minimum = [i, distance]

            return minimum[0]

        def match_left_right(left_curve, right_curve):
            matching = {}
            for i, left_curve_item in enumerate(left_curve):
                matching[i] = [find_nearest_pair(left_curve_item, right_curve)]
            return matching

        def match_right_left(left_curve, right_curve, left_right_matching):
            matched_right_points = list(
                itertools.chain.from_iterable(left_right_matching.values())
            )
            unmatched_right_points = filter(
                lambda x: x not in matched_right_points,
                range(len(right_curve)),
            )
            updated_matching = deepcopy(left_right_matching)

            for right_point in unmatched_right_points:
                left_point = find_nearest_pair(
                    right_curve[right_point], left_curve
                )
                updated_matching[left_point].append(right_point)

            for key, value in updated_matching.items():
                updated_matching[key] = sorted(value)

            return updated_matching

        def reduce_interpolation(
            interpolated_points, matching, left_points, right_points
        ):
            def average_point(points):
                sumX = 0
                sumY = 0
                for point in points:
                    sumX += point["x"]
                    sumY += point["y"]

                return {"x": sumX / len(points), "y": sumY / len(points)}

            def compute_distance(point1, point2):
                return np.sqrt(
                    ((point1["x"] - point2["x"])) ** 2
                    + ((point1["y"] - point2["y"]) ** 2)
                )

            def minimize_segment(
                base_length, N, start_interpolated, stop_interpolated
            ):
                threshold = base_length / (2 * N)
                minimized = [interpolated_points[start_interpolated]]
                latest_pushed = start_interpolated
                for i in range(start_interpolated + 1, stop_interpolated):
                    distance = compute_distance(
                        interpolated_points[latest_pushed],
                        interpolated_points[i],
                    )

                    if distance >= threshold:
                        minimized.append(interpolated_points[i])
                        latest_pushed = i

                minimized.append(interpolated_points[stop_interpolated])

                if len(minimized) == 2:
                    distance = compute_distance(
                        interpolated_points[start_interpolated],
                        interpolated_points[stop_interpolated],
                    )

                    if distance < threshold:
                        return [average_point(minimized)]

                return minimized

            reduced = []
            interpolated_indexes = {}
            accumulated = 0
            for i in range(len(left_points)):
                interpolated_indexes[i] = []
                for _ in range(len(matching[i])):
                    interpolated_indexes[i].append(accumulated)
                    accumulated += 1

            def left_segment(start, stop):
                start_interpolated = interpolated_indexes[start][0]
                stop_interpolated = interpolated_indexes[stop][0]

                if start_interpolated == stop_interpolated:
                    reduced.append(interpolated_points[start_interpolated])
                    return

                base_length = curve_length(left_points[start : stop + 1])
                N = stop - start + 1

                reduced.extend(
                    minimize_segment(
                        base_length, N, start_interpolated, stop_interpolated
                    )
                )

            def right_segment(left_point):
                start = matching[left_point][0]
                stop = matching[left_point][-1]
                start_interpolated = interpolated_indexes[left_point][0]
                stop_interpolated = interpolated_indexes[left_point][-1]
                base_length = curve_length(right_points[start : stop + 1])
                N = stop - start + 1

                reduced.extend(
                    minimize_segment(
                        base_length, N, start_interpolated, stop_interpolated
                    )
                )

            previous_opened = None
            for i in range(len(left_points)):
                if len(matching[i]) == 1:
                    if previous_opened is not None:
                        if matching[i][0] == matching[previous_opened][0]:
                            continue
                        else:
                            start = previous_opened
                            stop = i - 1
                            left_segment(start, stop)
                            previous_opened = i
                    else:
                        previous_opened = i
                else:
                    if previous_opened is not None:
                        start = previous_opened
                        stop = i - 1
                        left_segment(start, stop)
                        previous_opened = None

                    right_segment(i)

            if previous_opened is not None:
                left_segment(previous_opened, len(left_points) - 1)

            return reduced

        left_points = to_points(left_position["points"])
        right_points = to_points(right_position["points"])
        left_offset_vec = curve_to_offset_vec(
            left_points, curve_length(left_points)
        )
        right_offset_vec = curve_to_offset_vec(
            right_points, curve_length(right_points)
        )

        matching = match_left_right(left_offset_vec, right_offset_vec)
        completed_matching = match_right_left(
            left_offset_vec, right_offset_vec, matching
        )

        interpolated_points = []
        for left_point_index, left_point in enumerate(left_points):
            for right_point_index in completed_matching[left_point_index]:
                right_point = right_points[right_point_index]
                interpolated_points.append(
                    {
                        "x": left_point["x"]
                        + (right_point["x"] - left_point["x"]) * offset,
                        "y": left_point["y"]
                        + (right_point["y"] - left_point["y"]) * offset,
                    }
                )

        reducedPoints = reduce_interpolation(
            interpolated_points, completed_matching, left_points, right_points
        )

        return to_array(reducedPoints).tolist()

    def polyshape_interpolation(shape0, shape1):
        shapes = []
        is_polygon = shape0["type"] == "polygon"
        if is_polygon:
            shape0["points"].extend(shape0["points"][:2])
            shape1["points"].extend(shape1["points"][:2])

        distance = shape1["frame"] - shape0["frame"]
        for frame in range(shape0["frame"] + 1, shape1["frame"]):
            offset = (frame - shape0["frame"]) / distance
            points = interpolate_position(shape0, shape1, offset)

            shapes.append(copy_shape(shape0, frame, points))

        if is_polygon:
            shape0["points"] = shape0["points"][:-2]
            shape1["points"] = shape1["points"][:-2]
            for shape in shapes:
                shape["points"] = shape["points"][:-2]

        return shapes

    def interpolate(shape0, shape1):
        is_same_type = shape0["type"] == shape1["type"]
        is_rectangle = shape0["type"] == "rectangle"
        is_cuboid = shape0["type"] == "cuboid"
        is_polygon = shape0["type"] == "polygon"
        is_polyline = shape0["type"] == "polyline"
        is_points = shape0["type"] == "points"

        if not is_same_type:
            raise NotImplementedError()

        shapes = []
        if is_rectangle or is_cuboid:
            shapes = simple_interpolation(shape0, shape1)
        elif is_points:
            shapes = points_interpolation(shape0, shape1)
        elif is_polygon or is_polyline:
            shapes = polyshape_interpolation(shape0, shape1)
        else:
            raise NotImplementedError()

        return shapes

    if not track_shapes:
        return []

    if len(track_shapes) == 1:
        track_shapes[0]["keyframe"] = True
        return track_shapes

    shapes = []
    curr_frame = track_shapes[0]["frame"]
    end_frame = track_shapes[-1]["frame"]
    prev_shape = {}
    for shape in track_shapes:
        if prev_shape:
            if shape["frame"] <= curr_frame:
                continue

            for attr in prev_shape["attributes"]:
                if attr["spec_id"] not in map(
                    lambda el: el["spec_id"], shape["attributes"]
                ):
                    shape["attributes"].append(deepcopy(attr))

            if not prev_shape["outside"]:
                shapes.extend(interpolate(prev_shape, shape))

        shape["keyframe"] = True
        shapes.append(shape)

        curr_frame = shape["frame"]
        prev_shape = shape

        if end_frame <= curr_frame:
            break

    if not prev_shape["outside"]:
        shape = deepcopy(prev_shape)
        shape["frame"] = end_frame
        shapes.extend(interpolate(prev_shape, shape))

    return shapes<|MERGE_RESOLUTION|>--- conflicted
+++ resolved
@@ -2989,14 +2989,10 @@
         headers (None): an optional dict of headers to add to all requests
     """
 
-<<<<<<< HEAD
     GIT_ERROR = "ERROR"
     GIT_SUCCESS = "SUCCESS"
 
-    def __init__(self, name, url, username=None, password=None):
-=======
     def __init__(self, name, url, username=None, password=None, headers=None):
->>>>>>> 06975961
         self._name = name
         self._url = url
         self._username = username
