"""
Utilities for working with datasets in
`CVAT format <https://github.com/opencv/cvat>`_.

| Copyright 2017-2021, Voxel51, Inc.
| `voxel51.com <https://voxel51.com/>`_
|
"""
from collections import defaultdict
from copy import copy
from copy import deepcopy
from datetime import datetime
import itertools
import logging
import os
import requests
import urllib3
from uuid import UUID
import warnings
import webbrowser

import jinja2
import numpy as np

import eta.core.data as etad
import eta.core.image as etai
import eta.core.utils as etau

import fiftyone.constants as foc
import fiftyone.core.fields as fof
import fiftyone.core.labels as fol
import fiftyone.core.media as fom
import fiftyone.core.metadata as fomt
import fiftyone.core.utils as fou
import fiftyone.utils.annotations as foua
import fiftyone.utils.data as foud


logger = logging.getLogger(__name__)


class CVATImageDatasetImporter(
    foud.LabeledImageDatasetImporter, foud.ImportPathsMixin
):
    """Importer for CVAT image datasets stored on disk.

    See :ref:`this page <CVATImageDataset-import>` for format details.

    Args:
        dataset_dir (None): the dataset directory
        data_path (None): an optional parameter that enables explicit control
            over the location of the media. Can be any of the following:

            -   a folder name like ``"data"`` or ``"data/"`` specifying a
                subfolder of ``dataset_dir`` where the media files reside
            -   an absolute directory path where the media files reside. In
                this case, the ``dataset_dir`` has no effect on the location of
                the data
            -   a filename like ``"data.json"`` specifying the filename of the
                JSON data manifest file in ``dataset_dir``
            -   an absolute filepath specifying the location of the JSON data
                manifest. In this case, ``dataset_dir`` has no effect on the
                location of the data

            If None, this parameter will default to whichever of ``data/`` or
            ``data.json`` exists in the dataset directory
        labels_path (None): an optional parameter that enables explicit control
            over the location of the labels. Can be any of the following:

            -   a filename like ``"labels.xml"`` specifying the location of the
                labels in ``dataset_dir``
            -   an absolute filepath to the labels. In this case,
                ``dataset_dir`` has no effect on the location of the labels

            If None, the parameter will default to ``labels.xml``
        include_all_data (False): whether to generate samples for all images in
            the data directory (True) rather than only creating samples for
            images with label entries (False)
        shuffle (False): whether to randomly shuffle the order in which the
            samples are imported
        seed (None): a random seed to use when shuffling
        max_samples (None): a maximum number of samples to import. By default,
            all samples are imported
    """

    def __init__(
        self,
        dataset_dir=None,
        data_path=None,
        labels_path=None,
        include_all_data=False,
        shuffle=False,
        seed=None,
        max_samples=None,
    ):
        data_path = self._parse_data_path(
            dataset_dir=dataset_dir, data_path=data_path, default="data/",
        )

        labels_path = self._parse_labels_path(
            dataset_dir=dataset_dir,
            labels_path=labels_path,
            default="labels.xml",
        )

        super().__init__(
            dataset_dir=dataset_dir,
            shuffle=shuffle,
            seed=seed,
            max_samples=max_samples,
        )

        self.data_path = data_path
        self.labels_path = labels_path
        self.include_all_data = include_all_data

        self._info = None
        self._image_paths_map = None
        self._cvat_images_map = None
        self._filenames = None
        self._iter_filenames = None
        self._num_samples = None

    def __iter__(self):
        self._iter_filenames = iter(self._filenames)
        return self

    def __len__(self):
        return self._num_samples

    def __next__(self):
        filename = next(self._iter_filenames)

        if os.path.isabs(filename):
            image_path = filename
        else:
            image_path = self._image_paths_map[filename]

        cvat_image = self._cvat_images_map.get(filename, None)
        if cvat_image is not None:
            # Labeled image
            image_metadata = cvat_image.get_image_metadata()
            labels = cvat_image.to_labels()
        else:
            # Unlabeled image
            image_metadata = fomt.ImageMetadata.build_for(image_path)
            labels = None

        return image_path, image_metadata, labels

    @property
    def has_dataset_info(self):
        return True

    @property
    def has_image_metadata(self):
        return True

    @property
    def label_cls(self):
        return {
            "detections": fol.Detections,
            "polylines": fol.Polylines,
            "keypoints": fol.Keypoints,
        }

    def setup(self):
        self._image_paths_map = self._load_data_map(
            self.data_path, recursive=True
        )

        if self.labels_path is not None and os.path.isfile(self.labels_path):
            info, _, cvat_images = load_cvat_image_annotations(
                self.labels_path
            )
        else:
            info = {}
            cvat_images = []

        self._info = info
        self._cvat_images_map = {i.name: i for i in cvat_images}

        filenames = set(self._cvat_images_map.keys())

        if self.include_all_data:
            filenames.update(self._image_paths_map.keys())

        self._filenames = self._preprocess_list(sorted(filenames))
        self._num_samples = len(self._filenames)

    def get_dataset_info(self):
        return self._info


class CVATVideoDatasetImporter(
    foud.LabeledVideoDatasetImporter, foud.ImportPathsMixin
):
    """Importer for CVAT video datasets stored on disk.

    See :ref:`this page <CVATVideoDataset-import>` for format details.

    Args:
        dataset_dir (None): the dataset directory
        data_path (None): an optional parameter that enables explicit control
            over the location of the media. Can be any of the following:

            -   a folder name like ``"data"`` or ``"data/"`` specifying a
                subfolder of ``dataset_dir`` where the media files reside
            -   an absolute directory path where the media files reside. In
                this case, the ``dataset_dir`` has no effect on the location of
                the data
            -   a filename like ``"data.json"`` specifying the filename of the
                JSON data manifest file in ``dataset_dir``
            -   an absolute filepath specifying the location of the JSON data
                manifest. In this case, ``dataset_dir`` has no effect on the
                location of the data

            If None, this parameter will default to whichever of ``data/`` or
            ``data.json`` exists in the dataset directory
        labels_path (None): an optional parameter that enables explicit control
            over the location of the labels. Can be any of the following:

            -   a folder name like ``"labels"`` or ``"labels/"`` specifying the
                location of the labels in ``dataset_dir``
            -   an absolute folder path to the labels. In this case,
                ``dataset_dir`` has no effect on the location of the labels

            If None, the parameter will default to ``labels/``
        include_all_data (False): whether to generate samples for all videos in
            the data directory (True) rather than only creating samples for
            videos with label entries (False)
        shuffle (False): whether to randomly shuffle the order in which the
            samples are imported
        seed (None): a random seed to use when shuffling
        max_samples (None): a maximum number of samples to import. By default,
            all samples are imported
    """

    def __init__(
        self,
        dataset_dir=None,
        data_path=None,
        labels_path=None,
        include_all_data=False,
        shuffle=False,
        seed=None,
        max_samples=None,
    ):
        data_path = self._parse_data_path(
            dataset_dir=dataset_dir, data_path=data_path, default="data/",
        )

        labels_path = self._parse_labels_path(
            dataset_dir=dataset_dir,
            labels_path=labels_path,
            default="labels/",
        )

        super().__init__(
            dataset_dir=dataset_dir,
            shuffle=shuffle,
            seed=seed,
            max_samples=max_samples,
        )

        self.data_path = data_path
        self.labels_path = labels_path
        self.include_all_data = include_all_data

        self._info = None
        self._cvat_task_labels = None
        self._video_paths_map = None
        self._labels_paths_map = None
        self._uuids = None
        self._iter_uuids = None
        self._num_samples = None

    def __iter__(self):
        self._iter_uuids = iter(self._uuids)
        return self

    def __len__(self):
        return self._num_samples

    def __next__(self):
        uuid = next(self._iter_uuids)

        video_path = self._video_paths_map[uuid]

        labels_path = self._labels_paths_map.get(uuid, None)
        if labels_path:
            # Labeled video
            info, cvat_task_labels, cvat_tracks = load_cvat_video_annotations(
                labels_path
            )

            if self._info is None:
                self._info = info

            self._cvat_task_labels.merge_task_labels(cvat_task_labels)
            self._info["task_labels"] = self._cvat_task_labels.labels

            frames = _cvat_tracks_to_frames_dict(cvat_tracks)
        else:
            # Unlabeled video
            frames = None

        return video_path, None, None, frames

    @property
    def has_dataset_info(self):
        return True

    @property
    def has_video_metadata(self):
        return False  # has (width, height) but not other important info

    @property
    def label_cls(self):
        return None

    @property
    def frame_labels_cls(self):
        return {
            "detections": fol.Detections,
            "polylines": fol.Polylines,
            "keypoints": fol.Keypoints,
        }

    def setup(self):
        self._video_paths_map = self._load_data_map(
            self.data_path, ignore_exts=True, recursive=True
        )

        if self.labels_path is not None and os.path.isdir(self.labels_path):
            self._labels_paths_map = {
                os.path.splitext(p)[0]: os.path.join(self.labels_path, p)
                for p in etau.list_files(self.labels_path, recursive=True)
            }
        else:
            self._labels_paths_map = {}

        uuids = set(self._labels_paths_map.keys())

        if self.include_all_data:
            uuids.update(self._video_paths_map.keys())

        self._info = None
        self._uuids = self._preprocess_list(sorted(uuids))
        self._num_samples = len(self._uuids)
        self._cvat_task_labels = CVATTaskLabels()

    def get_dataset_info(self):
        return self._info


class CVATImageDatasetExporter(
    foud.LabeledImageDatasetExporter, foud.ExportPathsMixin
):
    """Exporter that writes CVAT image datasets to disk.

    See :ref:`this page <CVATImageDataset-export>` for format details.

    Args:
        export_dir (None): the directory to write the export. This has no
            effect if ``data_path`` and ``labels_path`` are absolute paths
        data_path (None): an optional parameter that enables explicit control
            over the location of the exported media. Can be any of the
            following:

            -   a folder name like ``"data"`` or ``"data/"`` specifying a
                subfolder of ``export_dir`` in which to export the media
            -   an absolute directory path in which to export the media. In
                this case, the ``export_dir`` has no effect on the location of
                the data
            -   a JSON filename like ``"data.json"`` specifying the filename of
                the manifest file in ``export_dir`` generated when
                ``export_media`` is ``"manifest"``
            -   an absolute filepath specifying the location to write the JSON
                manifest file when ``export_media`` is ``"manifest"``. In this
                case, ``export_dir`` has no effect on the location of the data

            If None, the default value of this parameter will be chosen based
            on the value of the ``export_media`` parameter
        labels_path (None): an optional parameter that enables explicit control
            over the location of the exported labels. Can be any of the
            following:

            -   a filename like ``"labels.xml"`` specifying the location in
                ``export_dir`` in which to export the labels
            -   an absolute filepath to which to export the labels. In this
                case, the ``export_dir`` has no effect on the location of the
                labels

            If None, the labels will be exported into ``export_dir`` using the
            default filename
        export_media (None): controls how to export the raw media. The
            supported values are:

            -   ``True``: copy all media files into the output directory
            -   ``False``: don't export media
            -   ``"move"``: move all media files into the output directory
            -   ``"symlink"``: create symlinks to the media files in the output
                directory
            -   ``"manifest"``: create a ``data.json`` in the output directory
                that maps UUIDs used in the labels files to the filepaths of
                the source media, rather than exporting the actual media

            If None, the default value of this parameter will be chosen based
            on the value of the ``data_path`` parameter
        image_format (None): the image format to use when writing in-memory
            images to disk. By default, ``fiftyone.config.default_image_ext``
            is used
    """

    def __init__(
        self,
        export_dir=None,
        data_path=None,
        labels_path=None,
        export_media=None,
        image_format=None,
    ):
        data_path, export_media = self._parse_data_path(
            export_dir=export_dir,
            data_path=data_path,
            export_media=export_media,
            default="data/",
        )

        labels_path = self._parse_labels_path(
            export_dir=export_dir,
            labels_path=labels_path,
            default="labels.xml",
        )

        super().__init__(export_dir=export_dir)

        self.data_path = data_path
        self.labels_path = labels_path
        self.export_media = export_media
        self.image_format = image_format

        self._name = None
        self._task_labels = None
        self._cvat_images = None
        self._media_exporter = None

    @property
    def requires_image_metadata(self):
        return True

    @property
    def label_cls(self):
        return {
            "detections": fol.Detections,
            "polylines": fol.Polylines,
            "keypoints": fol.Keypoints,
        }

    def setup(self):
        self._cvat_images = []
        self._media_exporter = foud.ImageExporter(
            self.export_media,
            export_path=self.data_path,
            default_ext=self.image_format,
        )
        self._media_exporter.setup()

    def log_collection(self, sample_collection):
        self._name = sample_collection.name
        self._task_labels = sample_collection.info.get("task_labels", None)

    def export_sample(self, image_or_path, labels, metadata=None):
        _, uuid = self._media_exporter.export(image_or_path)

        if labels is None:
            return  # unlabeled

        if not isinstance(labels, dict):
            labels = {"labels": labels}

        if all(v is None for v in labels.values()):
            return  # unlabeled

        if metadata is None:
            metadata = fomt.ImageMetadata.build_for(image_or_path)

        cvat_image = CVATImage.from_labels(labels, metadata)

        cvat_image.id = len(self._cvat_images)
        cvat_image.name = uuid

        self._cvat_images.append(cvat_image)

    def close(self, *args):
        # Get task labels
        if self._task_labels is None:
            # Compute task labels from active label schema
            cvat_task_labels = CVATTaskLabels.from_cvat_images(
                self._cvat_images
            )
        else:
            # Use task labels from logged collection info
            cvat_task_labels = CVATTaskLabels(labels=self._task_labels)

        # Write annotations
        writer = CVATImageAnnotationWriter()
        writer.write(
            cvat_task_labels,
            self._cvat_images,
            self.labels_path,
            id=0,
            name=self._name,
        )

        self._media_exporter.close()


class CVATVideoDatasetExporter(
    foud.LabeledVideoDatasetExporter, foud.ExportPathsMixin
):
    """Exporter that writes CVAT video datasets to disk.

    See :ref:`this page <CVATVideoDataset-export>` for format details.

    Args:
        export_dir (None): the directory to write the export. This has no
            effect if ``data_path`` and ``labels_path`` are absolute paths
        data_path (None): an optional parameter that enables explicit control
            over the location of the exported media. Can be any of the
            following:

            -   a folder name like ``"data"`` or ``"data/"`` specifying a
                subfolder of ``export_dir`` in which to export the media
            -   an absolute directory path in which to export the media. In
                this case, the ``export_dir`` has no effect on the location of
                the data
            -   a JSON filename like ``"data.json"`` specifying the filename of
                the manifest file in ``export_dir`` generated when
                ``export_media`` is ``"manifest"``
            -   an absolute filepath specifying the location to write the JSON
                manifest file when ``export_media`` is ``"manifest"``. In this
                case, ``export_dir`` has no effect on the location of the data

            If None, the default value of this parameter will be chosen based
            on the value of the ``export_media`` parameter
        labels_path (None): an optional parameter that enables explicit control
            over the location of the exported labels. Can be any of the
            following:

            -   a folder name like ``"labels"`` or ``"labels/"`` specifying the
                location in ``export_dir`` in which to export the labels
            -   an absolute filepath to which to export the labels. In this
                case, the ``export_dir`` has no effect on the location of the
                labels

            If None, the labels will be exported into ``export_dir`` using the
            default folder name
        export_media (None): controls how to export the raw media. The
            supported values are:

            -   ``True``: copy all media files into the output directory
            -   ``False``: don't export media
            -   ``"move"``: move all media files into the output directory
            -   ``"symlink"``: create symlinks to the media files in the output
                directory
            -   ``"manifest"``: create a ``data.json`` in the output directory
                that maps UUIDs used in the labels files to the filepaths of
                the source media, rather than exporting the actual media

            If None, the default value of this parameter will be chosen based
            on the value of the ``data_path`` parameter
    """

    def __init__(
        self,
        export_dir=None,
        data_path=None,
        labels_path=None,
        export_media=None,
    ):
        data_path, export_media = self._parse_data_path(
            export_dir=export_dir,
            data_path=data_path,
            export_media=export_media,
            default="data/",
        )

        labels_path = self._parse_labels_path(
            export_dir=export_dir, labels_path=labels_path, default="labels/",
        )

        super().__init__(export_dir=export_dir)

        self.data_path = data_path
        self.labels_path = labels_path
        self.export_media = export_media

        self._task_labels = None
        self._num_samples = 0
        self._writer = None
        self._media_exporter = None

    @property
    def requires_video_metadata(self):
        return True

    @property
    def label_cls(self):
        return None

    @property
    def frame_labels_cls(self):
        return {
            "detections": fol.Detections,
            "polylines": fol.Polylines,
            "keypoints": fol.Keypoints,
        }

    def setup(self):
        self._writer = CVATVideoAnnotationWriter()
        self._media_exporter = foud.ImageExporter(
            self.export_media, export_path=self.data_path,
        )
        self._media_exporter.setup()

    def log_collection(self, sample_collection):
        self._task_labels = sample_collection.info.get("task_labels", None)

    def export_sample(self, video_path, _, frames, metadata=None):
        _, filename = self._media_exporter.export(video_path)

        if frames is None:
            return  # unlabeled

        if metadata is None:
            metadata = fomt.VideoMetadata.build_for(video_path)

        out_anno_path = os.path.join(
            self.labels_path, os.path.splitext(filename)[0] + ".xml"
        )

        # Generate object tracks
        frame_size = (metadata.frame_width, metadata.frame_height)
        cvat_tracks = _frames_to_cvat_tracks(frames, frame_size)

        if cvat_tracks is None:
            return  # unlabeled

        # Get task labels
        if self._task_labels is None:
            # Compute task labels from active label schema
            cvat_task_labels = CVATTaskLabels.from_cvat_tracks(cvat_tracks)
        else:
            # Use task labels from logged collection info
            cvat_task_labels = CVATTaskLabels(labels=self._task_labels)

        # Write annotations
        self._num_samples += 1
        self._writer.write(
            cvat_task_labels,
            cvat_tracks,
            metadata,
            out_anno_path,
            id=self._num_samples - 1,
            name=filename,
        )

    def close(self, *args):
        self._media_exporter.close()


class CVATTaskLabels(object):
    """Description of the labels in a CVAT image annotation task.

    Args:
        labels (None): a list of label dicts in the following format::

            [
                {
                    "name": "car",
                    "attributes": [
                        {
                            "name": "type"
                            "categories": ["coupe", "sedan", "truck"]
                        },
                        ...
                    }
                },
                ...
            ]
    """

    def __init__(self, labels=None):
        self.labels = labels or []

    def merge_task_labels(self, task_labels):
        """Merges the given :class:`CVATTaskLabels` into this instance.

        Args:
            task_labels: a :class:`CVATTaskLabels`
        """
        schema = self.to_schema()
        schema.merge_schema(task_labels.to_schema())
        new_task_labels = CVATTaskLabels.from_schema(schema)
        self.labels = new_task_labels.labels

    def to_schema(self):
        """Returns an ``eta.core.image.ImageLabelsSchema`` representation of
        the task labels.

        Note that CVAT's task labels schema does not distinguish between boxes,
        polylines, and keypoints, so the returned schema stores all annotations
        under the ``"objects"`` field.

        Returns:
            an ``eta.core.image.ImageLabelsSchema``
        """
        schema = etai.ImageLabelsSchema()

        for label in self.labels:
            _label = label["name"]
            schema.add_object_label(_label)
            for attribute in label.get("attributes", []):
                _name = attribute["name"]
                _categories = attribute["categories"]
                for _value in _categories:
                    _attr = etad.CategoricalAttribute(_name, _value)
                    schema.add_object_attribute(_label, _attr)

        return schema

    @classmethod
    def from_cvat_images(cls, cvat_images):
        """Creates a :class:`CVATTaskLabels` instance that describes the active
        schema of the given annotations.

        Args:
            cvat_images: a list of :class:`CVATImage` instances

        Returns:
            a :class:`CVATTaskLabels`
        """
        schema = etai.ImageLabelsSchema()
        for cvat_image in cvat_images:
            for anno in cvat_image.iter_annos():
                _label = anno.label
                schema.add_object_label(_label)

                if anno.occluded is not None:
                    _attr = etad.BooleanAttribute("occluded", anno.occluded)
                    schema.add_object_attribute(_label, _attr)

                for attr in anno.attributes:
                    _attr = attr.to_eta_attribute()
                    schema.add_object_attribute(_label, _attr)

        return cls.from_schema(schema)

    @classmethod
    def from_cvat_tracks(cls, cvat_tracks):
        """Creates a :class:`CVATTaskLabels` instance that describes the active
        schema of the given annotations.

        Args:
            cvat_tracks: a list of :class:`CVATTrack` instances

        Returns:
            a :class:`CVATTaskLabels`
        """
        schema = etai.ImageLabelsSchema()
        for cvat_track in cvat_tracks:
            for anno in cvat_track.iter_annos():
                _label = anno.label
                schema.add_object_label(_label)

                if anno.outside is not None:
                    _attr = etad.BooleanAttribute("outside", anno.outside)
                    schema.add_object_attribute(_label, _attr)

                if anno.occluded is not None:
                    _attr = etad.BooleanAttribute("occluded", anno.occluded)
                    schema.add_object_attribute(_label, _attr)

                if anno.keyframe is not None:
                    _attr = etad.BooleanAttribute("keyframe", anno.keyframe)
                    schema.add_object_attribute(_label, _attr)

                for attr in anno.attributes:
                    _attr = attr.to_eta_attribute()
                    schema.add_object_attribute(_label, _attr)

        return cls.from_schema(schema)

    @classmethod
    def from_labels_dict(cls, d):
        """Creates a :class:`CVATTaskLabels` instance from the ``<labels>``
        tag of a CVAT image annotation XML file.

        Args:
            d: a dict representation of a ``<labels>`` tag

        Returns:
            a :class:`CVATTaskLabels`
        """
        labels = _ensure_list(d.get("label", []))
        _labels = []
        for label in labels:
            _tmp = label.get("attributes", None) or {}
            attributes = _ensure_list(_tmp.get("attribute", []))
            _attributes = []
            for attribute in attributes:
                _attributes.append(
                    {
                        "name": attribute["name"],
                        "categories": attribute["values"].split("\n"),
                    }
                )

            _labels.append({"name": label["name"], "attributes": _attributes})

        return cls(labels=_labels)

    @classmethod
    def from_schema(cls, schema):
        """Creates a :class:`CVATTaskLabels` instance from an
        ``eta.core.image.ImageLabelsSchema``.

        Args:
            schema: an ``eta.core.image.ImageLabelsSchema``

        Returns:
            a :class:`CVATTaskLabels`
        """
        labels = []
        obj_schemas = schema.objects
        for label in sorted(obj_schemas.schema):
            obj_schema = obj_schemas.schema[label]
            obj_attr_schemas = obj_schema.attrs
            attributes = []
            for name in sorted(obj_attr_schemas.schema):
                attr_schema = obj_attr_schemas.schema[name]
                if isinstance(attr_schema, etad.CategoricalAttributeSchema):
                    attributes.append(
                        {
                            "name": name,
                            "categories": sorted(attr_schema.categories),
                        }
                    )

            labels.append({"name": label, "attributes": attributes})

        return cls(labels=labels)


class CVATImage(object):
    """An annotated image in CVAT image format.

    Args:
        id: the ID of the image
        name: the filename of the image
        width: the width of the image, in pixels
        height: the height of the image, in pixels
        boxes (None): a list of :class:`CVATImageBox` instances
        polygons (None): a list of :class:`CVATImagePolygon` instances
        polylines (None): a list of :class:`CVATImagePolyline` instances
        points (None): a list of :class:`CVATImagePoints` instances
    """

    def __init__(
        self,
        id,
        name,
        width,
        height,
        boxes=None,
        polygons=None,
        polylines=None,
        points=None,
    ):
        self.id = id
        self.name = name
        self.width = width
        self.height = height
        self.boxes = boxes or []
        self.polygons = polygons or []
        self.polylines = polylines or []
        self.points = points or []

    @property
    def has_boxes(self):
        """Whether this image has 2D boxes."""
        return bool(self.boxes)

    @property
    def has_polylines(self):
        """Whether this image has polygons or polylines."""
        return bool(self.polygons) or bool(self.polylines)

    @property
    def has_points(self):
        """Whether this image has keypoints."""
        return bool(self.points)

    def iter_annos(self):
        """Returns an iterator over the annotations in the image.

        Returns:
            an iterator that emits :class:`CVATImageAnno` instances
        """
        return itertools.chain(
            self.boxes, self.polygons, self.polylines, self.points
        )

    def get_image_metadata(self):
        """Returns a :class:`fiftyone.core.metadata.ImageMetadata` instance for
        the annotations.

        Returns:
            a :class:`fiftyone.core.metadata.ImageMetadata`
        """
        return fomt.ImageMetadata(width=self.width, height=self.height)

    def to_labels(self):
        """Returns :class:`fiftyone.core.labels.ImageLabel` representations of
        the annotations.

        Returns:
            a dictionary mapping field keys to
            :class:`fiftyone.core.labels.ImageLabel` containers
        """
        frame_size = (self.width, self.height)

        labels = {}

        if self.boxes:
            detections = [b.to_detection(frame_size) for b in self.boxes]
            labels["detections"] = fol.Detections(detections=detections)

        if self.polygons or self.polylines:
            polygons = [p.to_polyline(frame_size) for p in self.polygons]
            polylines = [p.to_polyline(frame_size) for p in self.polylines]
            labels["polylines"] = fol.Polylines(polylines=polygons + polylines)

        if self.points:
            keypoints = [k.to_keypoint(frame_size) for k in self.points]
            labels["keypoints"] = fol.Keypoints(keypoints=keypoints)

        return labels

    @classmethod
    def from_labels(cls, labels, metadata):
        """Creates a :class:`CVATImage` from a dictionary of labels.

        Args:
            labels: a dictionary mapping keys to
                :class:`fiftyone.core.labels.ImageLabel` containers
            metadata: a :class:`fiftyone.core.metadata.ImageMetadata` for the
                image

        Returns:
            a :class:`CVATImage`
        """
        width = metadata.width
        height = metadata.height

        _detections = []
        _polygons = []
        _polylines = []
        _keypoints = []
        for _labels in labels.values():
            if isinstance(_labels, fol.Detection):
                _detections.append(_labels)
            elif isinstance(_labels, fol.Detections):
                _detections.extend(_labels.detections)
            elif isinstance(_labels, fol.Polyline):
                if _labels.closed:
                    _polygons.append(_labels)
                else:
                    _polylines.append(_labels)
            elif isinstance(_labels, fol.Polylines):
                for poly in _labels.polylines:
                    if poly.closed:
                        _polygons.append(poly)
                    else:
                        _polylines.append(poly)
            elif isinstance(_labels, fol.Keypoint):
                _keypoints.append(_labels)
            elif isinstance(_labels, fol.Keypoints):
                _keypoints.extend(_labels.keypoints)
            elif _labels is not None:
                msg = (
                    "Ignoring unsupported label type '%s'" % _labels.__class__
                )
                warnings.warn(msg)

        boxes = [CVATImageBox.from_detection(d, metadata) for d in _detections]

        polygons = []
        for p in _polygons:
            polygons.extend(CVATImagePolygon.from_polyline(p, metadata))

        polylines = []
        for p in _polylines:
            polylines.extend(CVATImagePolyline.from_polyline(p, metadata))

        points = [
            CVATImagePoints.from_keypoint(k, metadata) for k in _keypoints
        ]

        return cls(
            None,
            None,
            width,
            height,
            boxes=boxes,
            polygons=polygons,
            polylines=polylines,
            points=points,
        )

    @classmethod
    def from_image_dict(cls, d):
        """Creates a :class:`CVATImage` from an ``<image>`` tag of a CVAT image
        annotations XML file.

        Args:
            d: a dict representation of an ``<image>`` tag

        Returns:
            a :class:`CVATImage`
        """
        id = d["@id"]
        name = d["@name"]
        width = int(d["@width"])
        height = int(d["@height"])

        boxes = []
        for bd in _ensure_list(d.get("box", [])):
            boxes.append(CVATImageBox.from_box_dict(bd))

        polygons = []
        for pd in _ensure_list(d.get("polygon", [])):
            polygons.append(CVATImagePolygon.from_polygon_dict(pd))

        polylines = []
        for pd in _ensure_list(d.get("polyline", [])):
            polylines.append(CVATImagePolyline.from_polyline_dict(pd))

        points = []
        for pd in _ensure_list(d.get("points", [])):
            points.append(CVATImagePoints.from_points_dict(pd))

        return cls(
            id,
            name,
            width,
            height,
            boxes=boxes,
            polygons=polygons,
            polylines=polylines,
            points=points,
        )


class HasCVATPoints(object):
    """Mixin for CVAT annotations that store a list of ``(x, y)`` pixel
    coordinates.

    Attributes:
        points: a list of ``(x, y)`` pixel coordinates defining points
    """

    def __init__(self, points):
        self.points = points

    @property
    def points_str(self):
        return self._to_cvat_points_str(self.points)

    @staticmethod
    def _to_rel_points(points, frame_size):
        width, height = frame_size
        rel_points = [(x / width, y / height) for x, y in points]
        return rel_points

    @staticmethod
    def _to_abs_points(points, frame_size):
        width, height = frame_size
        abs_points = []
        for x, y in points:
            abs_points.append((int(round(x * width)), int(round(y * height))))

        return abs_points

    @staticmethod
    def _to_cvat_points_str(points):
        return ";".join("%g,%g" % (x, y) for x, y in points)

    @staticmethod
    def _parse_cvat_points_str(points_str):
        points = []
        for xy_str in points_str.split(";"):
            x, y = xy_str.split(",")
            points.append((int(round(float(x))), int(round(float(y)))))

        return points


class CVATImageAnno(object):
    """Mixin for annotations in CVAT image format.

    Args:
        occluded (None): whether the object is occluded
        attributes (None): a list of :class:`CVATAttribute` instances
    """

    def __init__(self, occluded=None, attributes=None):
        self.occluded = occluded
        self.attributes = attributes or []

    def _to_attributes(self):
        attributes = {a.name: a.value for a in self.attributes}

        if self.occluded is not None:
            attributes["occluded"] = self.occluded

        return attributes

    @staticmethod
    def _parse_attributes(label):
        attrs = dict(label.iter_attributes())
        occluded = attrs.pop("occluded", None)
        attributes = [
            CVATAttribute(k, v)
            for k, v in attrs.items()
            if _is_supported_attribute_type(v)
        ]

        return occluded, attributes

    @staticmethod
    def _parse_anno_dict(d):
        occluded = _parse_attribute(d.get("@occluded", None))

        attributes = []
        for attr in _ensure_list(d.get("attribute", [])):
            name = attr["@name"].lstrip("@")
            value = _parse_attribute(attr["#text"])
            attributes.append(CVATAttribute(name, value))

        return occluded, attributes


class CVATImageBox(CVATImageAnno):
    """An object bounding box in CVAT image format.

    Args:
        label: the object label string
        xtl: the top-left x-coordinate of the box, in pixels
        ytl: the top-left y-coordinate of the box, in pixels
        xbr: the bottom-right x-coordinate of the box, in pixels
        ybr: the bottom-right y-coordinate of the box, in pixels
        occluded (None): whether the object is occluded
        attributes (None): a list of :class:`CVATAttribute` instances
    """

    def __init__(
        self, label, xtl, ytl, xbr, ybr, occluded=None, attributes=None
    ):
        self.label = label
        self.xtl = xtl
        self.ytl = ytl
        self.xbr = xbr
        self.ybr = ybr
        CVATImageAnno.__init__(self, occluded=occluded, attributes=attributes)

    def to_detection(self, frame_size):
        """Returns a :class:`fiftyone.core.labels.Detection` representation of
        the box.

        Args:
            frame_size: the ``(width, height)`` of the image

        Returns:
            a :class:`fiftyone.core.labels.Detection`
        """
        label = self.label

        width, height = frame_size
        bounding_box = [
            self.xtl / width,
            self.ytl / height,
            (self.xbr - self.xtl) / width,
            (self.ybr - self.ytl) / height,
        ]

        attributes = self._to_attributes()

        return fol.Detection(
            label=label, bounding_box=bounding_box, **attributes
        )

    @classmethod
    def from_detection(cls, detection, metadata):
        """Creates a :class:`CVATImageBox` from a
        :class:`fiftyone.core.labels.Detection`.

        Args:
            detection: a :class:`fiftyone.core.labels.Detection`
            metadata: a :class:`fiftyone.core.metadata.ImageMetadata` for the
                image

        Returns:
            a :class:`CVATImageBox`
        """
        label = detection.label

        width = metadata.width
        height = metadata.height
        x, y, w, h = detection.bounding_box
        xtl = int(round(x * width))
        ytl = int(round(y * height))
        xbr = int(round((x + w) * width))
        ybr = int(round((y + h) * height))

        occluded, attributes = cls._parse_attributes(detection)

        return cls(
            label, xtl, ytl, xbr, ybr, occluded=occluded, attributes=attributes
        )

    @classmethod
    def from_box_dict(cls, d):
        """Creates a :class:`CVATImageBox` from a ``<box>`` tag of a CVAT image
        annotation XML file.

        Args:
            d: a dict representation of a ``<box>`` tag

        Returns:
            a :class:`CVATImageBox`
        """
        label = d["@label"]

        xtl = int(round(float(d["@xtl"])))
        ytl = int(round(float(d["@ytl"])))
        xbr = int(round(float(d["@xbr"])))
        ybr = int(round(float(d["@ybr"])))

        occluded, attributes = cls._parse_anno_dict(d)

        return cls(
            label, xtl, ytl, xbr, ybr, occluded=occluded, attributes=attributes
        )


class CVATImagePolygon(CVATImageAnno, HasCVATPoints):
    """A polygon in CVAT image format.

    Args:
        label: the polygon label string
        points: a list of ``(x, y)`` pixel coordinates defining the vertices of
            the polygon
        occluded (None): whether the polygon is occluded
        attributes (None): a list of :class:`CVATAttribute` instances
    """

    def __init__(self, label, points, occluded=None, attributes=None):
        self.label = label
        HasCVATPoints.__init__(self, points)
        CVATImageAnno.__init__(self, occluded=occluded, attributes=attributes)

    def to_polyline(self, frame_size):
        """Returns a :class:`fiftyone.core.labels.Polyline` representation of
        the polygon.

        Args:
            frame_size: the ``(width, height)`` of the image

        Returns:
            a :class:`fiftyone.core.labels.Polyline`
        """
        label = self.label
        points = self._to_rel_points(self.points, frame_size)
        attributes = self._to_attributes()
        return fol.Polyline(
            label=label,
            points=[points],
            closed=True,
            filled=True,
            **attributes,
        )

    @classmethod
    def from_polyline(cls, polyline, metadata):
        """Creates a :class:`CVATImagePolygon` from a
        :class:`fiftyone.core.labels.Polyline`.

        If the :class:`fiftyone.core.labels.Polyline` is composed of multiple
        shapes, one :class:`CVATImagePolygon` per shape will be generated.

        Args:
            polyline: a :class:`fiftyone.core.labels.Polyline`
            metadata: a :class:`fiftyone.core.metadata.ImageMetadata` for the
                image

        Returns:
            a list of :class:`CVATImagePolygon` instances
        """
        label = polyline.label

        if len(polyline.points) > 1:
            msg = (
                "Found polyline with more than one shape; generating separate "
                "annotations for each shape"
            )
            warnings.warn(msg)

        frame_size = (metadata.width, metadata.height)
        occluded, attributes = cls._parse_attributes(polyline)

        polylines = []
        for points in polyline.points:
            abs_points = cls._to_abs_points(points, frame_size)
            polylines.append(
                cls(
                    label, abs_points, occluded=occluded, attributes=attributes
                )
            )

        return polylines

    @classmethod
    def from_polygon_dict(cls, d):
        """Creates a :class:`CVATImagePolygon` from a ``<polygon>`` tag of a
        CVAT image annotation XML file.

        Args:
            d: a dict representation of a ``<polygon>`` tag

        Returns:
            a :class:`CVATImagePolygon`
        """
        label = d["@label"]
        points = cls._parse_cvat_points_str(d["@points"])
        occluded, attributes = cls._parse_anno_dict(d)

        return cls(label, points, occluded=occluded, attributes=attributes)


class CVATImagePolyline(CVATImageAnno, HasCVATPoints):
    """A polyline in CVAT image format.

    Args:
        label: the polyline label string
        points: a list of ``(x, y)`` pixel coordinates defining the vertices of
            the polyline
        occluded (None): whether the polyline is occluded
        attributes (None): a list of :class:`CVATAttribute` instances
    """

    def __init__(self, label, points, occluded=None, attributes=None):
        self.label = label
        HasCVATPoints.__init__(self, points)
        CVATImageAnno.__init__(self, occluded=occluded, attributes=attributes)

    def to_polyline(self, frame_size):
        """Returns a :class:`fiftyone.core.labels.Polyline` representation of
        the polyline.

        Args:
            frame_size: the ``(width, height)`` of the image

        Returns:
            a :class:`fiftyone.core.labels.Polyline`
        """
        label = self.label
        points = self._to_rel_points(self.points, frame_size)
        attributes = self._to_attributes()
        return fol.Polyline(
            label=label,
            points=[points],
            closed=False,
            filled=False,
            **attributes,
        )

    @classmethod
    def from_polyline(cls, polyline, metadata):
        """Creates a :class:`CVATImagePolyline` from a
        :class:`fiftyone.core.labels.Polyline`.

        If the :class:`fiftyone.core.labels.Polyline` is composed of multiple
        shapes, one :class:`CVATImagePolyline` per shape will be generated.

        Args:
            polyline: a :class:`fiftyone.core.labels.Polyline`
            metadata: a :class:`fiftyone.core.metadata.ImageMetadata` for the
                image

        Returns:
            a list of :class:`CVATImagePolyline` instances
        """
        label = polyline.label

        if len(polyline.points) > 1:
            msg = (
                "Found polyline with more than one shape; generating separate "
                "annotations for each shape"
            )
            warnings.warn(msg)

        frame_size = (metadata.width, metadata.height)
        occluded, attributes = cls._parse_attributes(polyline)

        polylines = []
        for points in polyline.points:
            abs_points = cls._to_abs_points(points, frame_size)
            if abs_points and polyline.closed:
                abs_points.append(copy(abs_points[0]))

            polylines.append(
                cls(
                    label, abs_points, occluded=occluded, attributes=attributes
                )
            )

        return polylines

    @classmethod
    def from_polyline_dict(cls, d):
        """Creates a :class:`CVATImagePolyline` from a ``<polyline>`` tag of a
        CVAT image annotation XML file.

        Args:
            d: a dict representation of a ``<polyline>`` tag

        Returns:
            a :class:`CVATImagePolyline`
        """
        label = d["@label"]
        points = cls._parse_cvat_points_str(d["@points"])
        occluded, attributes = cls._parse_anno_dict(d)

        return cls(label, points, occluded=occluded, attributes=attributes)


class CVATImagePoints(CVATImageAnno, HasCVATPoints):
    """A set of keypoints in CVAT image format.

    Args:
        label: the keypoints label string
        points: a list of ``(x, y)`` pixel coordinates defining the vertices of
            the keypoints
        occluded (None): whether the keypoints are occluded
        attributes (None): a list of :class:`CVATAttribute` instances
    """

    def __init__(self, label, points, occluded=None, attributes=None):
        self.label = label
        HasCVATPoints.__init__(self, points)
        CVATImageAnno.__init__(self, occluded=occluded, attributes=attributes)

    def to_keypoint(self, frame_size):
        """Returns a :class:`fiftyone.core.labels.Keypoint` representation of
        the points.

        Args:
            frame_size: the ``(width, height)`` of the image

        Returns:
            a :class:`fiftyone.core.labels.Keypoint`
        """
        label = self.label
        points = self._to_rel_points(self.points, frame_size)
        attributes = self._to_attributes()
        return fol.Keypoint(label=label, points=points, **attributes)

    @classmethod
    def from_keypoint(cls, keypoint, metadata):
        """Creates a :class:`CVATImagePoints` from a
        :class:`fiftyone.core.labels.Keypoint`.

        Args:
            keypoint: a :class:`fiftyone.core.labels.Keypoint`
            metadata: a :class:`fiftyone.core.metadata.ImageMetadata` for the
                image

        Returns:
            a :class:`CVATImagePoints`
        """
        label = keypoint.label

        frame_size = (metadata.width, metadata.height)
        points = cls._to_abs_points(keypoint.points, frame_size)

        occluded, attributes = cls._parse_attributes(keypoint)

        return cls(label, points, occluded=occluded, attributes=attributes)

    @classmethod
    def from_points_dict(cls, d):
        """Creates a :class:`CVATImagePoints` from a ``<points>`` tag of a
        CVAT image annotation XML file.

        Args:
            d: a dict representation of a ``<points>`` tag

        Returns:
            a :class:`CVATImagePoints`
        """
        label = d["@label"]
        points = cls._parse_cvat_points_str(d["@points"])
        occluded, attributes = cls._parse_anno_dict(d)
        return cls(label, points, occluded=occluded, attributes=attributes)


class CVATTrack(object):
    """An annotation track in CVAT video format.

    Args:
        id: the ID of the track
        label: the label for the track
        width: the width of the video frames, in pixels
        height: the height of the video frames, in pixels
        boxes (None): a dict mapping frame numbers to :class:`CVATVideoBox`
            instances
        polygons (None): a dict mapping frame numbers to
            :class:`CVATVideoPolygon` instances
        polylines (None): a dict mapping frame numbers to
            :class:`CVATVideoPolyline` instances
        points (None): a dict mapping frame numbers to :class:`CVATVideoPoints`
            instances
    """

    def __init__(
        self,
        id,
        label,
        width,
        height,
        boxes=None,
        polygons=None,
        polylines=None,
        points=None,
    ):
        self.id = id
        self.label = label
        self.width = width
        self.height = height
        self.boxes = boxes or {}
        self.polygons = polygons or {}
        self.polylines = polylines or {}
        self.points = points or {}

    @property
    def has_boxes(self):
        """Whether this track has 2D boxes."""
        return bool(self.boxes)

    @property
    def has_polylines(self):
        """Whether this track has polygons or polylines."""
        return bool(self.polygons) or bool(self.polylines)

    @property
    def has_points(self):
        """Whether this track has keypoints."""
        return bool(self.points)

    def iter_annos(self):
        """Returns an iterator over the annotations in the track.

        Returns:
            an iterator that emits :class:`CVATVideoAnno` instances
        """
        return itertools.chain(
            self.boxes.values(),
            self.polygons.values(),
            self.polylines.values(),
            self.points.values(),
        )

    def to_labels(self):
        """Returns :class:`fiftyone.core.labels.ImageLabel` representations of
        the annotations.

        Returns:
            a dictionary mapping frame numbers to
            :class:`fiftyone.core.labels.ImageLabel` instances
        """
        frame_size = (self.width, self.height)

        labels = {}

        # Only one of these will actually contain labels

        for frame_number, box in self.boxes.items():
            detection = box.to_detection(frame_size)
            detection.index = self.id
            labels[frame_number] = detection

        for frame_number, polygon in self.polygons.items():
            polyline = polygon.to_polyline(frame_size)
            polyline.index = self.id
            labels[frame_number] = polyline

        for frame_number, polyline in self.polylines.items():
            polyline = polyline.to_polyline(frame_size)
            polyline.index = self.id
            labels[frame_number] = polyline

        for frame_number, points in self.points.items():
            keypoint = points.to_keypoint(frame_size)
            keypoint.index = self.id
            labels[frame_number] = keypoint

        return labels

    @classmethod
    def from_labels(cls, id, labels, frame_size):
        """Creates a :class:`CVATTrack` from a dictionary of labels.

        Args:
            id: the ID of the track
            labels: a dictionary mapping frame numbers to
                :class:`fiftyone.core.labels.ImageLabel` instances
            frame_size: the ``(width, height)`` of the video frames

        Returns:
            a :class:`CVATTrack`
        """
        width, height = frame_size

        boxes = {}
        polygons = {}
        polylines = {}
        points = {}
        label = None
        for frame_number, _label in labels.items():
            label = _label.label

            if isinstance(_label, fol.Detection):
                boxes[frame_number] = CVATVideoBox.from_detection(
                    frame_number, _label, frame_size
                )
            elif isinstance(_label, fol.Polyline):
                if _label.filled:
                    polygons[frame_number] = CVATVideoPolygon.from_polyline(
                        frame_number, _label, frame_size
                    )
                else:
                    polylines[frame_number] = CVATVideoPolyline.from_polyline(
                        frame_number, _label, frame_size
                    )
            elif isinstance(_label, fol.Keypoint):
                points[frame_number] = CVATVideoPoints.from_keypoint(
                    frame_number, _label, frame_size
                )
            elif _label is not None:
                msg = "Ignoring unsupported label type '%s'" % _label.__class__
                warnings.warn(msg)

        return cls(
            id,
            label,
            width,
            height,
            boxes=boxes,
            polygons=polygons,
            polylines=polylines,
            points=points,
        )

    @classmethod
    def from_track_dict(cls, d, frame_size):
        """Creates a :class:`CVATTrack` from a ``<track>`` tag of a CVAT video
        annotation XML file.

        Args:
            d: a dict representation of an ``<track>`` tag
            frame_size: the ``(width, height)`` of the video frames

        Returns:
            a :class:`CVATTrack`
        """
        id = d["@id"]
        label = d["@label"]

        width, height = frame_size

        boxes = {}
        for bd in _ensure_list(d.get("box", [])):
            box = CVATVideoBox.from_box_dict(label, bd)
            boxes[box.frame] = box

        polygons = {}
        for pd in _ensure_list(d.get("polygon", [])):
            polygon = CVATVideoPolygon.from_polygon_dict(label, pd)
            polygons[polygon.frame] = polygon

        polylines = {}
        for pd in _ensure_list(d.get("polyline", [])):
            polyline = CVATVideoPolyline.from_polyline_dict(label, pd)
            polylines[polyline.frame] = polyline

        points = {}
        for pd in _ensure_list(d.get("points", [])):
            point = CVATVideoPoints.from_points_dict(label, pd)
            points[point.frame] = point

        return cls(
            id,
            label,
            width,
            height,
            boxes=boxes,
            polygons=polygons,
            polylines=polylines,
            points=points,
        )


class CVATVideoAnno(object):
    """Mixin for annotations in CVAT video format.

    Args:
        outside (None): whether the object is truncated by the frame edge
        occluded (None): whether the object is occluded
        keyframe (None): whether the frame is a key frame
        attributes (None): a list of :class:`CVATAttribute` instances
    """

    def __init__(
        self, outside=None, occluded=None, keyframe=None, attributes=None
    ):
        self.outside = outside
        self.occluded = occluded
        self.keyframe = keyframe
        self.attributes = attributes or []

    def _to_attributes(self):
        attributes = {a.name: a.value for a in self.attributes}

        if self.outside is not None:
            attributes["outside"] = self.outside

        if self.occluded is not None:
            attributes["occluded"] = self.occluded

        if self.keyframe is not None:
            attributes["keyframe"] = self.keyframe

        return attributes

    @staticmethod
    def _parse_attributes(label):
        attrs = dict(label.iter_attributes())
        occluded = attrs.pop("occluded", None)
        outside = attrs.pop("outside", None)
        keyframe = attrs.pop("keyframe", None)
        attributes = [
            CVATAttribute(k, v)
            for k, v in attrs.items()
            if _is_supported_attribute_type(v)
        ]

        return outside, occluded, keyframe, attributes

    @staticmethod
    def _parse_anno_dict(d):
        outside = _parse_attribute(d.get("@outside", None))
        occluded = _parse_attribute(d.get("@occluded", None))
        keyframe = _parse_attribute(d.get("@keyframe", None))

        attributes = []
        for attr in _ensure_list(d.get("attribute", [])):
            name = attr["@name"].lstrip("@")
            value = _parse_attribute(attr["#text"])
            attributes.append(CVATAttribute(name, value))

        return outside, occluded, keyframe, attributes


class CVATVideoBox(CVATVideoAnno):
    """An object bounding box in CVAT video format.

    Args:
        frame: the frame number
        label: the object label string
        xtl: the top-left x-coordinate of the box, in pixels
        ytl: the top-left y-coordinate of the box, in pixels
        xbr: the bottom-right x-coordinate of the box, in pixels
        ybr: the bottom-right y-coordinate of the box, in pixels
        outside (None): whether the object is truncated by the frame edge
        occluded (None): whether the object is occluded
        keyframe (None): whether the frame is a key frame
        attributes (None): a list of :class:`CVATAttribute` instances
    """

    def __init__(
        self,
        frame,
        label,
        xtl,
        ytl,
        xbr,
        ybr,
        outside=None,
        occluded=None,
        keyframe=None,
        attributes=None,
    ):
        self.frame = frame
        self.label = label
        self.xtl = xtl
        self.ytl = ytl
        self.xbr = xbr
        self.ybr = ybr
        CVATVideoAnno.__init__(
            self,
            outside=outside,
            occluded=occluded,
            keyframe=keyframe,
            attributes=attributes,
        )

    def to_detection(self, frame_size):
        """Returns a :class:`fiftyone.core.labels.Detection` representation of
        the box.

        Args:
            frame_size: the ``(width, height)`` of the video frames

        Returns:
            a :class:`fiftyone.core.labels.Detection`
        """
        label = self.label

        width, height = frame_size
        bounding_box = [
            self.xtl / width,
            self.ytl / height,
            (self.xbr - self.xtl) / width,
            (self.ybr - self.ytl) / height,
        ]

        attributes = self._to_attributes()

        return fol.Detection(
            label=label, bounding_box=bounding_box, **attributes
        )

    @classmethod
    def from_detection(cls, frame_number, detection, frame_size):
        """Creates a :class:`CVATVideoBox` from a
        :class:`fiftyone.core.labels.Detection`.

        Args:
            frame_number: the frame number
            detection: a :class:`fiftyone.core.labels.Detection`
            frame_size: the ``(width, height)`` of the video frames

        Returns:
            a :class:`CVATVideoBox`
        """
        label = detection.label

        width, height = frame_size
        x, y, w, h = detection.bounding_box
        xtl = int(round(x * width))
        ytl = int(round(y * height))
        xbr = int(round((x + w) * width))
        ybr = int(round((y + h) * height))

        outside, occluded, keyframe, attributes = cls._parse_attributes(
            detection
        )

        return cls(
            frame_number,
            label,
            xtl,
            ytl,
            xbr,
            ybr,
            outside=outside,
            occluded=occluded,
            keyframe=keyframe,
            attributes=attributes,
        )

    @classmethod
    def from_box_dict(cls, label, d):
        """Creates a :class:`CVATVideoBox` from a ``<box>`` tag of a CVAT video
        annotation XML file.

        Args:
            label: the object label
            d: a dict representation of a ``<box>`` tag

        Returns:
            a :class:`CVATVideoBox`
        """
        frame = int(d["@frame"])

        xtl = int(round(float(d["@xtl"])))
        ytl = int(round(float(d["@ytl"])))
        xbr = int(round(float(d["@xbr"])))
        ybr = int(round(float(d["@ybr"])))

        outside, occluded, keyframe, attributes = cls._parse_anno_dict(d)

        return cls(
            frame,
            label,
            xtl,
            ytl,
            xbr,
            ybr,
            outside=outside,
            occluded=occluded,
            keyframe=keyframe,
            attributes=attributes,
        )


class CVATVideoPolygon(CVATVideoAnno, HasCVATPoints):
    """A polygon in CVAT video format.

    Args:
        frame: the frame number
        label: the polygon label string
        points: a list of ``(x, y)`` pixel coordinates defining the vertices of
            the polygon
        outside (None): whether the polygon is truncated by the frame edge
        occluded (None): whether the polygon is occluded
        keyframe (None): whether the frame is a key frame
        attributes (None): a list of :class:`CVATAttribute` instances
    """

    def __init__(
        self,
        frame,
        label,
        points,
        outside=None,
        occluded=None,
        keyframe=None,
        attributes=None,
    ):
        self.frame = frame
        self.label = label
        HasCVATPoints.__init__(self, points)
        CVATVideoAnno.__init__(
            self,
            outside=outside,
            occluded=occluded,
            keyframe=keyframe,
            attributes=attributes,
        )

    def to_polyline(self, frame_size):
        """Returns a :class:`fiftyone.core.labels.Polyline` representation of
        the polygon.

        Args:
            frame_size: the ``(width, height)`` of the video frames

        Returns:
            a :class:`fiftyone.core.labels.Polyline`
        """
        label = self.label
        points = self._to_rel_points(self.points, frame_size)
        attributes = self._to_attributes()
        return fol.Polyline(
            label=label,
            points=[points],
            closed=True,
            filled=True,
            **attributes,
        )

    @classmethod
    def from_polyline(cls, frame_number, polyline, frame_size):
        """Creates a :class:`CVATVideoPolygon` from a
        :class:`fiftyone.core.labels.Polyline`.

        Args:
            frame_number: the frame number
            polyline: a :class:`fiftyone.core.labels.Polyline`
            frame_size: the ``(width, height)`` of the video frames

        Returns:
            a :class:`CVATVideoPolygon`
        """
        label = polyline.label

        points = _get_single_polyline_points(polyline)
        points = cls._to_abs_points(points, frame_size)

        outside, occluded, keyframe, attributes = cls._parse_attributes(
            polyline
        )

        return cls(
            frame_number,
            label,
            points,
            outside=outside,
            occluded=occluded,
            keyframe=keyframe,
            attributes=attributes,
        )

    @classmethod
    def from_polygon_dict(cls, label, d):
        """Creates a :class:`CVATVideoPolygon` from a ``<polygon>`` tag of a
        CVAT video annotation XML file.

        Args:
            label: the object label
            d: a dict representation of a ``<polygon>`` tag

        Returns:
            a :class:`CVATVideoPolygon`
        """
        frame = int(d["@frame"])
        points = cls._parse_cvat_points_str(d["@points"])
        outside, occluded, keyframe, attributes = cls._parse_anno_dict(d)
        return cls(
            frame,
            label,
            points,
            outside=outside,
            occluded=occluded,
            keyframe=keyframe,
            attributes=attributes,
        )


class CVATVideoPolyline(CVATVideoAnno, HasCVATPoints):
    """A polyline in CVAT video format.

    Args:
        frame: the frame number
        label: the polyline label string
        points: a list of ``(x, y)`` pixel coordinates defining the vertices of
            the polyline
        outside (None): whether the polyline is truncated by the frame edge
        occluded (None): whether the polyline is occluded
        keyframe (None): whether the frame is a key frame
        attributes (None): a list of :class:`CVATAttribute` instances
    """

    def __init__(
        self,
        frame,
        label,
        points,
        outside=None,
        occluded=None,
        keyframe=None,
        attributes=None,
    ):
        self.frame = frame
        self.label = label
        HasCVATPoints.__init__(self, points)
        CVATVideoAnno.__init__(
            self,
            outside=outside,
            occluded=occluded,
            keyframe=keyframe,
            attributes=attributes,
        )

    def to_polyline(self, frame_size):
        """Returns a :class:`fiftyone.core.labels.Polyline` representation of
        the polyline.

        Args:
            frame_size: the ``(width, height)`` of the video frames

        Returns:
            a :class:`fiftyone.core.labels.Polyline`
        """
        label = self.label
        points = self._to_rel_points(self.points, frame_size)
        attributes = self._to_attributes()
        return fol.Polyline(
            label=label,
            points=[points],
            closed=False,
            filled=False,
            **attributes,
        )

    @classmethod
    def from_polyline(cls, frame_number, polyline, frame_size):
        """Creates a :class:`CVATVideoPolyline` from a
        :class:`fiftyone.core.labels.Polyline`.

        Args:
            frame_number: the frame number
            polyline: a :class:`fiftyone.core.labels.Polyline`
            frame_size: the ``(width, height)`` of the video frames

        Returns:
            a :class:`CVATVideoPolyline`
        """
        label = polyline.label

        points = _get_single_polyline_points(polyline)
        points = cls._to_abs_points(points, frame_size)
        if points and polyline.closed:
            points.append(copy(points[0]))

        outside, occluded, keyframe, attributes = cls._parse_attributes(
            polyline
        )

        return cls(
            frame_number,
            label,
            points,
            outside=outside,
            occluded=occluded,
            keyframe=keyframe,
            attributes=attributes,
        )

    @classmethod
    def from_polyline_dict(cls, label, d):
        """Creates a :class:`CVATVideoPolyline` from a ``<polyline>`` tag of a
        CVAT video annotation XML file.

        Args:
            label: the object label
            d: a dict representation of a ``<polyline>`` tag

        Returns:
            a :class:`CVATVideoPolyline`
        """
        frame = int(d["@frame"])
        points = cls._parse_cvat_points_str(d["@points"])
        outside, occluded, keyframe, attributes = cls._parse_anno_dict(d)
        return cls(
            frame,
            label,
            points,
            outside=outside,
            occluded=occluded,
            keyframe=keyframe,
            attributes=attributes,
        )


class CVATVideoPoints(CVATVideoAnno, HasCVATPoints):
    """A set of keypoints in CVAT video format.

    Args:
        frame: the frame number
        label: the keypoints label string
        points: a list of ``(x, y)`` pixel coordinates defining the keypoints
        outside (None): whether the keypoints are truncated by the frame edge
        occluded (None): whether the keypoints are occluded
        keyframe (None): whether the frame is a key frame
        attributes (None): a list of :class:`CVATAttribute` instances
    """

    def __init__(
        self,
        frame,
        label,
        points,
        outside=None,
        occluded=None,
        keyframe=None,
        attributes=None,
    ):
        self.frame = frame
        self.label = label
        HasCVATPoints.__init__(self, points)
        CVATVideoAnno.__init__(
            self,
            outside=outside,
            occluded=occluded,
            keyframe=keyframe,
            attributes=attributes,
        )

    def to_keypoint(self, frame_size):
        """Returns a :class:`fiftyone.core.labels.Keypoint` representation of
        the points.

        Args:
            frame_size: the ``(width, height)`` of the video frames

        Returns:
            a :class:`fiftyone.core.labels.Keypoint`
        """
        label = self.label
        points = self._to_rel_points(self.points, frame_size)
        attributes = self._to_attributes()
        return fol.Keypoint(label=label, points=points, **attributes)

    @classmethod
    def from_keypoint(cls, frame_number, keypoint, frame_size):
        """Creates a :class:`CVATVideoPoints` from a
        :class:`fiftyone.core.labels.Keypoint`.

        Args:
            frame_number: the frame number
            keypoint: a :class:`fiftyone.core.labels.Keypoint`
            frame_size: the ``(width, height)`` of the video frames

        Returns:
            a :class:`CVATVideoPoints`
        """
        label = keypoint.label
        points = cls._to_abs_points(keypoint.points, frame_size)
        outside, occluded, keyframe, attributes = cls._parse_attributes(
            keypoint
        )
        return cls(
            frame_number,
            label,
            points,
            outside=outside,
            occluded=occluded,
            keyframe=keyframe,
            attributes=attributes,
        )

    @classmethod
    def from_points_dict(cls, label, d):
        """Creates a :class:`CVATVideoPoints` from a ``<points>`` tag of a
        CVAT video annotation XML file.

        Args:
            label: the object label
            d: a dict representation of a ``<points>`` tag

        Returns:
            a :class:`CVATVideoPoints`
        """
        frame = int(d["@frame"])
        points = cls._parse_cvat_points_str(d["@points"])
        outside, occluded, keyframe, attributes = cls._parse_anno_dict(d)
        return cls(
            frame,
            label,
            points,
            outside=outside,
            occluded=occluded,
            keyframe=keyframe,
            attributes=attributes,
        )


class CVATAttribute(object):
    """An attribute in CVAT image format.

    Args:
        name: the attribute name
        value: the attribute value
    """

    def __init__(self, name, value):
        self.name = name
        self.value = value

    def to_eta_attribute(self):
        """Returns an ``eta.core.data.Attribute`` representation of the
        attribute.

        Returns:
            an ``eta.core.data.Attribute``
        """
        if isinstance(self.value, bool):
            return etad.BooleanAttribute(self.name, self.value)

        if etau.is_numeric(self.value):
            return etad.NumericAttribute(self.name, self.value)

        return etad.CategoricalAttribute(self.name, self.value)

    def to_attribute(self):
        """Returns a :class:`fiftyone.core.labels.Attribute` representation of
        the attribute.
        Returns:
            a :class:`fiftyone.core.labels.Attribute`
        """
        if isinstance(self.value, bool):
            return fol.BooleanAttribute(value=self.value)

        if etau.is_numeric(self.value):
            return fol.NumericAttribute(value=self.value)

        return fol.CategoricalAttribute(value=self.value)


class CVATImageAnnotationWriter(object):
    """Class for writing annotations in CVAT image format.

    See :ref:`this page <CVATImageDataset-export>` for format details.
    """

    def __init__(self):
        environment = jinja2.Environment(
            loader=jinja2.FileSystemLoader(foc.RESOURCES_DIR),
            trim_blocks=True,
            lstrip_blocks=True,
        )
        self.template = environment.get_template(
            "cvat_image_annotation_template.xml"
        )

    def write(
        self, cvat_task_labels, cvat_images, xml_path, id=None, name=None
    ):
        """Writes the annotations to disk.

        Args:
            cvat_task_labels: a :class:`CVATTaskLabels` instance
            cvat_images: a list of :class:`CVATImage` instances
            xml_path: the path to write the annotations XML file
            id (None): an ID for the task
            name (None): a name for the task
        """
        now = datetime.now().isoformat()
        xml_str = self.template.render(
            {
                "id": id,
                "name": name,
                "size": len(cvat_images),
                "created": now,
                "updated": now,
                "labels": cvat_task_labels.labels,
                "dumped": now,
                "images": cvat_images,
            }
        )
        etau.write_file(xml_str, xml_path)


class CVATVideoAnnotationWriter(object):
    """Class for writing annotations in CVAT video format.

    See :ref:`this page <CVATVideoDataset-export>` for format details.
    """

    def __init__(self):
        environment = jinja2.Environment(
            loader=jinja2.FileSystemLoader(foc.RESOURCES_DIR),
            trim_blocks=True,
            lstrip_blocks=True,
        )
        self.template = environment.get_template(
            "cvat_video_interpolation_template.xml"
        )

    def write(
        self,
        cvat_task_labels,
        cvat_tracks,
        metadata,
        xml_path,
        id=None,
        name=None,
    ):
        """Writes the annotations to disk.

        Args:
            cvat_task_labels: a :class:`CVATTaskLabels` instance
            cvat_tracks: a list of :class:`CVATTrack` instances
            metadata: the :class:`fiftyone.core.metadata.VideoMetadata`
                instance for the video
            xml_path: the path to write the annotations XML file
            id (None): an ID for the task
            name (None): a name for the task
        """
        now = datetime.now().isoformat()
        xml_str = self.template.render(
            {
                "id": id,
                "name": name,
                "size": metadata.total_frame_count,
                "created": now,
                "updated": now,
                "width": metadata.frame_width,
                "height": metadata.frame_height,
                "labels": cvat_task_labels.labels,
                "dumped": now,
                "tracks": cvat_tracks,
            }
        )
        etau.write_file(xml_str, xml_path)


class CVATBackendConfig(foua.AnnotationBackendConfig):
    """Base class for configuring :class:`CVATBackend` instances.

    Args:
        name: the name of the backend
        label_schema: a dictionary containing the description of label fields,
            classes and attribute to annotate
        media_field ("filepath"): string field name containing the paths to
            media files on disk to upload
        url (None): the url of the CVAT server
        username (None): the CVAT username
        password (None): the CVAT password
        segment_size (None): maximum number of images per job. Not applicable
            to videos
        image_quality (75): an int in `[0, 100]` determining the image quality
            uploaded to CVAT
        task_assignee (None): the username to which the task(s) were assigned
        job_assignees (None): a list of usernames to which jobs were assigned
        job_reviewers (None): a list of usernames to which job reviews were
            assigned
    """

    def __init__(
        self,
        name,
        label_schema,
        media_field="filepath",
        url=None,
        username=None,
        password=None,
        segment_size=None,
        image_quality=75,
        task_assignee=None,
        job_assignees=None,
        job_reviewers=None,
        **kwargs,
    ):
        super().__init__(name, label_schema, media_field=media_field, **kwargs)
        self.url = url
        self.segment_size = segment_size
        self.image_quality = image_quality
        self.task_assignee = task_assignee
        self.job_assignees = job_assignees
        self.job_reviewers = job_reviewers

        # store privately so these aren't serialized
        self._username = username
        self._password = password

    @property
    def username(self):
        return self._username

    @username.setter
    def username(self, value):
        self._username = value

    @property
    def password(self):
        return self._password

    @password.setter
    def password(self, value):
        self._password = value


class CVATBackend(foua.AnnotationBackend):
    """Class for interacting with the CVAT annotation backend."""

    @property
    def supported_label_types(self):
        return {
            fol.Classification,
            fol.Classifications,
            fol.Detection,
            fol.Detections,
            fol.Keypoint,
            fol.Keypoints,
            fol.Polyline,
            fol.Polylines,
        }

    @property
    def supported_scalar_types(self):
        return {
            fof.IntField,
            fof.FloatField,
            fof.StringField,
            fof.BooleanField,
        }

    @property
    def supported_attr_types(self):
        return {"text", "select", "checkbox", "radio"}

    @property
    def default_attr_type(self):
        return "text"

    @property
    def default_categorical_attr_type(self):
        return "select"

    def requires_attr_values(self, attr_type):
        return attr_type != "text"

    def connect_to_api(self):
        return CVATAnnotationAPI(
            self.config.name,
            self.config.url,
            username=self.config.username,
            password=self.config.password,
        )

    def upload_annotations(self, samples, launch_editor=False):
        api = self.connect_to_api()

        logger.info("Uploading samples to CVAT...")
        (
            task_ids,
            job_ids,
            frame_id_map,
            labels_task_map,
            assigned_scalar_attrs,
        ) = api.upload_samples(
            samples,
            label_schema=self.config.label_schema,
            media_field=self.config.media_field,
            segment_size=self.config.segment_size,
            image_quality=self.config.image_quality,
            task_assignee=self.config.task_assignee,
            job_assignees=self.config.job_assignees,
            job_reviewers=self.config.job_reviewers,
        )
        logger.info("Upload complete")

        id_map = self.build_label_id_map(samples)

        results = CVATAnnotationResults(
            samples,
            self.config,
            id_map,
            task_ids,
            job_ids,
            frame_id_map,
            labels_task_map,
            assigned_scalar_attrs,
            backend=self,
        )

        if launch_editor:
            task_id = task_ids[0]
            if job_ids and job_ids[task_id]:
                editor_url = api.base_job_url(task_id, job_ids[task_id][0])
            else:
                editor_url = api.base_task_url(task_id)

            logger.info("Launching editor at '%s'...", editor_url)
            api.launch_editor(url=editor_url)

        return results

    def download_annotations(self, results):
        api = self.connect_to_api()

        logger.info("Downloading labels from CVAT...")
        results, additional_results = api.download_annotations(
            results.config.label_schema,
            results.task_ids,
            results.job_ids,
            results.frame_id_map,
            results.labels_task_map,
            results.assigned_scalar_attrs,
        )
        logger.info("Download complete")

        return results, additional_results


class CVATAnnotationResults(foua.AnnotationResults):
    """Class that stores all relevant information needed to monitor the
    progress of an annotation run sent to CVAT and download the results.

    Args:
        samples: a :class:`fiftyone.core.collections.SampleCollection`
        config: a :class:`CVATBackendConfig`
        backend (None): a :class:`CVATBackend`
    """

    def __init__(
        self,
        samples,
        config,
        id_map,
        task_ids,
        job_ids,
        frame_id_map,
        labels_task_map,
        assigned_scalar_attrs,
        backend=None,
    ):
        super().__init__(samples, config, backend=backend)

        self.config = config
        self.id_map = id_map
        self.task_ids = task_ids
        self.job_ids = job_ids
        self.frame_id_map = frame_id_map
        self.labels_task_map = labels_task_map
        self.assigned_scalar_attrs = assigned_scalar_attrs

    def load_credentials(self, url=None, username=None, password=None):
        """Load the CVAT credentials from the given keyword arguments or the
        FiftyOne annotation config.

        Args:
            url (None): the url of the CVAT server
            username (None): the CVAT username
            password (None): the CVAT password
        """
        self._load_config_parameters(
            url=url, username=username, password=password
        )

    def connect_to_api(self):
        """Returns an API instance connected to the CVAT server.

        Returns:
            a :class:`CVATAnnotationAPI`
        """
        return self._backend.connect_to_api()

    def get_status(self):
        """Gets the status of the assigned tasks and jobs.

        Returns:
            a dict of status information
        """
        return self._get_status()

    def print_status(self):
        """Print the status of the assigned tasks and jobs."""
        self._get_status(log=True)

    def cleanup(self):
        """Deletes all tasks associated with this annotation run from the
        CVAT server.
        """
        api = self.connect_to_api()
        api.delete_tasks(self.task_ids)

        # @todo save updated results to DB?
        self.task_ids = []
        self.job_ids = {}

    def _get_status(self, log=False):
        api = self.connect_to_api()

        status = {}
        for label_field, task_ids in self.labels_task_map.items():
            if log:
                logger.info("\nStatus for label field '%s':\n", label_field)

            status[label_field] = {}

            for task_id in task_ids:
                task_url = api.task_url(task_id)

                try:
                    task_json = api.get(task_url).json()
                except:
                    logger.warning(
                        "\tFailed to get info for task '%d' at %s",
                        task_id,
                        task_url,
                    )
                    continue

                task_name = task_json["name"]
                task_status = task_json["status"]
                task_assignee = task_json["assignee"]
                task_updated = task_json["updated_date"]

                if log:
                    logger.info(
                        "\tTask %d (%s):\n"
                        "\t\tStatus: %s\n"
                        "\t\tAssignee: %s\n"
                        "\t\tLast updated: %s\n"
                        "\t\tURL: %s\n",
                        task_id,
                        task_name,
                        task_status,
                        task_assignee,
                        task_updated,
                        api.base_task_url(task_id),
                    )

                jobs_info = {}
                for job_id in self.job_ids[task_id]:
                    job_url = api.taskless_job_url(job_id)

                    try:
                        job_json = api.get(job_url).json()
                    except:
                        logger.warning(
                            "\t\tFailed to get info for job '%d' at %s",
                            job_id,
                            job_url,
                        )
                        continue

                    jobs_info[job_id] = job_json

                    if log:
                        logger.info(
                            "\t\tJob %d:\n"
                            "\t\t\tStatus: %s\n"
                            "\t\t\tAssignee: %s\n"
                            "\t\t\tReviewer: %s\n",
                            job_id,
                            job_json["status"],
                            job_json["assignee"],
                            job_json["reviewer"],
                        )

                status[label_field][task_id] = {
                    "name": task_name,
                    "status": task_status,
                    "assignee": task_assignee,
                    "last_updated": task_updated,
                    "jobs": jobs_info,
                }

        return status

    @classmethod
    def _from_dict(cls, d, samples):
        config = CVATBackendConfig.from_dict(d["config"])

        # int keys were serialized as strings...
        job_ids = {int(task_id): ids for task_id, ids in d["job_ids"].items()}
        frame_id_map = {
            int(task_id): {
                int(frame_id): frame_data
                for frame_id, frame_data in frame_map.items()
            }
            for task_id, frame_map in d["frame_id_map"].items()
        }

        return cls(
            samples,
            config,
            d["id_map"],
            d["task_ids"],
            job_ids,
            frame_id_map,
            d["labels_task_map"],
            d["assigned_scalar_attrs"],
        )


class CVATAnnotationAPI(foua.AnnotationAPI):
    """A class to facilitate connection to and management of tasks in CVAT.

    On initializiation, this class constructs a session based on the provided
    server url and credentials.

    This API provides methods to easily get, put, post, patch, and delete tasks
    and jobs through the formatted urls specified by the CVAT REST API.

    Additionally, samples and label schemas can be uploaded and annotations
    downloaded through this class.

    Args:
        name: the name of the backend
        url: url of the CVAT server
        username (None): the CVAT username
        password (None): the CVAT password
    """

    _TYPES_MAP = {
        "rectangle": ["detection", "detections"],
        "polygon": ["polylines", "polyline", "detection", "detections"],
        "polyline": ["polylines", "polyline"],
        "points": ["keypoints", "keypoint"],
    }

    def __init__(self, name, url, username=None, password=None):
        self._name = name
        self._url = url
        self._username = username
        self._password = password

        self._session = None
        self._user_id_map = {}

        self._setup()

    @property
    def base_url(self):
        return self._url

    @property
    def base_api_url(self):
        return "%s/api/v1" % self.base_url

    @property
    def login_url(self):
        return "%s/auth/login" % self.base_api_url

    @property
    def users_url(self):
        return "%s/users" % self.base_api_url

    @property
    def tasks_url(self):
        return "%s/tasks" % self.base_api_url

    def task_url(self, task_id):
        return "%s/%d" % (self.tasks_url, task_id)

    def task_data_url(self, task_id):
        return "%s/data" % self.task_url(task_id)

    def task_data_meta_url(self, task_id):
        return "%s/data/meta" % self.task_url(task_id)

    def task_annotation_url(self, task_id):
        return "%s/annotations" % self.task_url(task_id)

    def task_annotation_formatted_url(
        self, task_id, annot_filepath, annot_format="CVAT 1.1",
    ):
        return "%s/annotations?format=%s&filename=%s" % (
            self.task_url(task_id),
            annot_format,
            annot_filepath,
        )

    def jobs_url(self, task_id):
        return "%s/jobs" % self.task_url(task_id)

    def job_url(self, task_id, job_id):
        return "%s/%d" % (self.jobs_url(task_id), job_id)

    def taskless_job_url(self, job_id):
        return "%s/jobs/%d" % (self.base_api_url, job_id)

    def base_task_url(self, task_id):
        return "%s/tasks/%d" % (self.base_url, task_id)

    def base_job_url(self, task_id, job_id):
        return "%s/tasks/%d/jobs/%d" % (self.base_url, task_id, job_id)

    def user_search_url(self, username):
        return "%s/users?search=%s" % (self.base_api_url, username)

    def _setup(self):
        if not self._url:
            raise ValueError(
                "You must provide/configure the `url` of the CVAT server"
            )

        username = self._username
        password = self._password

        if username is None or password is None:
            username, password = self._prompt_username_password(
                self._name, username=username, password=password
            )

        urllib3.disable_warnings(urllib3.exceptions.InsecureRequestWarning)

        self._session = requests.Session()
        response = self.post(
            self.login_url, data={"username": username, "password": password}
        )

        if "csrftoken" in response.cookies:
            self._session.headers["X-CSRFToken"] = response.cookies[
                "csrftoken"
            ]

    def get(self, url, **kwargs):
        """Sends a GET request to the given CVAT API URL.

        Args:
            url: the url
            **kwargs: additional request parameters

        Returns:
            the request response
        """
        response = self._session.get(url, verify=False, **kwargs)
        self._validate(response)
        return response

    def patch(self, url, **kwargs):
        """Sends a PATCH request to the given CVAT API URL.

        Args:
            url: the url
            **kwargs: additional request parameters

        Returns:
            the request response
        """
        response = self._session.patch(url, verify=False, **kwargs)
        self._validate(response)
        return response

    def post(self, url, **kwargs):
        """Sends a POST request to the given CVAT API URL.

        Args:
            url: the url
            **kwargs: additional request parameters

        Returns:
            the request response
        """
        response = self._session.post(url, verify=False, **kwargs)
        self._validate(response)
        return response

    def put(self, url, **kwargs):
        """Sends a PUT request to the given CVAT API URL.

        Args:
            url: the url
            **kwargs: additional request parameters

        Returns:
            the request response
        """
        response = self._session.put(url, verify=False, **kwargs)
        self._validate(response)
        return response

    def delete(self, url, **kwargs):
        """Sends a DELETE request to the given CVAT API URL.

        Args:
            url: the url to send the request to
            **kwargs: additional request parameters

        Returns:
            the request response
        """
        response = self._session.delete(url, verify=False, **kwargs)
        self._validate(response)
        return response

    def get_user_id(self, username):
        """Retrieves the CVAT user ID for the given username.

        Args:
            username: the username

        Returns:
            the user ID, or None if the user was not found
        """
        if username is None:
            return

        if username in self._user_id_map:
            return self._user_id_map[username]

        search_url = self.user_search_url(username)
        user_response = self.get(search_url)
        resp_json = user_response.json()
        for user_info in resp_json["results"]:
            if user_info["username"] == username:
                user_id = user_info["id"]
                self._user_id_map[username] = user_id
                return user_id

        logger.warning("User '%s' not found in %s", username, search_url)

    def create_task(
        self,
        name,
        labels=None,
        segment_size=None,
        image_quality=75,
        task_assignee=None,
    ):
        """Creates a task on the CVAT server using the given label schema.

        Args:
            name: a name for the task
            labels (None): the label schema to use for the created task
            segment_size (None): maximum number of images to load into a job.
                Not applicable to videos
            image_quality (75): an int in `[0, 100]` determining the image
                quality to upload to CVAT
            task_assignee (None): the username to assign the created task(s)

        Returns:
            a tuple of

            -   **task_id**: the id of the created task in CVAT
            -   **attribute_id_map**: a dictionary mapping the ids assigned to
                attributes by CVAT for every class
            -   **class_id_map**: a dictionary mapping the ids assigned to
                classes by CVAT
        """
        if labels is None:
            labels = []

        task_json = {
            "name": name,
            "image_quality": image_quality,
            "labels": labels,
        }

        if segment_size is not None:
            task_json["segment_size"] = segment_size

        task_creation_resp = self.post(self.tasks_url, json=task_json)
        task_json = task_creation_resp.json()
        task_id = task_json["id"]

        attribute_id_map = {}
        class_id_map = {}
        attribute_id_map = {}
        class_id_map[task_id] = {}
        for label in task_json["labels"]:
            class_id = label["id"]
            class_id_map[label["name"]] = class_id
            attribute_id_map[class_id] = {}
            for attr in label["attributes"]:
                attr_name = attr["name"]
                attr_id = attr["id"]
                attribute_id_map[class_id][attr_name] = attr_id

        if task_assignee is not None:
            user_id = self.get_user_id(task_assignee)
            if user_id is not None:
                task_patch = {"assignee_id": self.get_user_id(task_assignee)}
                self.patch(self.task_url(task_id), json=task_patch)

        return task_id, attribute_id_map, class_id_map

    def delete_task(self, task_id):
        """Deletes the given task from the CVAT server.

        Args:
            task_id: the task ID
        """
        self.delete(self.task_url(task_id))

    def delete_tasks(self, task_ids):
        """Deletes the given tasks from the CVAT server.

        Args:
            task_ids: an iterable of task IDs
        """
        with fou.ProgressBar() as pb:
            for task_id in pb(list(task_ids)):
                self.delete_task(task_id)

    def launch_editor(self, url=None):
        """Launches the CVAT editor in your default web browser.

        Args:
            url (None): an optional URL to open. By default, the base URL of
                the server is opened
        """
        if url is None:
            url = self.base_url

        webbrowser.open(url, new=2)

    def upload_data(
        self,
        task_id,
        paths,
        image_quality=75,
        job_assignees=None,
        job_reviewers=None,
    ):
        """Uploads a list of paths to images or one path to a video to an
        existing task.

        Args:
            task_id: the id of the task to which to upload data
            paths: a list of paths to media files on disk to upload
            image_quality (75): an int in `[0, 100]` determining the image
                quality to upload to CVAT
            job_assignees (None): a list of usernames to assign jobs
            job_reviewers (None): a list of usernames to assign job reviews

        Returns:
            a list of the job ids created for the task
        """
        data = {"image_quality": image_quality}
        files = {
            "client_files[%d]" % i: open(p, "rb") for i, p in enumerate(paths)
        }
        self.post(self.task_data_url(task_id), data=data, files=files)

        job_ids = []
        while job_ids == []:
            job_resp = self.get(self.jobs_url(task_id))
            job_ids = [j["id"] for j in job_resp.json()]

        if job_assignees is not None:
            for ind, job_id in enumerate(job_ids):
                assignee_ind = min(ind, len(job_assignees) - 1)
                assignee = job_assignees[assignee_ind]
                user_id = self.get_user_id(assignee)
                if assignee is not None and user_id is not None:
                    job_patch = {"assignee_id": user_id}
                    self.patch(self.taskless_job_url(job_id), json=job_patch)

        if job_reviewers is not None:
            for ind, job_id in enumerate(job_ids):
                reviewer_ind = min(ind, len(job_reviewers) - 1)
                reviewer = job_reviewers[reviewer_ind]
                user_id = self.get_user_id(reviewer)
                if reviewer is not None and user_id is not None:
                    job_patch = {"reviewer_id": user_id}
                    self.patch(self.taskless_job_url(job_id), json=job_patch)

        return job_ids

    def upload_samples(
        self,
        samples,
        label_schema,
        media_field="filepath",
        segment_size=None,
        image_quality=75,
        task_assignee=None,
        job_assignees=None,
        job_reviewers=None,
    ):
        """Parse the given samples and use the label schema to create tasks,
        upload data, and upload formatted annotations to CVAT.

        Args:
            samples: a :class:`fiftyone.core.collections.SampleCollection` to
                upload to CVAT
            label_schema: a dictionary containing the description of label
                fields, classes and attribute to annotate
            media_field ("filepath"): string field name containing the paths to
                media files on disk to upload
            segment_size (None): maximum number of images to load into a job.
                Not applicable to videos
            image_quality (75): an int in `[0, 100]` determining the image
                quality to upload to CVAT
            task_assignee (None): the username to assign the created task(s)
            job_assignees (None): a list of usernames to assign jobs
            job_reviewers (None): a list of usernames to assign job reviews

        Returns:
            a tuple of

            -   **task_ids**: a list of the task ids created by uploading
                samples
            -   **job_ids**: a dictionary mapping task id to a list of job ids
                created for that task
            -   **frame_id_map**: a dictionary mapping task id to another map
                from the CVAT frame index of every image to the FiftyOne sample
                id (for videos) and FiftyOne frame id
            -   **labels_task_map**: a dictionary mapping label field names to
                a list of tasks created for that label field
            -   **assigned_scalar_attrs**: a dictionary mapping the label field
                name of scalar fields to a boolean indicating whether the
                scalar field is being annotated through a dropdown selection of
                through an attribute with a text input box named "value"
        """
        if media_field not in samples.get_field_schema():
            logger.warning(
                "Media field '%s' not found, uploading media from 'filepath'",
                media_field,
            )
            media_field = "filepath"

        samples = samples.sort_by(media_field)
        task_ids = []
        job_ids = {}
        frame_id_map = {}
        labels_task_map = {}
        assigned_scalar_attrs = {}

        # CVAT only allows for one video per task
        if samples.media_type == fom.VIDEO:
            is_video = True
            task_batch_size = 1
        else:
            is_video = False
            task_batch_size = len(samples)

        # Create a new task for every label field to annotate
        for label_field, label_info in label_schema.items():
            labels_task_map[label_field] = []
            label_type = label_info["type"]
            classes = label_info["classes"]
            input_attributes = label_info["attributes"]
            is_existing_field = label_info["existing_field"]
            cvat_attributes = self._construct_cvat_attributes(input_attributes)

            # Create a new task for every video sample
            for task_index, task_batch_ind in enumerate(
                range(0, len(samples), task_batch_size)
            ):
                batch_samples = samples.skip(task_batch_ind).limit(
                    task_batch_size
                )

                # Only relevant to track label ids for existing non-scalar
                # Label fields
                if is_existing_field and label_type != "scalar":
                    label_id_attr = {
                        "name": "label_id",
                        "mutable": True,
                        "input_type": "text",
                    }
                    cvat_attributes["label_id"] = label_id_attr

                attributes = list(cvat_attributes.values())
                attr_names = list(cvat_attributes.keys())

                # Top level CVAT labels are classes for FiftyOne Label fields
                # for scalar fields, there may only be one CVAT label and it is
                # the label_field string if no classes are provided
                labels = []
                label_names = classes
                assign_scalar_attrs = False
                if classes == []:
                    assign_scalar_attrs = True
                    label_names = [label_field]
                    if attributes:
                        attributes = [attributes[0]]
                        attr_names = [attr_names[0]]
                    else:
                        attributes = [
                            {
                                "name": "value",
                                "mutable": True,
                                "input_type": "text",
                            }
                        ]
                        attr_names = ["value"]
                for ln in label_names:
                    labels.append({"name": ln, "attributes": attributes})

                if label_type == "scalar":
                    # True if scalars are annotated as attributes of tags
                    # False if scalars are annotated as label of tags
                    assigned_scalar_attrs[label_field] = assign_scalar_attrs

                # Parse label data into format expected by CVAT
                annot_tags = []
                annot_shapes = []
                annot_tracks = []
                id_mapping = self._create_id_mapping(samples)

                if is_existing_field:
                    if is_video and label_type in [
                        "detections",
                        "keypoints",
                        "polylines",
                        "keypoint",
                        "polyline",
                        "detection",
                    ]:
                        (
                            annot_shapes,
                            annot_tracks,
                        ) = self._create_shapes_tags_tracks(
                            batch_samples,
                            label_field,
                            label_type,
                            attr_names,
                            classes,
                            is_shape=True,
                            load_tracks=True,
                        )
                    elif label_type in [
                        "classification",
                        "classifications",
                        "scalar",
                    ]:
                        annot_tags = self._create_shapes_tags_tracks(
                            batch_samples,
                            label_field,
                            label_type,
                            attr_names,
                            classes,
                            is_shape=False,
                            assign_scalar_attrs=assign_scalar_attrs,
                        )
                    else:
                        annot_shapes = self._create_shapes_tags_tracks(
                            batch_samples,
                            label_field,
                            label_type,
                            attr_names,
                            classes,
                            is_shape=True,
                        )

                current_job_assignees = job_assignees
                current_job_reviewers = job_reviewers
                if is_video:
                    # Videos are uploaded in multiple tasks with 1 job per task
                    # Assign the correct users for the current task
                    if job_assignees is not None:
                        job_assignee_ind = min(
                            task_index, len(job_assignees) - 1
                        )
                        current_job_assignees = [
                            job_assignees[job_assignee_ind]
                        ]

                    if job_reviewers is not None:
                        job_reviewer_ind = min(
                            task_index, len(job_reviewers) - 1
                        )
                        current_job_reviewers = [
                            job_reviewers[job_reviewer_ind]
                        ]

                task_name = "FiftyOne_%s_%s" % (
                    samples._root_dataset.name.replace(" ", "_"),
                    label_field.replace(" ", "_"),
                )

                # Create task and upload raw data
                task_id, attribute_id_map, class_id_map = self.create_task(
                    task_name,
                    labels=labels,
                    segment_size=segment_size,
                    image_quality=image_quality,
                    task_assignee=task_assignee,
                )
                task_ids.append(task_id)
                labels_task_map[label_field].append(task_id)
                paths = batch_samples.values(media_field)
                current_job_ids = self.upload_data(
                    task_id,
                    paths,
                    image_quality=image_quality,
                    job_assignees=current_job_assignees,
                    job_reviewers=current_job_reviewers,
                )
                job_ids[task_id] = current_job_ids
                frame_id_map[task_id] = id_mapping

                # Creating task assigned ids to classes and attributes
                # Remap annotations to these ids before uploading
                annot_shapes = self._remap_ids(
                    annot_shapes, attribute_id_map, class_id_map
                )
                annot_tags = self._remap_ids(
                    annot_tags, attribute_id_map, class_id_map
                )
                annot_tracks = self._remap_track_ids(
                    annot_tracks, attribute_id_map, class_id_map
                )

                annot_json = {
                    "version": 0,
                    "tags": annot_tags,
                    "shapes": annot_shapes,
                    "tracks": annot_tracks,
                }

                len_shapes = 0
                len_tags = 0
                len_tracks = 0
                while (
                    len(annot_shapes) != len_shapes
                    or len(annot_tags) != len_tags
                    or len(annot_tracks) != len_tracks
                ):
                    # Upload annotations
                    resp = self.put(
                        self.task_annotation_url(task_id), json=annot_json
                    )
                    resp_json = resp.json()
                    len_shapes = len(resp_json["shapes"])
                    len_tags = len(resp_json["tags"])
                    len_tracks = len(resp_json["tracks"])

        return (
            task_ids,
            job_ids,
            frame_id_map,
            labels_task_map,
            assigned_scalar_attrs,
        )

    def download_annotations(
        self,
        label_schema,
        task_ids,
        job_ids,
        frame_id_map,
        labels_task_map,
        assigned_scalar_attrs,
    ):
        """Download annotations from the CVAT server and parses them into
        the correct FiftyOne Label types.

        Args:
            label_schema: a dictionary containing the description of label
                fields, classes and attribute to annotate
            task_ids: a list of the task ids created by uploading samples
            job_ids: a dictionary mapping task id to a list of job ids created
                for that task
            frame_id_map: a dictionary mapping task id to another map from the
                CVAT frame index of every image to the FiftyOne sample id
                (for videos) and FiftyOne frame id
            labels_task_map: a dictionary mapping label field names to a list
                of tasks created for that label field
            assigned_scalar_attrs: a dictionary mapping the label field name
                of scalar fields to a boolean indicating whether the scalar
                field is being annotated through a dropdown selection of
                through an attribute with a text input box named "value"

        Returns:
            a tuple of

            -   **results**: a dictionary mapping every label field, label
                type, sample id, frame id
            -   **additional_results**: a dictionary of additional annotations
        """
        results = {}
        additional_results = {}
        scalar_types = {}

        rev_labels_task_map = {}
        for lf, tasks in labels_task_map.items():
            for task in tasks:
                rev_labels_task_map[task] = lf

        for task_id in task_ids:
            label_field = rev_labels_task_map[task_id]
            current_schema = label_schema[label_field]
            label_type = current_schema["type"]

            # Download task data
            task_resp = self.get(self.task_url(task_id))
            task_json = task_resp.json()
            attr_id_map = {}
            class_map = {}
            labels = task_json["labels"]
            for label in labels:
                class_map[label["id"]] = label["name"]
                attr_id_map[label["id"]] = dict(
                    [(i["name"], i["id"]) for i in label["attributes"]]
                )

            if task_json["data_original_chunk_type"] == "video":
                media_type = "video"
            else:
                media_type = "image"

            response = self.get(self.task_annotation_url(task_id))
            resp_json = response.json()
            shapes = resp_json["shapes"]
            tags = resp_json["tags"]
            tracks = resp_json["tracks"]

            data_resp = self.get(self.task_data_meta_url(task_id))
            frames = data_resp.json()["frames"]

            # Parse annotations into FiftyOne labels
            label_field_results = {}

            tag_results = self._parse_shapes_tags(
                "tags",
                tags,
                frame_id_map[task_id],
                label_type,
                class_map,
                attr_id_map,
                frames,
                assigned_scalar_attrs.get(label_field, False),
            )
            label_field_results = self._merge_results(
                label_field_results, tag_results
            )

            shape_results = self._parse_shapes_tags(
                "shapes",
                shapes,
                frame_id_map[task_id],
                label_type,
                class_map,
                attr_id_map,
                frames,
            )
            label_field_results = self._merge_results(
                label_field_results, shape_results
            )

            for track_index, track in enumerate(tracks):
                track_shape_results = self._parse_shapes_tags(
                    "shapes",
                    track["shapes"],
                    frame_id_map[task_id],
                    label_type,
                    class_map,
                    attr_id_map,
                    frames,
                    track_index=track_index,
                )
                label_field_results = self._merge_results(
                    label_field_results, track_shape_results
                )

            results[label_field] = label_field_results

        return results

    def _merge_results(self, results, new_results):
        if isinstance(new_results, dict):
            for key, val in new_results.items():
                if key not in results:
                    results[key] = val
                else:
                    results[key] = self._merge_results(results[key], val)

        return results

    def _parse_shapes_tags(
        self,
        annot_type,
        annots,
        frame_id_map,
        label_type,
        class_map,
        attr_id_map,
        frames,
        assigned_scalar_attrs=False,
        track_index=None,
    ):
        """
        Args:
            annot_type: the type of annotations to parse ("shapes", "tags")
            annots: list of shapes or tags
            frame_id_map: dict mapping CVAT frame ids to FiftyOne 
                sample and frame uuids
            label_type: expected label type to parse from the given annotations
            class_map: dict mapping CVAT class id to class name
            attr_id_map: dict mapping CVAT class id to a map of attr name to
                attr id
            frames: dictionary of metadata per frame
            assign_scalar_attrs (False): boolean indicating whether scalars are
                annotated as text field attributes or a dropdown of classes
            track_index (None): object index to assign to all shapes in `annots`
        """
        if annot_type not in ["shapes", "tags"]:
            raise ValueError(
                "Annotation type %s is not in ('shapes', 'tags') "
                "and cannot be parsed." % annot_type
            )
        results = {}
        prev_type = None
        for annot in annots:
            if "outside" in annot and annot["outside"]:
                # If a tracked object is not in the frame, skip
                continue

            frame = annot["frame"]
            if len(frames) > frame:
                metadata = frames[frame]
            else:
                metadata = frames[0]

            sample_id = frame_id_map[frame]["sample_id"]
            store_frame = False
            if "frame_id" in frame_id_map[frame]:
                store_frame = True
                frame_id = frame_id_map[frame]["frame_id"]

            label = None

            if annot_type == "shapes":
                shape_type = annot["type"]

                if label_type == "scalar" and assigned_scalar_attrs:
                    # TODO Shapes created with values, set class to value
                    pass

                cvat_shape = CVATShape(
                    annot, class_map, attr_id_map, metadata, index=track_index
                )
                if shape_type == "rectangle":
                    label = cvat_shape.to_detection()
                    field_type = "detections"
                elif shape_type == "polygon":
                    label = cvat_shape.to_polyline(closed=True, filled=True)
                    field_type = "polylines"
                    if label_type in ("detections", "detection"):
                        field_type = "detections"
                        label = cvat_shape.polyline_to_detection(label)

                elif shape_type == "polyline":
                    field_type = "polylines"
                    label = cvat_shape.to_polyline()
                elif shape_type == "points":
                    field_type = "keypoints"
                    label = cvat_shape.to_keypoint()

            if annot_type == "tags":
                if label_type == "scalar":
                    if assigned_scalar_attrs:
                        attrs = annot["attributes"]
                        label = _parse_attribute(attrs[0]["value"])
                        if (
                            prev_type is not None
                            and label is not None
                            and type(label) != prev_type
                        ):
                            if prev_type == str:
                                label = str(label)
                            else:
                                logger.warning(
                                    "Skipping scalar '%s' that does not match "
                                    "previous scalars of type %s",
                                    label,
                                    str(prev_type),
                                )
                                label = None
                        else:
                            prev_type = type(label)
                    else:
                        label = class_map[annot["label_id"]]
                    field_type = "scalar"

                else:
                    cvat_tag = CVATTag(annot, class_map, attr_id_map)
                    label = cvat_tag.to_classification()
                    field_type = "classifications"

            if label is None:
                continue

            if field_type not in results:
                results[field_type] = {}

            if sample_id not in results[field_type]:
                results[field_type][sample_id] = {}

<<<<<<< HEAD
            if store_frame:
                if frame_id not in results[field_type][sample_id]:
                    results[field_type][sample_id][frame_id] = {}
=======
                if label_type not in self._TYPES_MAP[shape_type]:
                    if label_field not in additional_results:
                        additional_results[label_field] = {}
                    if new_field_type not in additional_results[label_field]:
                        additional_results[label_field][new_field_type] = {}
                    if (
                        sample_id
                        not in additional_results[label_field][new_field_type]
                    ):
                        additional_results[label_field][new_field_type][
                            sample_id
                        ] = {}

                    if store_frame:
                        if (
                            frame_id
                            not in additional_results[label_field][
                                new_field_type
                            ][sample_id]
                        ):
                            additional_results[label_field][new_field_type][
                                sample_id
                            ][frame_id] = {}
                        additional_results[label_field][new_field_type][
                            sample_id
                        ][frame_id][label.id] = label
                    else:
                        additional_results[label_field][new_field_type][
                            sample_id
                        ][label.id] = label
>>>>>>> 03094ac1

                if field_type == "scalar":
                    results[field_type][sample_id][frame_id] = label
                else:
<<<<<<< HEAD
                    results[field_type][sample_id][frame_id][label.id] = label
            else:
                if field_type == "scalar":
                    results[field_type][sample_id] = label
                else:
                    results[field_type][sample_id][label.id] = label
=======
                    if store_frame:
                        results[label_field][sample_id][frame_id][
                            label.id
                        ] = label
                    else:
                        results[label_field][sample_id][label.id] = label

            track_index = 0
            for track in tracks:
                for shape in track["shapes"]:
                    if shape["outside"]:
                        continue

                    frame = shape["frame"]
                    shape["label_id"] = track["label_id"]
                    if len(frames) > frame:
                        metadata = frames[frame]
                    else:
                        metadata = frames[0]
                    sample_id = frame_id_map[task_id][frame]["sample_id"]
                    shape_type = shape["type"]
                    if sample_id not in results[label_field]:
                        results[label_field][sample_id] = {}

                    store_frame = False
                    if "frame_id" in frame_id_map[task_id][frame]:
                        store_frame = True
                        frame_id = frame_id_map[task_id][frame]["frame_id"]
                        if frame_id not in results[label_field][sample_id]:
                            results[label_field][sample_id][frame_id] = {}

                    label = None
                    cvat_shape = CVATShape(
                        shape,
                        class_map,
                        attr_id_map,
                        metadata,
                        index=track_index,
                    )
                    if shape_type == "rectangle":
                        label = cvat_shape.to_detection()
                        new_field_type = "detections"
                    elif shape_type == "polygon":
                        label = cvat_shape.to_polyline(
                            closed=True, filled=True
                        )
                        new_field_type = "polylines"
                        if label_type in ("detections", "detection",):
                            label = cvat_shape.polyline_to_detection(label)

                    elif shape_type == "polyline":
                        new_field_type = "polylines"
                        label = cvat_shape.to_polyline()
                    elif shape_type == "points":
                        new_field_type = "keypoints"
                        label = cvat_shape.to_points()

                    if label is None:
                        continue

                    if label_type not in self._TYPES_MAP[shape_type]:
                        if label_field not in additional_results:
                            additional_results[label_field] = {}
                        if (
                            new_field_type
                            not in additional_results[label_field]
                        ):
                            additional_results[label_field][
                                new_field_type
                            ] = {}
                        if (
                            sample_id
                            not in additional_results[label_field][
                                new_field_type
                            ]
                        ):
                            additional_results[label_field][new_field_type][
                                sample_id
                            ] = {}

                        if store_frame:
                            if (
                                frame_id
                                not in additional_results[label_field][
                                    new_field_type
                                ][sample_id]
                            ):
                                additional_results[label_field][
                                    new_field_type
                                ][sample_id][frame_id] = {}
                            additional_results[label_field][new_field_type][
                                sample_id
                            ][frame_id][label.id] = label
                        else:
                            additional_results[label_field][new_field_type][
                                sample_id
                            ][label.id] = label

                    else:
                        if store_frame:
                            results[label_field][sample_id][frame_id][
                                label.id
                            ] = label
                        else:
                            results[label_field][sample_id][label.id] = label

                track_index += 1
>>>>>>> 03094ac1

        return results

    def _parse_arg(self, arg, config_arg):
        if arg is None:
            return config_arg

        return arg

    def _construct_cvat_attributes(self, attributes):
        cvat_attrs = {}
        for attr_name, info in attributes.items():
            cvat_attr = {"name": attr_name, "mutable": True}
            for attr_key, val in info.items():
                if attr_key == "type":
                    cvat_attr["input_type"] = val
                elif attr_key == "values":
                    cvat_attr["values"] = [str(v) for v in val]
                elif attr_key == "default":
                    cvat_attr["default_value"] = str(val)

            cvat_attrs[attr_name] = cvat_attr

        return cvat_attrs

    def _create_shapes_tags_tracks(
        self,
        samples,
        label_field,
        label_type,
        attr_names,
        classes,
        is_shape=False,
        load_tracks=False,
        assign_scalar_attrs=False,
    ):
        tags_or_shapes = []
        tracks = {}

        if is_shape:
            samples.compute_metadata()

        frame_id = 0
        for sample in samples:
            metadata = sample.metadata
            sample_id = sample.id
            is_video = False
            if samples.media_type == fom.VIDEO:
                is_video = True
                images = sample.frames.values()
                if label_field.startswith("frames."):
                    label_field = label_field[len("frames.") :]
                if is_shape:
                    width = metadata.frame_width
                    height = metadata.frame_height
            else:
                images = [sample]
                if is_shape:
                    width = metadata.width
                    height = metadata.height

            for image in images:
                try:
                    image_label = image[label_field]
                except:
                    continue

                if image_label is None:
                    continue

                if label_type in ("classifications", "classification"):
                    if label_type == "classifications":
                        classifications = image_label.classifications
                    else:
                        classifications = [image_label]

                    for cls in classifications:
                        attributes, class_name = self._create_attributes(
                            cls, attr_names, classes,
                        )
                        if class_name is None:
                            continue

                        tags_or_shapes.append(
                            {
                                "label_id": class_name,
                                "group": 0,
                                "frame": frame_id,
                                "source": "manual",
                                "attributes": attributes,
                            }
                        )
                elif label_type == "scalar":
                    if assign_scalar_attrs:
                        attributes = [
                            {
                                "spec_id": attr_names[0],
                                "value": str(image_label),
                            }
                        ]
                        class_name = label_field
                    else:
                        attributes = []
                        class_name = str(image_label)

                    tags_or_shapes.append(
                        {
                            "label_id": class_name,
                            "group": 0,
                            "frame": frame_id,
                            "source": "manual",
                            "attributes": attributes,
                        }
                    )
                else:
                    if label_type == "detections":
                        labels = image_label.detections
                        func = self._create_detection_shapes

                    elif label_type == "detection":
                        labels = [image_label]
                        func = self._create_detection_shapes

                    elif label_type == "polylines":
                        labels = image_label.polylines
                        func = self._create_polyline_shapes

                    elif label_type == "polyline":
                        labels = [image_label]
                        func = self._create_polyline_shapes

                    elif label_type == "keypoints":
                        labels = image_label.keypoints
                        func = self._create_keypoint_shapes

                    elif label_type == "keypoint":
                        labels = [image_label]
                        func = self._create_keypoint_shapes

                    else:
                        raise ValueError(
                            "Label type %s of field %s is not supported"
                            % (str(label_type), label_field)
                        )

                    shapes, new_tracks = func(
                        labels,
                        width,
                        height,
                        attr_names,
                        classes,
                        frame_id=frame_id,
                        load_tracks=load_tracks,
                    )
                    tags_or_shapes.extend(shapes)
                    tracks = self._update_tracks(tracks, new_tracks)

                frame_id += 1

        if load_tracks:
            formatted_tracks = self._format_tracks(tracks, frame_id)
            return tags_or_shapes, formatted_tracks

        return tags_or_shapes

    def _format_tracks(self, tracks, num_frames):
        formatted_tracks = []
        for index_tracks in tracks.values():
            for track in index_tracks.values():
                # Last shapes are copied and set to `outside`
                last_shape = track["shapes"][-1]
                if last_shape["frame"] < num_frames - 1:
                    new_shape = deepcopy(last_shape)
                    new_shape["frame"] += 1
                    new_shape["outside"] = True
                    track["shapes"].append(new_shape)

                formatted_tracks.append(track)

        return formatted_tracks

    def _update_tracks(self, tracks, new_tracks):
        for class_name, track_info in new_tracks.items():
            if class_name not in tracks:
                tracks[class_name] = track_info
            else:
                for index, track in track_info.items():
                    if index not in tracks[class_name]:
                        tracks[class_name][index] = track
                    else:
                        tracks[class_name][index]["shapes"].extend(
                            track["shapes"]
                        )
                        if tracks[class_name][index]["frame"] > track["frame"]:
                            tracks[class_name][index]["frame"] = track["frame"]

        return tracks

    def _create_id_mapping(self, samples):
        id_mapping = {}
        for sample in samples:
            sample_id = sample.id
            is_video = False
            if samples.media_type == fom.VIDEO:
                is_video = True
                images = sample.frames.values()
            else:
                images = [sample]

            for image in images:
                frame_id = len(id_mapping)
                id_mapping[frame_id] = {"sample_id": sample_id}
                if is_video:
                    id_mapping[frame_id]["frame_id"] = image.id

        return id_mapping

    def _create_keypoint_shapes(
        self,
        keypoints,
        width,
        height,
        attr_names,
        classes,
        frame_id=0,
        load_tracks=False,
    ):
        shapes = []
        tracks = {}
        for kp in keypoints:
            attributes, class_name = self._create_attributes(
                kp, attr_names, classes
            )
            if class_name is None:
                continue

            points = kp.points
            abs_points = HasCVATPoints._to_abs_points(points, (width, height))
            flattened_points = [
                coord for point in abs_points for coord in point
            ]

            shape = {
                "type": "points",
                "occluded": False,
                "z_order": 0,
                "points": flattened_points,
                "label_id": class_name,
                "group": 0,
                "frame": frame_id,
                "source": "manual",
                "attributes": attributes,
            }
            if load_tracks and kp.index is not None:
                index = kp.index
                if class_name not in tracks:
                    tracks[class_name] = {}

                if index not in tracks[class_name]:
                    tracks[class_name][index] = {}
                    tracks[class_name][index]["label_id"] = class_name
                    tracks[class_name][index]["shapes"] = []
                    tracks[class_name][index]["frame"] = frame_id
                    tracks[class_name][index]["group"] = 0
                    tracks[class_name][index]["attributes"] = []

                shape["outside"] = False
                del shape["label_id"]
                tracks[class_name][index]["shapes"].append(shape)
            else:
                shapes.append(shape)

        return shapes, tracks

    def _create_polyline_shapes(
        self,
        polylines,
        width,
        height,
        attr_names,
        classes,
        frame_id=0,
        load_tracks=False,
    ):
        shapes = []
        tracks = {}
        for poly in polylines:
            attributes, class_name = self._create_attributes(
                poly, attr_names, classes
            )
            if class_name is None:
                continue

            points = poly.points[0]
            abs_points = HasCVATPoints._to_abs_points(points, (width, height))
            flattened_points = [
                coord for point in abs_points for coord in point
            ]

            if poly.closed:
                shape = {
                    "type": "polygon",
                    "occluded": False,
                    "z_order": 0,
                    "points": flattened_points,
                    "label_id": class_name,
                    "group": 0,
                    "frame": frame_id,
                    "source": "manual",
                    "attributes": attributes,
                }

            else:
                shape = {
                    "type": "polyline",
                    "occluded": False,
                    "z_order": 0,
                    "points": flattened_points,
                    "label_id": class_name,
                    "group": 0,
                    "frame": frame_id,
                    "source": "manual",
                    "attributes": attributes,
                }
            if load_tracks and poly.index is not None:
                index = poly.index
                if class_name not in tracks:
                    tracks[class_name] = {}

                if index not in tracks[class_name]:
                    tracks[class_name][index] = {}
                    tracks[class_name][index]["label_id"] = class_name
                    tracks[class_name][index]["shapes"] = []
                    tracks[class_name][index]["frame"] = frame_id
                    tracks[class_name][index]["group"] = 0
                    tracks[class_name][index]["attributes"] = []

                shape["outside"] = False
                del shape["label_id"]
                tracks[class_name][index]["shapes"].append(shape)
            else:
                shapes.append(shape)

        return shapes, tracks

    def _create_detection_shapes(
        self,
        detections,
        width,
        height,
        attr_names,
        classes,
        frame_id=0,
        load_tracks=False,
    ):
        shapes = []
        tracks = {}
        for det in detections:
            attributes, class_name = self._create_attributes(
                det, attr_names, classes
            )
            if class_name is None:
                continue

            if det.mask is None:
                x, y, w, h = det.bounding_box
                xtl = float(round(x * width))
                ytl = float(round(y * height))
                xbr = float(round((x + w) * width))
                ybr = float(round((y + h) * height))

                bbox = [xtl, ytl, xbr, ybr]

                shape = {
                    "type": "rectangle",
                    "occluded": False,
                    "z_order": 0,
                    "points": bbox,
                    "label_id": class_name,
                    "group": 0,
                    "frame": frame_id,
                    "source": "manual",
                    "attributes": attributes,
                }

            else:
                polygon = det.to_polyline()
                points = polygon.points[0]
                abs_points = HasCVATPoints._to_abs_points(
                    points, (width, height)
                )

                flattened_points = [
                    coord for point in abs_points for coord in point
                ]

                shape = {
                    "type": "polygon",
                    "occluded": False,
                    "z_order": 0,
                    "points": flattened_points,
                    "label_id": class_name,
                    "group": 0,
                    "frame": frame_id,
                    "source": "manual",
                    "attributes": attributes,
                }

            if load_tracks and det.index is not None:
                index = det.index
                if class_name not in tracks:
                    tracks[class_name] = {}

                if index not in tracks[class_name]:
                    tracks[class_name][index] = {}
                    tracks[class_name][index]["label_id"] = class_name
                    tracks[class_name][index]["shapes"] = []
                    tracks[class_name][index]["frame"] = frame_id
                    tracks[class_name][index]["group"] = 0
                    tracks[class_name][index]["attributes"] = []

                shape["outside"] = False
                del shape["label_id"]
                tracks[class_name][index]["shapes"].append(shape)
            else:
                shapes.append(shape)

        return shapes, tracks

    def _create_attributes(self, label, attributes, classes):
        label_attrs = []
        label_attrs.append({"spec_id": "label_id", "value": label.id})
        for attribute in attributes:
            value = None
            if attribute.startswith("attribute:"):
                attr_name = attribute[len("attribute:") :]
                value = label.get_attribute_value(attr_name, None)
            elif attribute in label:
                value = label[attribute]

            if value is not None:
                label_attrs.append({"spec_id": attribute, "value": str(value)})

        if "label" in label and label["label"] in classes:
            class_name = label["label"]
        else:
            class_name = None

        return label_attrs, class_name

    def _remap_ids(self, shapes_or_tags, attribute_id_map, class_id_map):
        for obj in shapes_or_tags:
            label_name = obj["label_id"]
            class_id = class_id_map[label_name]
            obj["label_id"] = class_id
            attr_id_map = attribute_id_map[class_id]
            for attr in obj["attributes"]:
                attr_name = attr["spec_id"]
                attr["spec_id"] = attr_id_map[attr_name]

        return shapes_or_tags

    def _remap_track_ids(self, tracks, attribute_id_map, class_id_map):
        for track in tracks:
            label_name = track["label_id"]
            class_id = class_id_map[label_name]
            track["label_id"] = class_id
            attr_id_map = attribute_id_map[class_id]
            for shape in track["shapes"]:
                for attr in shape["attributes"]:
                    attr_name = attr["spec_id"]
                    attr["spec_id"] = attr_id_map[attr_name]

        return tracks

    def _validate(self, response):
        try:
            response.raise_for_status()
        except:
            d = response.__dict__
            raise Exception(
                "%d error for request %s to url %s with the reason %s. Error "
                "content: %s"
                % (
                    d["status_code"],
                    d["request"],
                    d["url"],
                    d["reason"],
                    d["_content"],
                )
            )


class CVATLabel(object):
    """A class to convert labels returned from the CVAT API to FiftyOne labels
    and the associated attributes.

    Args:
        label_dict: the dictionary containing the label information loaded from
            the CVAT API
        class_map: a dictionary mapping label ids to class strings
        attr_id_map: a dictionary mapping attribute ids attribute names for
            every label
    """

    def __init__(self, label_dict, class_map, attr_id_map):
        label_id = label_dict["label_id"]
        self.label_id = label_id
        self.class_name = class_map[label_id]
        self.attributes = {}
        attr_id_map_rev = {v: k for k, v in attr_id_map[label_id].items()}

        for attr in label_dict["attributes"]:
            name = attr_id_map_rev[attr["spec_id"]]
            val = _parse_attribute(attr["value"])
            if val is not None and val != "":
                self.attributes[name] = CVATAttribute(name=name, value=val)

        self.fo_attributes = {}

        for attr_name, attribute in self.attributes.items():
            if attr_name.startswith("attribute:"):
                name = attr_name.replace("attribute:", "")
                attribute.name = name
                if attribute.value is not None:
                    self.fo_attributes[name] = attribute.to_attribute()

    def update_attrs(self, label):
        """Iterates through attributes of the current label and replaces the
        label id with the "label_id" stored in the CVAT attributes if it
        exists as well as storing all loaded attributes that do not start with
        "attribute:".

        Args:
            label: the :class:`fiftyone.core.labels.Label` instance for which
                to update the attributes

        Returns:
            the updated :class:`fiftyone.core.labels.Label`
        """
        if "label_id" in self.attributes:
            label_id = self.attributes["label_id"].value
            is_uuid = False
            try:
                label_id = UUID(label_id)
                is_uuid = True
            except:
                pass

            if label_id is not None and is_uuid:
                label._id = label_id

        for attr_name, attribute in self.attributes.items():
            if attr_name != "label_id" and not attr_name.startswith(
                "attribute:"
            ):
                label[attr_name] = attribute.value

        return label


class CVATShape(CVATLabel):
    """A class to convert labels returned from the CVAT API to FiftyOne labels
    and the associated attributes specifically for label types that require
    spatial metadata.

    Args:
        label_dict: the dictionary containing the label information loaded from
            the CVAT API
        class_map: a dictionary mapping label ids to class strings
        attr_id_map: a dictionary mapping attribute ids attribute names for
            every label
    """

    def __init__(
        self, label_dict, class_map, attr_id_map, metadata, index=None
    ):
        super().__init__(label_dict, class_map, attr_id_map)
        self.width = metadata["width"]
        self.height = metadata["height"]
        self.points = label_dict["points"]
        self.index = index

    def _to_pairs_of_points(self, points):
        reshaped_points = np.reshape(points, (-1, 2))
        return reshaped_points.tolist()

    def to_detection(self):
        """Converts the `CVATLabel` to a
        :class:`fiftyone.core.labels.Detection`

        Returns:
            a :class:`fiftyone.core.labels.Detection`
        """
        xtl, ytl, xbr, ybr = self.points
        bbox = [
            xtl / self.width,
            ytl / self.height,
            (xbr - xtl) / self.width,
            (ybr - ytl) / self.height,
        ]
        label = fol.Detection(
            label=self.class_name,
            bounding_box=bbox,
            attributes=self.fo_attributes,
        )
        label = self.update_attrs(label)
        if self.index is not None:
            label.index = self.index
        return label

    def to_polyline(self, closed=False, filled=False):
        """Converts the `CVATLabel` to a
        :class:`fiftyone.core.labels.Polyline`

        Returns:
            a :class:`fiftyone.core.labels.Polyline`
        """
        points = self._to_pairs_of_points(self.points)
        frame_size = (self.width, self.height)
        rel_points = HasCVATPoints._to_rel_points(points, frame_size)
        label = fol.Polyline(
            label=self.class_name,
            points=[rel_points],
            closed=closed,
            filled=filled,
            attributes=self.fo_attributes,
        )
        label = self.update_attrs(label)
        if self.index is not None:
            label.index = self.index
        return label

    def to_keypoint(self):
        """Converts the `CVATLabel` to a
        :class:`fiftyone.core.labels.Keypoint`

        Returns:
            a :class:`fiftyone.core.labels.Keypoint`
        """
        points = self._to_pairs_of_points(self.points)
        frame_size = (self.width, self.height)
        rel_points = HasCVATPoints._to_rel_points(points, frame_size)
        label = fol.Keypoint(
            label=self.class_name,
            points=rel_points,
            attributes=self.fo_attributes,
        )
        label = self.update_attrs(label)
        if self.index is not None:
            label.index = self.index
        return label

    def polyline_to_detection(self, label):
        """Converts the `CVATLabel` to a
        :class:`fiftyone.core.labels.Detection` with a segmentation mask
        created from the polyline annotation

        Returns:
            a :class:`fiftyone.core.labels.Detection`
        """
        new_fields = label._fields
        default_fields = type(label)._fields_ordered
        label = label.to_detection(frame_size=(self.width, self.height))

        for field, value in new_fields.items():
            if field not in default_fields:
                label[field] = value
        return label


class CVATTag(CVATLabel):
    """A class to convert labels returned from the CVAT API to FiftyOne labels
    and the associated attributes specifically for classifications.
    """

    def to_classification(self):
        """Converts the `CVATLabel` to a
        :class:`fiftyone.core.labels.Classification`

        Returns:
            a :class:`fiftyone.core.labels.Classification`
        """
        label = fol.Classification(
            label=self.class_name, attributes=self.fo_attributes
        )
        label = self.update_attrs(label)
        return label


<<<<<<< HEAD
class CVATAnnotationInfo(foua.AnnotationInfo):
    """The annotation info class storing all relevant information needed to
    connect to a specific CVAT server and upload the labels from the provided
    schema. This info then stores the required ids and information of the CVAT
    tasks, jobs, and other artifacts needed to download and merge annotations
    in the future.

    Args:
        label_schema: a dictionary containing the description of label fields,
            classes and attribute to annotate
        media_field ("filepath"): string field name containing the paths to
            media files on disk to upload
        url ("https://cvat.org"): url of the CVAT server to which to
            upload samples
        auth (None): an optional dictionary mapping the strings "username" and
            "password" to the CVAT username and password to use to connect to
            the CVAT server
        segment_size (None): maximum number of images per job. Not applicable
            to videos
        image_quality (75): an int in `[0, 100]` determining the image quality
            uploaded to CVAT
        task_assignee (None): the username to which the task(s) were assigned
        job_assignees (None): a list of usernames to which jobs were assigned
        job_reviewers (None): a list of usernames to which job reviews were
            assigned
    """

    def __init__(
        self,
        label_schema=None,
        media_field="filepath",
        url="https://cvat.org",
        auth=None,
        segment_size=None,
        image_quality=75,
        task_assignee=None,
        job_assignees=None,
        job_reviewers=None,
    ):
        super().__init__(label_schema=label_schema, backend="cvat")
        self.media_field = media_field
        self.url = url
        self.auth = auth
        self.segment_size = segment_size
        self.image_quality = image_quality
        self.task_assignee = task_assignee
        self.job_assignees = job_assignees
        self.job_reviewers = job_reviewers
        self.task_ids = {}
        self.job_ids = {}
        self.frame_id_map = {}
        self.labels_task_map = {}
        self.assigned_scalar_attrs = {}

    def connect_to_api(self, auth=None):
        """Returns an API instance connected to this annotation run.

        Args:
            auth (None): authentication credentials dict

        Returns:
            a :class:`CVATAnnotationAPI` instance
        """
        if auth is None:
            auth = self.auth

        return CVATAnnotationAPI(url=self.url, auth=auth)

    def get_status(self, auth=None):
        """Gets the status of the assigned tasks and jobs.

        Args:
            auth (None): authentication credentials dict

        Returns:
            a dict of status information
        """
        return self._get_status(auth=auth)

    def print_status(self, auth=None):
        """Print the status of the assigned tasks and jobs.

        Args:
            auth (None): authentication credentials dict

        Returns:
            a dict containing the status information returned only if
            ``return_status`` is True
        """
        self._get_status(auth=auth, log=True)

    def _get_status(self, auth=None, log=False):
        api = self.connect_to_api(auth=auth)

        status = {}

        current_status = self._get_label_fields_info()
        for label_field, lf_info in current_status.items():
            if log:
                logger.info("\nStatus for label field '%s':\n", label_field)

            status[label_field] = {}
            for task_info in lf_info:
                task_id = task_info["task_id"]
                status[label_field][task_id] = {}
                job_ids = task_info["job_ids"]
                task_url = api.task_url(task_id)
                try:
                    task_resp = api.get(task_url)
                except:
                    logger.warning(
                        "\tTask '%d' not found at %s\n", task_id, task_url
                    )
                    continue

                task_json = task_resp.json()
                updated = task_json["updated_date"]
                name = task_json["name"]
                task_assignee = task_json["assignee"]
                task_status = task_json["status"]

                status[label_field][task_id]["name"] = name
                status[label_field][task_id]["assignee"] = task_assignee
                status[label_field][task_id]["status"] = task_status
                status[label_field][task_id]["updated"] = updated
                status[label_field][task_id]["jobs"] = {}

                if log:
                    logger.info(
                        "\tTask %d (%s):\n"
                        "\t\tStatus: %s\n"
                        "\t\tAssignee: %s\n"
                        "\t\tLast updated: %s\n"
                        "\t\tURL: %s\n",
                        task_id,
                        name,
                        str(task_status),
                        str(task_assignee),
                        updated,
                        api.base_task_url(task_id),
                    )

                for job_id in job_ids:
                    job_url = api.taskless_job_url(job_id)
                    try:
                        job_resp = api.get(job_url)
                    except:
                        logger.warning(
                            "\t\tJob '%d' not found at %s\n", job_id, job_url
                        )
                        continue

                    job_json = job_resp.json()
                    job_status = job_json["status"]
                    job_assignee = job_json["assignee"]
                    reviewer = job_json["reviewer"]

                    status[label_field][task_id]["jobs"][job_id] = job_json

                    if log:
                        logger.info(
                            "\t\tJob %d:\n"
                            "\t\t\tStatus: %s\n"
                            "\t\t\tAssignee: %s\n"
                            "\t\t\tReviewer: %s\n",
                            job_id,
                            str(job_status),
                            str(job_assignee),
                            str(reviewer),
                        )

        return status

    def cleanup(self, delete_tasks=False, auth=None, **kwargs):
        """Deletes all created tasks from CVAT

        Args:
            delete_tasks (False): whether to delete the CVAT tasks after
                downloading annotations
            auth (None): dict containing the "username" and "password" used to
                connect to API if not provided another way
            kwargs: other arguments pass to :func:`fiftyone.utils.annotations.load_annotations`
        """
        if delete_tasks:
            api = self.connect_to_api(auth=auth)
            for task_id in self.task_ids:
                api.delete_task(task_id)

    def _get_label_field_ids(self, label_field):
        results = []
        for task_id in self.labels_task_map[label_field]:
            results.append(
                {"task_id": task_id, "job_ids": self.job_ids[task_id]}
            )

        return results

    def _get_label_fields_info(self):
        results = {}
        for label_field in self.labels_task_map.keys():
            results[label_field] = self._get_label_field_ids(label_field)

        return results

    def _task_id_to_label_field(self, task_id):
        for lf, tasks in self.labels_task_map.items():
            for task in tasks:
                if task == task_id:
                    return lf

        return None


def annotate(
    samples,
    label_schema,
    media_field="filepath",
    launch_editor=False,
    url=None,
    auth=None,
    segment_size=None,
    image_quality=75,
    task_assignee=None,
    job_assignees=None,
    job_reviewers=None,
):
    """Exports the samples and labels to CVAT from the given label schema.

    Args:
        samples: a :class:`fiftyone.core.collections.SampleCollection`
        label_schema: a dictionary containing the description of label fields,
            classes and attribute to annotate
        media_field ("filepath"): string field name containing the paths to
            media files on disk to upload
        launch_editor (False): whether to launch the annotation backend's
            editor after uploading the samples
        url ("https://cvat.org"): url of the CVAT server to which to
            upload samples
        auth (None): an optional dictionary mapping the strings "username" and
            "password" to the CVAT username and password to use to connect to
            the CVAT server
        segment_size (None): maximum number of images to load into a job. Not
            applicable to videos
        image_quality (75): an int in `[0, 100]` determining the image quality
            to upload to CVAT
        task_assignee (None): the username to assign the created task(s)
        job_assignees (None): a list of usernames to assign jobs
        job_reviewers (None): a list of usernames to assign job reviews

    Returns:
        a :class:`fiftyone.utils.cvat.CVATAnnotationInfo`
    """
    info = CVATAnnotationInfo(
        label_schema=label_schema,
        url=url,
        auth=auth,
        segment_size=segment_size,
        image_quality=image_quality,
        task_assignee=task_assignee,
        job_assignees=job_assignees,
        job_reviewers=job_reviewers,
    )

    api = info.connect_to_api(auth=auth)

    logger.info("Uploading samples to CVAT...")
    (
        task_ids,
        job_ids,
        frame_id_map,
        labels_task_map,
        assigned_scalar_attrs,
    ) = api.upload_samples(
        samples,
        label_schema=label_schema,
        media_field=media_field,
        segment_size=segment_size,
        image_quality=image_quality,
        task_assignee=task_assignee,
        job_assignees=job_assignees,
        job_reviewers=job_reviewers,
    )

    info.task_ids = task_ids
    info.job_ids = job_ids
    info.frame_id_map = frame_id_map
    info.labels_task_map = labels_task_map
    info.assigned_scalar_attrs = assigned_scalar_attrs
    info.store_label_ids(samples)

    logger.info("Samples uploaded successfully")

    if launch_editor:
        if job_ids and job_ids[task_ids[0]]:
            editor_url = api.base_job_url(task_ids[0], job_ids[task_ids[0]][0])
        else:
            editor_url = api.base_task_url(task_ids[0])

        logger.info("Launching editor at '%s'...", editor_url)
        api.launch_editor(url=editor_url)

    return info


def load_annotations(info, delete_tasks=False, auth=None):
    """Downloads the annotations from CVAT for the tasks in the given
    :class:`fiftyone.utils.cvat.CVATAnnotationInfo`.

    Args:
        info: a :class:`fiftyone.utils.cvat.CVATAnnotationInfo` that was used
            to annotate samples previously
        auth (None): a dictionary with the "username" and "password" to use to
            connect to the CVAT server

    Returns:
        a tuple of

        -   **results**: a dictionary of annotations
        -   **additional_results**: a dictionary of additional annotations
    """
    api = info.connect_to_api(auth=auth)

    task_ids = info.task_ids
    job_ids = info.job_ids
    frame_id_map = info.frame_id_map
    label_schema = info.label_schema
    labels_task_map = info.labels_task_map
    assigned_scalar_attrs = info.assigned_scalar_attrs
    results = api.download_annotations(
        label_schema,
        task_ids,
        job_ids,
        frame_id_map,
        labels_task_map,
        assigned_scalar_attrs,
    )

    return results


=======
>>>>>>> 03094ac1
def load_cvat_image_annotations(xml_path):
    """Loads the CVAT image annotations from the given XML file.

    See :ref:`this page <CVATImageDataset-import>` for format details.

    Args:
        xml_path: the path to the annotations XML file

    Returns:
        a tuple of

        -   **info**: a dict of dataset info
        -   **cvat_task_labels**: a :class:`CVATTaskLabels` instance
        -   **cvat_images**: a list of :class:`CVATImage` instances
    """
    d = fou.load_xml_as_json_dict(xml_path)
    annotations = d.get("annotations", {})

    # Verify version
    version = annotations.get("version", None)
    if version is None:
        logger.warning("No version tag found; assuming version 1.1")
    elif version != "1.1":
        logger.warning(
            "Only version 1.1 is explicitly supported; found %s. Trying to "
            "load assuming version 1.1 format",
            version,
        )

    # Load meta
    meta = annotations.get("meta", {})

    # Load task labels
    task = meta.get("task", {})
    labels_dict = task.get("labels", {})
    cvat_task_labels = CVATTaskLabels.from_labels_dict(labels_dict)

    # Load annotations
    image_dicts = _ensure_list(annotations.get("image", []))
    cvat_images = [CVATImage.from_image_dict(id) for id in image_dicts]

    # Load dataset info
    info = {"task_labels": cvat_task_labels.labels}
    if "created" in task:
        info["created"] = task["created"]

    if "updated" in task:
        info["updated"] = task["updated"]

    if "dumped" in meta:
        info["dumped"] = meta["dumped"]

    return info, cvat_task_labels, cvat_images


def load_cvat_video_annotations(xml_path):
    """Loads the CVAT video annotations from the given XML file.

    See :ref:`this page <CVATVideoDataset-import>` for format details.

    Args:
        xml_path: the path to the annotations XML file

    Returns:
        a tuple of

        -   **info**: a dict of dataset info
        -   **cvat_task_labels**: a :class:`CVATTaskLabels` instance
        -   **cvat_tracks**: a list of :class:`CVATTrack` instances
    """
    d = fou.load_xml_as_json_dict(xml_path)
    annotations = d.get("annotations", {})

    # Verify version
    version = annotations.get("version", None)
    if version is None:
        logger.warning("No version tag found; assuming version 1.1")
    elif version != "1.1":
        logger.warning(
            "Only version 1.1 is explicitly supported; found %s. Trying to "
            "load assuming version 1.1 format",
            version,
        )

    # Load meta
    meta = annotations.get("meta", {})

    # Load task labels
    task = meta.get("task", {})
    labels_dict = task.get("labels", {})
    cvat_task_labels = CVATTaskLabels.from_labels_dict(labels_dict)

    # Load annotations
    track_dicts = _ensure_list(annotations.get("track", []))
    if track_dicts:
        original_size = task["original_size"]
        frame_size = (
            int(original_size["width"]),
            int(original_size["height"]),
        )
        cvat_tracks = [
            CVATTrack.from_track_dict(td, frame_size) for td in track_dicts
        ]
    else:
        cvat_tracks = []

    # Load dataset info
    info = {"task_labels": cvat_task_labels.labels}
    if "created" in task:
        info["created"] = task["created"]

    if "updated" in task:
        info["updated"] = task["updated"]

    if "dumped" in meta:
        info["dumped"] = meta["dumped"]

    return info, cvat_task_labels, cvat_tracks


def _is_supported_attribute_type(value):
    return (
        isinstance(value, bool) or etau.is_str(value) or etau.is_numeric(value)
    )


def _cvat_tracks_to_frames_dict(cvat_tracks):
    frames = defaultdict(dict)
    for cvat_track in cvat_tracks:
        labels = cvat_track.to_labels()
        for frame_number, label in labels.items():
            frame = frames[frame_number]

            if isinstance(label, fol.Detection):
                if "detections" not in frame:
                    frame["detections"] = fol.Detections()

                frame["detections"].detections.append(label)
            elif isinstance(label, fol.Polyline):
                if "polylines" not in frame:
                    frame["polylines"] = fol.Polylines()

                frame["polylines"].polylines.append(label)
            elif isinstance(label, fol.Keypoint):
                if "keypoints" not in frame:
                    frame["keypoints"] = fol.Keypoints()

                frame["keypoints"].keypoints.append(label)

    return frames


def _frames_to_cvat_tracks(frames, frame_size):
    labels_map = defaultdict(dict)
    no_index_map = defaultdict(list)
    found_label = False

    def process_label(label, frame_number):
        if label.index is not None:
            labels_map[label.index][frame_number] = label
        else:
            no_index_map[frame_number].append(label)

    # Convert from per-frame to per-object tracks
    for frame_number, frame_dict in frames.items():
        for _, value in frame_dict.items():
            if isinstance(value, (fol.Detection, fol.Polyline, fol.Keypoint)):
                found_label = True
                process_label(value, frame_number)
            elif isinstance(value, fol.Detections):
                found_label = True
                for detection in value.detections:
                    process_label(detection, frame_number)
            elif isinstance(value, fol.Polylines):
                found_label = True
                for polyline in value.polylines:
                    process_label(polyline, frame_number)
            elif isinstance(value, fol.Keypoints):
                found_label = True
                for keypoint in value.keypoints:
                    process_label(keypoint, frame_number)
            elif value is not None:
                msg = "Ignoring unsupported label type '%s'" % value.__class__
                warnings.warn(msg)

    if not found_label:
        return None  # unlabeled

    cvat_tracks = []

    # Generate object tracks
    max_index = -1
    for index in sorted(labels_map):
        max_index = max(index, max_index)
        labels = labels_map[index]
        cvat_track = CVATTrack.from_labels(index, labels, frame_size)
        cvat_tracks.append(cvat_track)

    # Generate single tracks for detections with no `index`
    index = max_index
    for frame_number, labels in no_index_map.items():
        for label in labels:
            index += 1
            cvat_track = CVATTrack.from_labels(
                index, {frame_number: label}, frame_size
            )
            cvat_tracks.append(cvat_track)

    return cvat_tracks


def _get_single_polyline_points(polyline):
    num_polylines = len(polyline.points)
    if num_polylines == 0:
        return []

    if num_polylines > 0:
        msg = (
            "Found polyline with more than one shape; only the first shape "
            "will be stored in CVAT format"
        )
        warnings.warn(msg)

    return polyline.points[0]


def _ensure_list(value):
    if value is None:
        return []

    if isinstance(value, list):
        return value

    return [value]


def _parse_attribute(value):
    if value in {"True", "true"}:
        return True

    if value in {"False", "false"}:
        return False

    try:
        return int(value)
    except:
        pass

    try:
        return float(value)
    except:
        pass

    if value == "None":
        return None

    return value<|MERGE_RESOLUTION|>--- conflicted
+++ resolved
@@ -2566,7 +2566,7 @@
         api = self.connect_to_api()
 
         logger.info("Downloading labels from CVAT...")
-        results, additional_results = api.download_annotations(
+        annotations = api.download_annotations(
             results.config.label_schema,
             results.task_ids,
             results.job_ids,
@@ -2576,7 +2576,7 @@
         )
         logger.info("Download complete")
 
-        return results, additional_results
+        return annotations
 
 
 class CVATAnnotationResults(foua.AnnotationResults):
@@ -3651,162 +3651,19 @@
             if sample_id not in results[field_type]:
                 results[field_type][sample_id] = {}
 
-<<<<<<< HEAD
             if store_frame:
                 if frame_id not in results[field_type][sample_id]:
                     results[field_type][sample_id][frame_id] = {}
-=======
-                if label_type not in self._TYPES_MAP[shape_type]:
-                    if label_field not in additional_results:
-                        additional_results[label_field] = {}
-                    if new_field_type not in additional_results[label_field]:
-                        additional_results[label_field][new_field_type] = {}
-                    if (
-                        sample_id
-                        not in additional_results[label_field][new_field_type]
-                    ):
-                        additional_results[label_field][new_field_type][
-                            sample_id
-                        ] = {}
-
-                    if store_frame:
-                        if (
-                            frame_id
-                            not in additional_results[label_field][
-                                new_field_type
-                            ][sample_id]
-                        ):
-                            additional_results[label_field][new_field_type][
-                                sample_id
-                            ][frame_id] = {}
-                        additional_results[label_field][new_field_type][
-                            sample_id
-                        ][frame_id][label.id] = label
-                    else:
-                        additional_results[label_field][new_field_type][
-                            sample_id
-                        ][label.id] = label
->>>>>>> 03094ac1
 
                 if field_type == "scalar":
                     results[field_type][sample_id][frame_id] = label
                 else:
-<<<<<<< HEAD
                     results[field_type][sample_id][frame_id][label.id] = label
             else:
                 if field_type == "scalar":
                     results[field_type][sample_id] = label
                 else:
                     results[field_type][sample_id][label.id] = label
-=======
-                    if store_frame:
-                        results[label_field][sample_id][frame_id][
-                            label.id
-                        ] = label
-                    else:
-                        results[label_field][sample_id][label.id] = label
-
-            track_index = 0
-            for track in tracks:
-                for shape in track["shapes"]:
-                    if shape["outside"]:
-                        continue
-
-                    frame = shape["frame"]
-                    shape["label_id"] = track["label_id"]
-                    if len(frames) > frame:
-                        metadata = frames[frame]
-                    else:
-                        metadata = frames[0]
-                    sample_id = frame_id_map[task_id][frame]["sample_id"]
-                    shape_type = shape["type"]
-                    if sample_id not in results[label_field]:
-                        results[label_field][sample_id] = {}
-
-                    store_frame = False
-                    if "frame_id" in frame_id_map[task_id][frame]:
-                        store_frame = True
-                        frame_id = frame_id_map[task_id][frame]["frame_id"]
-                        if frame_id not in results[label_field][sample_id]:
-                            results[label_field][sample_id][frame_id] = {}
-
-                    label = None
-                    cvat_shape = CVATShape(
-                        shape,
-                        class_map,
-                        attr_id_map,
-                        metadata,
-                        index=track_index,
-                    )
-                    if shape_type == "rectangle":
-                        label = cvat_shape.to_detection()
-                        new_field_type = "detections"
-                    elif shape_type == "polygon":
-                        label = cvat_shape.to_polyline(
-                            closed=True, filled=True
-                        )
-                        new_field_type = "polylines"
-                        if label_type in ("detections", "detection",):
-                            label = cvat_shape.polyline_to_detection(label)
-
-                    elif shape_type == "polyline":
-                        new_field_type = "polylines"
-                        label = cvat_shape.to_polyline()
-                    elif shape_type == "points":
-                        new_field_type = "keypoints"
-                        label = cvat_shape.to_points()
-
-                    if label is None:
-                        continue
-
-                    if label_type not in self._TYPES_MAP[shape_type]:
-                        if label_field not in additional_results:
-                            additional_results[label_field] = {}
-                        if (
-                            new_field_type
-                            not in additional_results[label_field]
-                        ):
-                            additional_results[label_field][
-                                new_field_type
-                            ] = {}
-                        if (
-                            sample_id
-                            not in additional_results[label_field][
-                                new_field_type
-                            ]
-                        ):
-                            additional_results[label_field][new_field_type][
-                                sample_id
-                            ] = {}
-
-                        if store_frame:
-                            if (
-                                frame_id
-                                not in additional_results[label_field][
-                                    new_field_type
-                                ][sample_id]
-                            ):
-                                additional_results[label_field][
-                                    new_field_type
-                                ][sample_id][frame_id] = {}
-                            additional_results[label_field][new_field_type][
-                                sample_id
-                            ][frame_id][label.id] = label
-                        else:
-                            additional_results[label_field][new_field_type][
-                                sample_id
-                            ][label.id] = label
-
-                    else:
-                        if store_frame:
-                            results[label_field][sample_id][frame_id][
-                                label.id
-                            ] = label
-                        else:
-                            results[label_field][sample_id][label.id] = label
-
-                track_index += 1
->>>>>>> 03094ac1
 
         return results
 
@@ -4497,349 +4354,6 @@
         return label
 
 
-<<<<<<< HEAD
-class CVATAnnotationInfo(foua.AnnotationInfo):
-    """The annotation info class storing all relevant information needed to
-    connect to a specific CVAT server and upload the labels from the provided
-    schema. This info then stores the required ids and information of the CVAT
-    tasks, jobs, and other artifacts needed to download and merge annotations
-    in the future.
-
-    Args:
-        label_schema: a dictionary containing the description of label fields,
-            classes and attribute to annotate
-        media_field ("filepath"): string field name containing the paths to
-            media files on disk to upload
-        url ("https://cvat.org"): url of the CVAT server to which to
-            upload samples
-        auth (None): an optional dictionary mapping the strings "username" and
-            "password" to the CVAT username and password to use to connect to
-            the CVAT server
-        segment_size (None): maximum number of images per job. Not applicable
-            to videos
-        image_quality (75): an int in `[0, 100]` determining the image quality
-            uploaded to CVAT
-        task_assignee (None): the username to which the task(s) were assigned
-        job_assignees (None): a list of usernames to which jobs were assigned
-        job_reviewers (None): a list of usernames to which job reviews were
-            assigned
-    """
-
-    def __init__(
-        self,
-        label_schema=None,
-        media_field="filepath",
-        url="https://cvat.org",
-        auth=None,
-        segment_size=None,
-        image_quality=75,
-        task_assignee=None,
-        job_assignees=None,
-        job_reviewers=None,
-    ):
-        super().__init__(label_schema=label_schema, backend="cvat")
-        self.media_field = media_field
-        self.url = url
-        self.auth = auth
-        self.segment_size = segment_size
-        self.image_quality = image_quality
-        self.task_assignee = task_assignee
-        self.job_assignees = job_assignees
-        self.job_reviewers = job_reviewers
-        self.task_ids = {}
-        self.job_ids = {}
-        self.frame_id_map = {}
-        self.labels_task_map = {}
-        self.assigned_scalar_attrs = {}
-
-    def connect_to_api(self, auth=None):
-        """Returns an API instance connected to this annotation run.
-
-        Args:
-            auth (None): authentication credentials dict
-
-        Returns:
-            a :class:`CVATAnnotationAPI` instance
-        """
-        if auth is None:
-            auth = self.auth
-
-        return CVATAnnotationAPI(url=self.url, auth=auth)
-
-    def get_status(self, auth=None):
-        """Gets the status of the assigned tasks and jobs.
-
-        Args:
-            auth (None): authentication credentials dict
-
-        Returns:
-            a dict of status information
-        """
-        return self._get_status(auth=auth)
-
-    def print_status(self, auth=None):
-        """Print the status of the assigned tasks and jobs.
-
-        Args:
-            auth (None): authentication credentials dict
-
-        Returns:
-            a dict containing the status information returned only if
-            ``return_status`` is True
-        """
-        self._get_status(auth=auth, log=True)
-
-    def _get_status(self, auth=None, log=False):
-        api = self.connect_to_api(auth=auth)
-
-        status = {}
-
-        current_status = self._get_label_fields_info()
-        for label_field, lf_info in current_status.items():
-            if log:
-                logger.info("\nStatus for label field '%s':\n", label_field)
-
-            status[label_field] = {}
-            for task_info in lf_info:
-                task_id = task_info["task_id"]
-                status[label_field][task_id] = {}
-                job_ids = task_info["job_ids"]
-                task_url = api.task_url(task_id)
-                try:
-                    task_resp = api.get(task_url)
-                except:
-                    logger.warning(
-                        "\tTask '%d' not found at %s\n", task_id, task_url
-                    )
-                    continue
-
-                task_json = task_resp.json()
-                updated = task_json["updated_date"]
-                name = task_json["name"]
-                task_assignee = task_json["assignee"]
-                task_status = task_json["status"]
-
-                status[label_field][task_id]["name"] = name
-                status[label_field][task_id]["assignee"] = task_assignee
-                status[label_field][task_id]["status"] = task_status
-                status[label_field][task_id]["updated"] = updated
-                status[label_field][task_id]["jobs"] = {}
-
-                if log:
-                    logger.info(
-                        "\tTask %d (%s):\n"
-                        "\t\tStatus: %s\n"
-                        "\t\tAssignee: %s\n"
-                        "\t\tLast updated: %s\n"
-                        "\t\tURL: %s\n",
-                        task_id,
-                        name,
-                        str(task_status),
-                        str(task_assignee),
-                        updated,
-                        api.base_task_url(task_id),
-                    )
-
-                for job_id in job_ids:
-                    job_url = api.taskless_job_url(job_id)
-                    try:
-                        job_resp = api.get(job_url)
-                    except:
-                        logger.warning(
-                            "\t\tJob '%d' not found at %s\n", job_id, job_url
-                        )
-                        continue
-
-                    job_json = job_resp.json()
-                    job_status = job_json["status"]
-                    job_assignee = job_json["assignee"]
-                    reviewer = job_json["reviewer"]
-
-                    status[label_field][task_id]["jobs"][job_id] = job_json
-
-                    if log:
-                        logger.info(
-                            "\t\tJob %d:\n"
-                            "\t\t\tStatus: %s\n"
-                            "\t\t\tAssignee: %s\n"
-                            "\t\t\tReviewer: %s\n",
-                            job_id,
-                            str(job_status),
-                            str(job_assignee),
-                            str(reviewer),
-                        )
-
-        return status
-
-    def cleanup(self, delete_tasks=False, auth=None, **kwargs):
-        """Deletes all created tasks from CVAT
-
-        Args:
-            delete_tasks (False): whether to delete the CVAT tasks after
-                downloading annotations
-            auth (None): dict containing the "username" and "password" used to
-                connect to API if not provided another way
-            kwargs: other arguments pass to :func:`fiftyone.utils.annotations.load_annotations`
-        """
-        if delete_tasks:
-            api = self.connect_to_api(auth=auth)
-            for task_id in self.task_ids:
-                api.delete_task(task_id)
-
-    def _get_label_field_ids(self, label_field):
-        results = []
-        for task_id in self.labels_task_map[label_field]:
-            results.append(
-                {"task_id": task_id, "job_ids": self.job_ids[task_id]}
-            )
-
-        return results
-
-    def _get_label_fields_info(self):
-        results = {}
-        for label_field in self.labels_task_map.keys():
-            results[label_field] = self._get_label_field_ids(label_field)
-
-        return results
-
-    def _task_id_to_label_field(self, task_id):
-        for lf, tasks in self.labels_task_map.items():
-            for task in tasks:
-                if task == task_id:
-                    return lf
-
-        return None
-
-
-def annotate(
-    samples,
-    label_schema,
-    media_field="filepath",
-    launch_editor=False,
-    url=None,
-    auth=None,
-    segment_size=None,
-    image_quality=75,
-    task_assignee=None,
-    job_assignees=None,
-    job_reviewers=None,
-):
-    """Exports the samples and labels to CVAT from the given label schema.
-
-    Args:
-        samples: a :class:`fiftyone.core.collections.SampleCollection`
-        label_schema: a dictionary containing the description of label fields,
-            classes and attribute to annotate
-        media_field ("filepath"): string field name containing the paths to
-            media files on disk to upload
-        launch_editor (False): whether to launch the annotation backend's
-            editor after uploading the samples
-        url ("https://cvat.org"): url of the CVAT server to which to
-            upload samples
-        auth (None): an optional dictionary mapping the strings "username" and
-            "password" to the CVAT username and password to use to connect to
-            the CVAT server
-        segment_size (None): maximum number of images to load into a job. Not
-            applicable to videos
-        image_quality (75): an int in `[0, 100]` determining the image quality
-            to upload to CVAT
-        task_assignee (None): the username to assign the created task(s)
-        job_assignees (None): a list of usernames to assign jobs
-        job_reviewers (None): a list of usernames to assign job reviews
-
-    Returns:
-        a :class:`fiftyone.utils.cvat.CVATAnnotationInfo`
-    """
-    info = CVATAnnotationInfo(
-        label_schema=label_schema,
-        url=url,
-        auth=auth,
-        segment_size=segment_size,
-        image_quality=image_quality,
-        task_assignee=task_assignee,
-        job_assignees=job_assignees,
-        job_reviewers=job_reviewers,
-    )
-
-    api = info.connect_to_api(auth=auth)
-
-    logger.info("Uploading samples to CVAT...")
-    (
-        task_ids,
-        job_ids,
-        frame_id_map,
-        labels_task_map,
-        assigned_scalar_attrs,
-    ) = api.upload_samples(
-        samples,
-        label_schema=label_schema,
-        media_field=media_field,
-        segment_size=segment_size,
-        image_quality=image_quality,
-        task_assignee=task_assignee,
-        job_assignees=job_assignees,
-        job_reviewers=job_reviewers,
-    )
-
-    info.task_ids = task_ids
-    info.job_ids = job_ids
-    info.frame_id_map = frame_id_map
-    info.labels_task_map = labels_task_map
-    info.assigned_scalar_attrs = assigned_scalar_attrs
-    info.store_label_ids(samples)
-
-    logger.info("Samples uploaded successfully")
-
-    if launch_editor:
-        if job_ids and job_ids[task_ids[0]]:
-            editor_url = api.base_job_url(task_ids[0], job_ids[task_ids[0]][0])
-        else:
-            editor_url = api.base_task_url(task_ids[0])
-
-        logger.info("Launching editor at '%s'...", editor_url)
-        api.launch_editor(url=editor_url)
-
-    return info
-
-
-def load_annotations(info, delete_tasks=False, auth=None):
-    """Downloads the annotations from CVAT for the tasks in the given
-    :class:`fiftyone.utils.cvat.CVATAnnotationInfo`.
-
-    Args:
-        info: a :class:`fiftyone.utils.cvat.CVATAnnotationInfo` that was used
-            to annotate samples previously
-        auth (None): a dictionary with the "username" and "password" to use to
-            connect to the CVAT server
-
-    Returns:
-        a tuple of
-
-        -   **results**: a dictionary of annotations
-        -   **additional_results**: a dictionary of additional annotations
-    """
-    api = info.connect_to_api(auth=auth)
-
-    task_ids = info.task_ids
-    job_ids = info.job_ids
-    frame_id_map = info.frame_id_map
-    label_schema = info.label_schema
-    labels_task_map = info.labels_task_map
-    assigned_scalar_attrs = info.assigned_scalar_attrs
-    results = api.download_annotations(
-        label_schema,
-        task_ids,
-        job_ids,
-        frame_id_map,
-        labels_task_map,
-        assigned_scalar_attrs,
-    )
-
-    return results
-
-
-=======
->>>>>>> 03094ac1
 def load_cvat_image_annotations(xml_path):
     """Loads the CVAT image annotations from the given XML file.
 
