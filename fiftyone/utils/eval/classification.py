"""
Classification evaluation.

| Copyright 2017-2021, Voxel51, Inc.
| `voxel51.com <https://voxel51.com/>`_
|
"""
import itertools
import warnings

import matplotlib.pyplot as plt
from mpl_toolkits.axes_grid1 import make_axes_locatable
import numpy as np
import sklearn.metrics as skm

import fiftyone.core.aggregations as foa
import fiftyone.core.evaluation as foe
from fiftyone.core.expressions import ViewField as F
import fiftyone.core.fields as fof
import fiftyone.core.utils as fou


def evaluate_classifications(
    samples,
    pred_field,
    gt_field="ground_truth",
    eval_key=None,
    classes=None,
    missing=None,
    method="simple",
    config=None,
    **kwargs,
):
    """Evaluates the classification predictions in the given collection with
    respect to the specified ground truth labels.

    By default, this method simply compares the ground truth and prediction for
    each sample, but other strategies such as binary evaluation and top-k
    matching can be configured via the ``method`` and ``config`` parameters.

    If an ``eval_key`` is specified, then this method will record some
    statistics on each sample:

    -   When evaluating sample-level fields, an ``eval_key`` field will be
        populated on each sample recording whether that sample's prediction is
        correct.

    -   When evaluating frame-level fields, an ``eval_key`` field will be
        populated on each frame recording whether that frame's prediction is
        correct. In addition, an ``eval_key`` field will be populated on each
        sample that records the average accuracy of the frame predictions of
        the sample.

    Args:
        samples: a :class:`fiftyone.core.collections.SampleCollection`
        pred_field: the name of the field containing the predicted
            :class:`fiftyone.core.labels.Classification` instances
        gt_field ("ground_truth"): the name of the field containing the ground
            truth :class:`fiftyone.core.labels.Classification` instances
        eval_key (None): an evaluation key to use to refer to this evaluation
        classes (None): the list of possible classes. If not provided, the
            observed ground truth/predicted labels are used for results
            purposes
        missing (None): a missing label string. Any None-valued labels are
            given this label for results purposes
        method ("simple"): a string specifying the evaluation method to use.
            Supported values are ``("simple", "binary", "top-k")``
        config (None): an :class:`ClassificationEvaluationConfig` specifying
            the evaluation method to use. If a ``config`` is provided, the
            ``method`` and ``kwargs`` parameters are ignored
        **kwargs: optional keyword arguments for the constructor of the
            :class:`ClassificationEvaluationConfig` being used

    Returns:
        a :class:`ClassificationResults`
    """
    config = _parse_config(config, pred_field, gt_field, method, **kwargs)
    eval_method = config.build()
    eval_method.register_run(samples, eval_key)

    results = eval_method.evaluate_samples(
        samples, eval_key=eval_key, classes=classes, missing=missing,
    )
    eval_method.save_run_esults(samples, eval_key, results)

    return results


class ClassificationEvaluationConfig(foe.EvaluationMethodConfig):
    """Base class for configuring :class:`ClassificationEvaluation`
    instances.

    Args:
        pred_field: the name of the field containing the predicted
            :class:`fiftyone.core.labels.Classification` instances
        gt_field: the name of the field containing the ground truth
            :class:`fiftyone.core.labels.Classification` instances
    """

    def __init__(self, pred_field, gt_field, **kwargs):
        super().__init__(**kwargs)
        self.pred_field = pred_field
        self.gt_field = gt_field


class ClassificationEvaluation(foe.EvaluationMethod):
    """Base class for classification evaluation methods.

    Args:
        config: a :class:`ClassificationEvaluationConfig`
    """

    def evaluate_samples(
        self, samples, eval_key=None, classes=None, missing=None
    ):
        """Evaluates the predicted classifications in the given samples with
        respect to the specified ground truth labels.

        Args:
            samples: a :class:`fiftyone.core.collections.SampleCollection`
            eval_key (None): an evaluation key for this evaluation
            classes (None): the list of possible classes. If not provided, the
                observed ground truth/predicted labels are used for results
                purposes
            missing (None): a missing label string. Any None-valued labels are
                given this label for results purposes

        Returns:
            a :class:`ClassificationResults` instance
        """
        raise NotImplementedError("subclass must implement evaluate_samples()")

    def get_fields(self, samples, eval_key):
        fields = [eval_key]
        if samples._is_frame_field(self.config.gt_field):
            fields.append(samples._FRAMES_PREFIX + eval_key)

        return fields

    def cleanup(self, samples, eval_key):
        samples._dataset.delete_sample_field(eval_key, error_level=1)
        if samples._is_frame_field(self.config.gt_field):
            samples._dataset.delete_frame_field(eval_key, error_level=1)

    def _validate_run(self, samples, eval_key, existing_info):
        self._validate_fields_match(eval_key, "pred_field", existing_info)
        self._validate_fields_match(eval_key, "gt_field", existing_info)


class SimpleEvaluationConfig(ClassificationEvaluationConfig):
    """Simple classification evaluation config.

    Args:
        pred_field: the name of the field containing the predicted
            :class:`fiftyone.core.labels.Classification` instances
        gt_field: the name of the field containing the ground truth
            :class:`fiftyone.core.labels.Classification` instances
    """

    @property
    def method(self):
        return "simple"


class SimpleEvaluation(ClassificationEvaluation):
    """Standard classification evaluation.

    Args:
        config: a :class:`SimpleClassificationEvaluationConfig`
    """

    def evaluate_samples(
        self, samples, eval_key=None, classes=None, missing=None
    ):
        pred_field = self.config.pred_field
        gt_field = self.config.gt_field
        is_frame_field = samples._is_frame_field(gt_field)

        gt = gt_field + ".label"
        pred = pred_field + ".label"
        pred_conf = pred_field + ".confidence"

        ytrue, ypred, confs = samples.aggregate(
            [foa.Values(gt), foa.Values(pred), foa.Values(pred_conf)]
        )

        if is_frame_field:
            ytrue = list(itertools.chain.from_iterable(ytrue))
            ypred = list(itertools.chain.from_iterable(ypred))
            confs = list(itertools.chain.from_iterable(confs))

        results = ClassificationResults(
            ytrue, ypred, confs, classes=classes, missing=missing
        )

        if eval_key is None:
            return results

        if is_frame_field:
            eval_frame = samples._FRAMES_PREFIX + eval_key
            gt = gt[len(samples._FRAMES_PREFIX) :]
            pred = pred[len(samples._FRAMES_PREFIX) :]

            # Sample-level accuracies
            samples._add_field_if_necessary(eval_key, fof.FloatField)
            samples.set_field(
                eval_key,
                F("frames").map((F(gt) == F(pred)).to_double()).mean(),
            ).save(eval_key)

            # Per-frame accuracies
            samples._add_field_if_necessary(eval_frame, fof.BooleanField)
            samples.set_field(eval_frame, F(gt) == F(pred)).save(eval_frame)
        else:
            # Per-sample accuracies
            samples._add_field_if_necessary(eval_key, fof.BooleanField)
            samples.set_field(eval_key, F(gt) == F(pred)).save(eval_key)

        return results


class TopKEvaluationConfig(ClassificationEvaluationConfig):
    """Top-k classification evaluation config.

    Args:
        pred_field: the name of the field containing the predicted
            :class:`fiftyone.core.labels.Classification` instances
        gt_field: the name of the field containing the ground truth
            :class:`fiftyone.core.labels.Classification` instances
        k (5): the top-k value to use when assessing accuracy
    """

    def __init__(self, pred_field, gt_field, k=5, **kwargs):
        super().__init__(pred_field, gt_field, **kwargs)
        self.k = k

    @property
    def method(self):
        return "top-k"


class TopKEvaluation(ClassificationEvaluation):
    """Top-k classification evaluation.

    This method requires the ``logits`` field of each predicted object to be
    populated, and the list of class labels corresponding to these logits must
    be provided.

    Args:
        config: a :class:`TopKEvaluationConfig`
    """

    def evaluate_samples(
        self, samples, eval_key=None, classes=None, missing=None
    ):
        if classes is None:
            raise ValueError(
                "You must provide the list of classes corresponding to your "
                "logits in order to run top-k classification evaluation"
            )

        pred_field = self.config.pred_field
        gt_field = self.config.gt_field
        is_frame_field = samples._is_frame_field(gt_field)
        k = self.config.k

        # This extracts a potentially huge number of logits
        # @todo consider sample iteration for very large datasets
        ytrue, ypred, logits = samples.aggregate(
            [
                foa.Values(gt_field + ".label"),
                foa.Values(pred_field + ".label"),
                foa.Values(pred_field + ".logits"),
            ]
        )

        targets_map = {label: idx for idx, label in enumerate(classes)}

        if is_frame_field:
            confs = []
            correct = []
            for _ytrue, _ypred, _logits in zip(ytrue, ypred, logits):
                _confs, _correct = _evaluate_top_k(
                    _ytrue, _ypred, _logits, k, targets_map
                )
                confs.append(_confs)
                correct.append(_correct)

            ytrue = list(itertools.chain.from_iterable(ytrue))
            ypred = list(itertools.chain.from_iterable(ypred))
            confs = list(itertools.chain.from_iterable(confs))
        else:
            confs, correct = _evaluate_top_k(
                ytrue, ypred, logits, k, targets_map
            )

        results = ClassificationResults(
            ytrue, ypred, confs, classes=classes, missing=missing
        )

        if eval_key is None:
            return results

        if is_frame_field:
            eval_frame = samples._FRAMES_PREFIX + eval_key

            # Sample-level accuracies
            samples._add_field_if_necessary(eval_key, fof.FloatField)
            samples.set_values(eval_key, [np.mean(c) for c in correct])

            # Per-frame accuracies
            samples._add_field_if_necessary(eval_frame, fof.BooleanField)
            samples.set_values(eval_frame, correct)
        else:
            # Per-sample accuracies
            samples._add_field_if_necessary(eval_key, fof.BooleanField)
            samples.set_values(eval_key, correct)

        return results


def _evaluate_top_k(ytrue, ypred, logits, k, targets_map):
    confs = []
    correct = []
    for idx, (_ytrue, _logits) in enumerate(zip(ytrue, logits)):
        if _logits is None:
            # No logits; no prediction
            ypred[idx] = None
            _conf = None
            _correct = False
            msg = (
                "Found sample(s) with no logits. Logits are required to "
                + "compute top-k accuracy"
            )
            warnings.warn(msg)
        else:
            target = targets_map[_ytrue]
            top_k = np.argpartition(_logits, -k)[-k:]
            if target in top_k:
                # Truth is in top-k; use it
                ypred[idx] = _ytrue
                logit = _logits[target]
                _correct = True
            elif ypred[idx] is not None:
                # Truth is not in top-k; retain actual prediction
                logit = _logits[targets_map[ypred[idx]]]
                _correct = False
            else:
                logit = -np.inf
                _correct = False

            _conf = np.exp(logit) / np.sum(np.exp(_logits))

        confs.append(_conf)
        correct.append(_correct)

    return confs, correct


class BinaryEvaluationConfig(ClassificationEvaluationConfig):
    """Binary evaluation config.

    Args:
        pred_field: the name of the field containing the predicted
            :class:`fiftyone.core.labels.Classification` instances
        gt_field: the name of the field containing the ground truth
    """

    @property
    def method(self):
        return "binary"


class BinaryEvaluation(ClassificationEvaluation):
    """Binary classification evaluation.

    Evaluates the binary classification predictions in the given collection
    with respect to the specified ground truth labels.

    Any missing ground truth or prediction labels are assumed to be examples of
    the negative class (with zero confidence, for predictions).

    If an ``eval_key`` is specified, this method will record the TP/FP/FN/TN
    status of each prediction in this field.

    This method requires that the ``(neg_label, pos_label)`` label strings for
    the task are provided via the ``classes`` argument.

    Args:
        config: a :class:`BinaryEvaluationConfig`
    """

    def evaluate_samples(
        self, samples, eval_key=None, classes=None, missing=None
    ):
        if classes is None or len(classes) != 2:
            raise ValueError(
                "You must provide the ``(neg_label, pos_label)`` labels for "
                "your task via the ``classes`` argument in order to run "
                "binary evaluation"
            )

        pred_field = self.config.pred_field
        gt_field = self.config.gt_field
        is_frame_field = samples._is_frame_field(gt_field)

        pos_label = classes[-1]

        gt = gt_field + ".label"
        pred = pred_field + ".label"
        pred_conf = pred_field + ".confidence"

        ytrue, ypred, confs = samples.aggregate(
            [foa.Values(gt), foa.Values(pred), foa.Values(pred_conf)]
        )

        if is_frame_field:
            ytrue = list(itertools.chain.from_iterable(ytrue))
            ypred = list(itertools.chain.from_iterable(ypred))
            confs = list(itertools.chain.from_iterable(confs))

        results = BinaryClassificationResults(ytrue, ypred, confs, classes)

        if eval_key is None:
            return results

        if is_frame_field:
            eval_frame = samples._FRAMES_PREFIX + eval_key
            gt = gt[len(samples._FRAMES_PREFIX) :]
            pred = pred[len(samples._FRAMES_PREFIX) :]

            # Sample-level accuracies
            samples._add_field_if_necessary(eval_key, fof.FloatField)
            samples.set_field(
                eval_key,
                F("frames").map((F(gt) == F(pred)).to_double()).mean(),
            ).save(eval_key)

            # Per-frame accuracies
            samples._add_field_if_necessary(eval_frame, fof.StringField)
            samples.set_field(
                eval_frame,
                F().switch(
                    {
                        (F(gt) == pos_label) & (F(pred) == pos_label): "TP",
                        (F(gt) == pos_label) & (F(pred) != pos_label): "FN",
                        (F(gt) != pos_label) & (F(pred) != pos_label): "TN",
                        (F(gt) != pos_label) & (F(pred) == pos_label): "FP",
                    }
                ),
            ).save(eval_frame)
        else:
            # Per-sample accuracies
            samples._add_field_if_necessary(eval_key, fof.StringField)
            samples.set_field(
                eval_key,
                F().switch(
                    {
                        (F(gt) == pos_label) & (F(pred) == pos_label): "TP",
                        (F(gt) == pos_label) & (F(pred) != pos_label): "FN",
                        (F(gt) != pos_label) & (F(pred) != pos_label): "TN",
                        (F(gt) != pos_label) & (F(pred) == pos_label): "FP",
                    }
                ),
            ).save(eval_key)

        return results


class ClassificationResults(foe.EvaluationResults):
    """Class that stores the results of a classification evaluation.

    Args:
        ytrue: a list of ground truth labels
        ypred: a list of predicted labels
        confs (None): an optional list of confidences for the predictions
        weights (None): an optional list of sample weights
        classes (None): the list of possible classes. If not provided, the
            observed ground truth/predicted labels are used
        missing (None): a missing label string. Any None-valued labels are
            given this label for evaluation purposes
    """

    def __init__(
<<<<<<< HEAD
        self,
        ytrue,
        ypred,
        confs=None,
        weights=None,
        classes=None,
        missing="none",
=======
        self, ytrue, ypred, confs, weights=None, classes=None, missing=None
>>>>>>> df2f361f
    ):
        if missing is None:
            missing = "(none)"

        ytrue, ypred, classes = _parse_labels(ytrue, ypred, classes, missing)
        self.ytrue = np.asarray(ytrue)
        self.ypred = np.asarray(ypred)
        self.confs = np.asarray(confs) if confs is not None else None
        self.weights = np.asarray(weights) if weights is not None else None
        self.classes = np.asarray(classes)
        self.missing = missing

    def _get_labels(self, classes, include_missing=False):
        if classes is not None:
            return classes

        if include_missing:
            return self.classes

        return [c for c in self.classes if c != self.missing]

    def report(self, classes=None):
        """Generates a classification report for the results via
        ``sklearn.metrics.classification_report``.

        Args:
            classes (None): an optional list of ground truth classes to include
                in the report

        Returns:
            a dict
        """
        labels = self._get_labels(classes, include_missing=False)
        return skm.classification_report(
            self.ytrue,
            self.ypred,
            labels=labels,
            sample_weight=self.weights,
            output_dict=True,
            zero_division=0,
        )

    def metrics(self, classes=None, average="micro", beta=1.0):
        """Computes classification metrics for the results, including accuracy,
        precision, recall, and F-beta score.

        See ``sklearn.metrics.accuracy_score`` and
        ``sklearn.metrics.precision_recall_fscore_support`` for details.

        Args:
            classes (None): an optional list of ground truth classes to include
                in the calculations
            average ("micro"): the averaging strategy to use
            beta (1.0): the F-beta value to use

        Returns:
            a dict
        """
        labels = self._get_labels(classes, include_missing=False)

        try:
            accuracy = skm.accuracy_score(
                self.ytrue,
                self.ypred,
                normalize=True,
                sample_weight=self.weights,
            )
        except ZeroDivisionError:
            accuracy = 0.0

        precision, recall, fscore, _ = skm.precision_recall_fscore_support(
            self.ytrue,
            self.ypred,
            average=average,
            labels=labels,
            beta=beta,
            sample_weight=self.weights,
            zero_division=0,
        )

        return {
            "accuracy": accuracy,
            "precision": precision,
            "recall": recall,
            "fscore": fscore,
        }

    def print_report(self, classes=None, digits=2):
        """Prints a classification report for the results via
        ``sklearn.metrics.classification_report``.

        Args:
            classes (None): an optional list of ground truth classes to include
                in the report
            digits (2): the number of digits of precision to print
        """
        labels = self._get_labels(classes, include_missing=False)
        report_str = skm.classification_report(
            self.ytrue,
            self.ypred,
            labels=labels,
            digits=digits,
            sample_weight=self.weights,
            zero_division=0,
        )
        print(report_str)

    def confusion_matrix(self, classes=None, include_other=False):
        """Generates a confusion matrix for the results via
        ``sklearn.metrics.confusion_matrix``.

        The rows of the confusion matrix represent ground truth and the columns
        represent predictions.

        Args:
            classes (None): an optional list of classes to include in the
                confusion matrix. Include ``self.missing`` in this list if you
                would like to study a subset of classes including missing data
            include_other (False): whether to include an extra row/column at
                the end of the matrix for labels that do not appear in
                ``classes``

        Returns:
            a ``num_classes x num_classes`` confusion matrix
        """
        labels = self._get_labels(classes, include_missing=True)
        confusion_matrix, _ = self._confusion_matrix(
            labels, include_other=include_other
        )
        return confusion_matrix

    def _confusion_matrix(
        self,
        labels,
        include_other=False,
        other_label=None,
        include_missing=False,
    ):
        labels = list(labels)

        if include_other:
            if other_label not in labels:
                labels.append(other_label)

        if include_missing and self.missing not in labels:
            labels.append(self.missing)

        if include_other:
            labels_set = set(labels)
            ypred = [y if y in labels_set else other_label for y in self.ypred]
            ytrue = [y if y in labels_set else other_label for y in self.ytrue]
        else:
            ypred = self.ypred
            ytrue = self.ytrue

        confusion_matrix = skm.confusion_matrix(
            ytrue, ypred, labels=labels, sample_weight=self.weights
        )
        return confusion_matrix, labels

    def plot_confusion_matrix(
        self,
        classes=None,
        include_other=True,
        other_label="(other)",
        show_values=True,
        show_colorbar=True,
        cmap="viridis",
        xticks_rotation=45.0,
        ax=None,
        figsize=None,
        block=False,
        return_ax=False,
    ):
        """Plots a confusion matrix for the results.

        Args:
            classes (None): an optional list of classes to include in the
                confusion matrix
            include_other (True): whether to include extra columns at the end
                of the confusion matrix for **predictions** that are either
                (i) missing, or (ii) are not missing but do not appear in
                ``classes``. If ``self.missing`` already appears in ``classes``
                or there are no missing predictions, no extra column is added
                for (i). Likewise, no extra column is added for (ii) if there
                are no predictions that fall in this case
            other_label ("(other)"): the label to use for "other" predictions.
                Only applicable when ``include_other`` is True
            show_values (True): whether to show counts in the confusion matrix
                cells
            show_colorbar (True): whether to show a colorbar
            cmap ("viridis"): a colormap recognized by ``matplotlib``
            xticks_rotation (45.0): a rotation for the x-tick labels. Can be
                numeric degrees, "vertical", "horizontal", or None
            ax (None): an optional matplotlib axis to plot in
            figsize (None): an optional ``(width, height)`` for the figure, in
                inches
            block (False): whether to block execution when the plot is
                displayed via ``matplotlib.pyplot.show(block=block)``
            return_ax (False): whether to return the matplotlib axis containing
                the plot

        Returns:
            the matplotlib axis containing the plot
        """
        _labels = self._get_labels(classes, include_missing=True)
        confusion_matrix, labels = self._confusion_matrix(
            _labels,
            include_other=include_other,
            other_label=other_label,
            include_missing=include_other,
        )

        if include_other:
            num_labels = len(labels)
            num_extra = num_labels - len(_labels)

            # Don't include extra ground truth rows
            if num_extra > 0:
                confusion_matrix = confusion_matrix[:-num_extra, :]

            # Only include non-trivial extra prediction rows
            rm_inds = []
            for idx in range(num_labels - num_extra, num_labels):
                if not any(confusion_matrix[:, idx]):
                    rm_inds.append(idx)

            if rm_inds:
                np.delete(confusion_matrix, rm_inds, axis=1)
                labels = [l for i, l in enumerate(labels) if i not in rm_inds]

        ax = _plot_confusion_matrix(
            confusion_matrix,
            labels,
            show_values=show_values,
            show_colorbar=show_colorbar,
            cmap=cmap,
            xticks_rotation=xticks_rotation,
            ax=ax,
            figsize=figsize,
        )

        plt.show(block=block)
        return ax if return_ax else None

    @classmethod
    def _from_dict(cls, d, samples, **kwargs):
        ytrue = d["ytrue"]
        ypred = d["ypred"]
        confs = d.get("confs", None)
        weights = d.get("weights", None)
        classes = d.get("classes", None)
        missing = d.get("missing", None)
        return cls(
            ytrue,
            ypred,
            confs=confs,
            weights=weights,
            classes=classes,
            missing=missing,
            **kwargs,
        )


class BinaryClassificationResults(ClassificationResults):
    """Class that stores the results of a binary classification evaluation.

    Any missing ground truth or prediction labels are assumed to be examples of
    the negative class (with zero confidence, for predictions).

    Args:
        ytrue: a list of ground truth labels
        ypred: a list of predicted labels
        confs: a list of confidences for the predictions
        classes: the ``(neg_label, pos_label)`` label strings for the task
        weights (None): an optional list of sample weights
    """

    def __init__(self, ytrue, ypred, confs, classes, weights=None):
        super().__init__(
            ytrue,
            ypred,
            confs=confs,
            weights=weights,
            classes=classes,
            missing=classes[0],
        )
        self._pos_label = classes[1]
        self.scores = _to_binary_scores(ypred, confs, self._pos_label)

    def _get_labels(self, classes, *args, **kwargs):
        if classes is not None:
            return classes

        return self.classes

    def average_precision(self, average="micro"):
        """Computes the average precision for the results via
        ``sklearn.metrics.average_precision_score``.

        Args:
            average ("micro"): the averaging strategy to use

        Returns:
            the average precision
        """
        return skm.average_precision_score(
            self.ytrue,
            self.scores,
            pos_label=self._pos_label,
            average=average,
            sample_weight=self.weights,
        )

    def plot_pr_curve(
        self,
        average="micro",
        ax=None,
        figsize=None,
        block=False,
        return_ax=False,
        **kwargs,
    ):
        """Plots a precision-recall (PR) curve for the results.

        Args:
            average ("micro"): the averaging strategy to use when computing
                average precision
            ax (None): an optional matplotlib axis to plot in
            figsize (None): an optional ``(width, height)`` for the figure, in
                inches
            block (False): whether to block execution when the plot is
                displayed via ``matplotlib.pyplot.show(block=block)``
            return_ax (False): whether to return the matplotlib axis containing
                the plot
            **kwargs: optional keyword arguments for matplotlib's ``plot()``

        Returns:
            the matplotlib axis containing the plot
        """
        precision, recall, _ = skm.precision_recall_curve(
            self.ytrue,
            self.scores,
            pos_label=self._pos_label,
            sample_weight=self.weights,
        )
        avg_precision = self.average_precision(average=average)
        display = skm.PrecisionRecallDisplay(
            precision=precision, recall=recall
        )

        label = "AP = %.2f" % avg_precision
        display.plot(ax=ax, label=label, **kwargs)
        if figsize is not None:
            display.figure_.set_size_inches(*figsize)

        plt.show(block=block)
        return display.ax_ if return_ax else None

    def plot_roc_curve(
        self, ax=None, figsize=None, block=False, return_ax=False, **kwargs
    ):
        """Plots a receiver operating characteristic (ROC) curve for the
        results.

        Args:
            ax (None): an optional matplotlib axis to plot in
            figsize (None): an optional ``(width, height)`` for the figure, in
                inches
            block (False): whether to block execution when the plot is
                displayed via ``matplotlib.pyplot.show(block=block)``
            return_ax (False): whether to return the matplotlib axis containing
                the plot
            **kwargs: optional keyword arguments for matplotlib's ``plot()``

        Returns:
            the matplotlib axis containing the plot
        """
        fpr, tpr, _ = skm.roc_curve(
            self.ytrue,
            self.scores,
            pos_label=self._pos_label,
            sample_weight=self.weights,
        )
        roc_auc = skm.auc(fpr, tpr)
        display = skm.RocCurveDisplay(fpr=fpr, tpr=tpr, roc_auc=roc_auc)
        display.plot(ax=ax, **kwargs)
        if figsize is not None:
            display.figure_.set_size_inches(*figsize)

        plt.show(block=block)
        return display.ax_ if return_ax else None


def _parse_config(config, pred_field, gt_field, method, **kwargs):
    if config is not None:
        return config

    if method is None:
        method = "simple"

    if method == "simple":
        return SimpleEvaluationConfig(pred_field, gt_field, **kwargs)

    if method == "binary":
        return BinaryEvaluationConfig(pred_field, gt_field, **kwargs)

    if method == "top-k":
        return TopKEvaluationConfig(pred_field, gt_field, **kwargs)

    raise ValueError("Unsupported evaluation method '%s'" % method)


def _parse_labels(ytrue, ypred, classes, missing):
    if classes is None:
        classes = set(ytrue) | set(ypred)
        classes.discard(None)
        classes = sorted(classes)
    else:
        classes = list(classes)

    ytrue, found_missing_true = _clean_labels(ytrue, missing)
    ypred, found_missing_pred = _clean_labels(ypred, missing)

    found_missing = found_missing_true or found_missing_pred
    if found_missing and missing not in classes:
        classes.append(missing)

    return ytrue, ypred, classes


def _clean_labels(y, missing):
    found_missing = False

    yclean = []
    for yi in y:
        if yi is None:
            found_missing = True
            yi = missing

        yclean.append(yi)

    return yclean, found_missing


def _to_binary_scores(y, confs, pos_label):
    scores = []
    for yi, conf in zip(y, confs):
        if conf is None:
            conf = 0.0

        score = conf if yi == pos_label else 1.0 - conf
        scores.append(score)

    return scores


def _plot_confusion_matrix(
    cm,
    labels,
    show_values=True,
    show_colorbar=True,
    cmap="viridis",
    xticks_rotation=None,
    values_format=None,
    ax=None,
    figsize=None,
):
    if ax is None:
        fig, ax = plt.subplots()
    else:
        fig = ax.figure

    nrows = cm.shape[0]
    ncols = cm.shape[1]
    im = ax.imshow(cm, interpolation="nearest", cmap=cmap)

    if show_values:
        # Print text with appropriate color depending on background
        cmap_min = im.cmap(0)
        cmap_max = im.cmap(256)
        thresh = (cm.max() + cm.min()) / 2.0

        for i, j in itertools.product(range(nrows), range(ncols)):
            color = cmap_max if cm[i, j] < thresh else cmap_min

            if values_format is None:
                text_cm = format(cm[i, j], ".2g")
                if cm.dtype.kind != "f":
                    text_d = format(cm[i, j], "d")
                    if len(text_d) < len(text_cm):
                        text_cm = text_d
            else:
                text_cm = format(cm[i, j], values_format)

            ax.text(j, i, text_cm, ha="center", va="center", color=color)

    ax.set(
        xticks=np.arange(ncols),
        yticks=np.arange(nrows),
        xticklabels=labels[:ncols],
        yticklabels=labels[:nrows],
        xlabel="Predicted label",
        ylabel="True label",
    )
    ax.set_ylim((nrows - 0.5, -0.5))  # flip axis

    if xticks_rotation is not None:
        plt.setp(ax.get_xticklabels(), rotation=xticks_rotation)

    if show_colorbar:
        divider = make_axes_locatable(ax)
        cax = divider.append_axes("right", size="5%", pad=0.1)
        fig.colorbar(im, cax=cax)

    if figsize is not None:
        fig.set_size_inches(*figsize)

    plt.tight_layout()

    return ax<|MERGE_RESOLUTION|>--- conflicted
+++ resolved
@@ -482,17 +482,13 @@
     """
 
     def __init__(
-<<<<<<< HEAD
         self,
         ytrue,
         ypred,
         confs=None,
         weights=None,
         classes=None,
-        missing="none",
-=======
-        self, ytrue, ypred, confs, weights=None, classes=None, missing=None
->>>>>>> df2f361f
+        missing=None,
     ):
         if missing is None:
             missing = "(none)"
