--- conflicted
+++ resolved
@@ -116,19 +116,6 @@
     return _compute_bbox_ious(preds, gts, iscrowd=iscrowd, classwise=classwise)
 
 
-<<<<<<< HEAD
-def compute_segment_ious(
-    preds, gts,
-):
-    """Computes the pairwise temporal IoUs between the predicted and ground
-    truth video classification segments.
-
-    Args:
-        preds: a list of predicted
-            :class:`fiftyone.core.labels.VideoClassification` instances
-        gt_field: a list of ground truth
-            :class:`fiftyone.core.labels.VideoClassification` instances
-=======
 def compute_segment_ious(preds, gts):
     """Computes the pairwise IoUs between the predicted and ground truth
     temporal detections.
@@ -138,7 +125,6 @@
             :class:`fiftyone.core.labels.TemporalDetection` instances
         gt_field: a list of ground truth
             :class:`fiftyone.core.labels.TemporalDetection` instances
->>>>>>> fb00af69
 
     Returns:
         a ``num_preds x num_gts`` array of segment IoUs
@@ -155,26 +141,6 @@
             pst, pet = pred.support
             pred_len = pet - pst
 
-<<<<<<< HEAD
-            if pred_len == 0 and gt_len == 0 and pet == get:
-                # In the specific case of a length 0 segments
-                # The IoU is 1 if both segments are on the same frame
-                iou = 1
-
-            else:
-
-                max_st = max(gst, pst)
-                min_et = min(get, pet)
-
-                # Length of temporal intersection
-                inter = min_et - max_st
-                if inter <= 0:
-                    # Segments don't intersect, leave iou at 0
-                    continue
-
-                union = pred_len + gt_len - inter
-
-=======
             if pred_len == 0 and gt_len == 0:
                 iou = float(pet == get)
             else:
@@ -184,7 +150,6 @@
                     continue
 
                 union = pred_len + gt_len - inter
->>>>>>> fb00af69
                 iou = min(etan.safe_divide(inter, union), 1)
 
             ious[i, j] = iou
