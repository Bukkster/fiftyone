--- conflicted
+++ resolved
@@ -87,16 +87,9 @@
 
 ```python
 view = dataset.view().sort_by("ground_truth.label", reverse=True)
-<<<<<<< HEAD
-print(view.summary())
-
-sample = view.first()
-print(sample)
-=======
 
 print(view.summary())
 print(view.first())
->>>>>>> 701c043f
 ```
 
 ### 3. Visualize the dataset
@@ -110,11 +103,7 @@
 Narrow your scope to 10 random samples:
 
 ```python
-<<<<<<< HEAD
-session.view = dataset.view().sample(10)
-=======
 session.view = dataset.view().take(10)
->>>>>>> 701c043f
 ```
 
 Select some samples in the GUI and access their IDs from code!
@@ -127,11 +116,7 @@
 Create a view that contains your currently selected samples:
 
 ```python
-<<<<<<< HEAD
-session.view = dataset.view().select(session.selected)
-=======
 selected_view = dataset.view().select(session.selected)
->>>>>>> 701c043f
 ```
 
 Update the dashboard to only show your selected samples:
@@ -169,16 +154,6 @@
 
 ### 5. Check for duplicates
 
-<<<<<<< HEAD
-We are using a more powerful query here to search for all file hashes with more
-than sample:
-
-```python
-pipeline = [
-    # find all unique file hashes
-    {"$group": {"_id": "$file_hash", "count": {"$sum": 1}}},
-    # filter out file hashes with a count of 1
-=======
 Now let's use a more powerful query to search for duplicate files, i.e., those
 with the same file hashses:
 
@@ -187,7 +162,6 @@
     # Find all unique file hashes
     {"$group": {"_id": "$file_hash", "count": {"$sum": 1}}},
     # Filter out file hashes with a count of 1
->>>>>>> 701c043f
     {"$match": {"count": {"$gt": 1}}},
 ]
 
@@ -200,11 +174,6 @@
 file hashes:
 
 ```python
-<<<<<<< HEAD
-print("Number of unique images that are duplicated: %d" % len(dup_filehashes))
-
-view = dataset.view().match({"file_hash": {"$in": dup_filehashes}})
-=======
 dup_view = (
     dataset.view()
     # Extract samples with duplicate file hashes
@@ -212,7 +181,6 @@
     # Sort by file hash so duplicates will be adjacent
     .sort_by("file_hash")
 )
->>>>>>> 701c043f
 
 print("Number of images that have a duplicate: %d" % len(dup_view))
 
@@ -222,11 +190,7 @@
 Of course, we can always use the dashboard to visualize our work!
 
 ```python
-<<<<<<< HEAD
-session.view = view.sort_by("file_hash")
-=======
 session.view = dup_view
->>>>>>> 701c043f
 ```
 
 ### 6. Delete duplicates
@@ -237,37 +201,16 @@
 ```python
 print("Length of dataset before: %d" % len(dataset))
 
-<<<<<<< HEAD
-for d in dataset.aggregate(pipeline):
-    file_hash = d["_id"]
-    count = d["count"]
-
-    view = dataset.view().match({"file_hash": file_hash}).limit(count - 1)
-=======
 _dup_filehashes = set()
 for sample in dup_view:
     if sample.file_hash not in _dup_filehashes:
         _dup_filehashes.add(sample.file_hash)
         continue
->>>>>>> 701c043f
 
     del dataset[sample.id]
 
 print("Length of dataset after: %d" % len(dataset))
 
-<<<<<<< HEAD
-Alternatively, it also would be possible to create a view with all of the
-duplicates "to be deleted" and then iterate over our own non-`fiftyone` code to
-delete these files from the original dataset.
-
-### 7. Export
-
-In this lightweight workflow none of the work down with `fiftyone` persists. As
-mentioned above we could have used fiftyone to tell us which samples we needed
-to delete.
-
-But we have a very small dataset here, so we could just export a copy:
-=======
 # Verify that the dataset no longer contains any duplicates
 print("Number of unique file hashes: %d" % len({s.file_hash for s in dataset}))
 ```
@@ -275,7 +218,6 @@
 ### 7. Export
 
 Finally, let's export a fresh copy of our now-duplicate-free dataset:
->>>>>>> 701c043f
 
 ```python
 dataset.export(label_field="ground_truth", export_dir="/tmp/fiftyone/export")
