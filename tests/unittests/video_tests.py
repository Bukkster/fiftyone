--- conflicted
+++ resolved
@@ -1131,17 +1131,10 @@
             metadata=fo.VideoMetadata(total_frame_count=4),
             tags=["test"],
             weather="sunny",
-<<<<<<< HEAD
-            events=fo.VideoClassifications(
-                classifications=[
-                    fo.VideoClassification(label="meeting", support=[1, 3]),
-                    fo.VideoClassification(label="party", support=[2, 4]),
-=======
             events=fo.TemporalDetections(
                 detections=[
                     fo.TemporalDetection(label="meeting", support=[1, 3]),
                     fo.TemporalDetection(label="party", support=[2, 4]),
->>>>>>> 6e3573c4
                 ]
             ),
             support=[1, 2],
@@ -1155,17 +1148,10 @@
             metadata=fo.VideoMetadata(total_frame_count=5),
             tags=["test"],
             weather="cloudy",
-<<<<<<< HEAD
-            events=fo.VideoClassifications(
-                classifications=[
-                    fo.VideoClassification(label="party", support=[3, 5]),
-                    fo.VideoClassification(label="meeting", support=[1, 3]),
-=======
             events=fo.TemporalDetections(
                 detections=[
                     fo.TemporalDetection(label="party", support=[3, 5]),
                     fo.TemporalDetection(label="meeting", support=[1, 3]),
->>>>>>> 6e3573c4
                 ]
             ),
             support=[1, 4],
@@ -1315,31 +1301,19 @@
             view.count_values("events.label"), {"party": 2, "meeting": 2}
         )
         self.assertDictEqual(
-<<<<<<< HEAD
-            dataset.count_values("events.classifications.label"),
-=======
             dataset.count_values("events.detections.label"),
->>>>>>> 6e3573c4
             {"meeting": 2, "party": 2},
         )
 
         view2.save()
 
         self.assertEqual(len(view), 2)
-<<<<<<< HEAD
-        self.assertEqual(dataset.count("events.classifications"), 2)
-=======
         self.assertEqual(dataset.count("events.detections"), 2)
->>>>>>> 6e3573c4
         self.assertDictEqual(
             view.count_values("events.label"), {"MEETING": 1, "PARTY": 1}
         )
         self.assertDictEqual(
-<<<<<<< HEAD
-            dataset.count_values("events.classifications.label"),
-=======
             dataset.count_values("events.detections.label"),
->>>>>>> 6e3573c4
             {"MEETING": 1, "PARTY": 1},
         )
         self.assertIsNotNone(view.first().id)
@@ -1357,11 +1331,7 @@
             view.count_values("events.label"), {"party": 1, "MEETING": 1}
         )
         self.assertDictEqual(
-<<<<<<< HEAD
-            dataset.count_values("events.classifications.label"),
-=======
             dataset.count_values("events.detections.label"),
->>>>>>> 6e3573c4
             {"party": 1, "MEETING": 1},
         )
 
@@ -1694,17 +1664,10 @@
             metadata=fo.VideoMetadata(total_frame_count=4),
             tags=["test"],
             weather="sunny",
-<<<<<<< HEAD
-            events=fo.VideoClassifications(
-                classifications=[
-                    fo.VideoClassification(label="meeting", support=[1, 3]),
-                    fo.VideoClassification(label="party", support=[2, 4]),
-=======
             events=fo.TemporalDetections(
                 detections=[
                     fo.TemporalDetection(label="meeting", support=[1, 3]),
                     fo.TemporalDetection(label="party", support=[2, 4]),
->>>>>>> 6e3573c4
                 ]
             ),
         )
@@ -1724,17 +1687,10 @@
             metadata=fo.VideoMetadata(total_frame_count=5),
             tags=["test"],
             weather="cloudy",
-<<<<<<< HEAD
-            events=fo.VideoClassifications(
-                classifications=[
-                    fo.VideoClassification(label="party", support=[3, 5]),
-                    fo.VideoClassification(label="meeting", support=[1, 3]),
-=======
             events=fo.TemporalDetections(
                 detections=[
                     fo.TemporalDetection(label="party", support=[3, 5]),
                     fo.TemporalDetection(label="meeting", support=[1, 3]),
->>>>>>> 6e3573c4
                 ]
             ),
         )
@@ -2191,17 +2147,10 @@
             metadata=fo.VideoMetadata(total_frame_count=4),
             tags=["test"],
             weather="sunny",
-<<<<<<< HEAD
-            events=fo.VideoClassifications(
-                classifications=[
-                    fo.VideoClassification(label="meeting", support=[1, 3]),
-                    fo.VideoClassification(label="party", support=[2, 4]),
-=======
             events=fo.TemporalDetections(
                 detections=[
                     fo.TemporalDetection(label="meeting", support=[1, 3]),
                     fo.TemporalDetection(label="party", support=[2, 4]),
->>>>>>> 6e3573c4
                 ]
             ),
         )
@@ -2221,17 +2170,10 @@
             metadata=fo.VideoMetadata(total_frame_count=5),
             tags=["test"],
             weather="cloudy",
-<<<<<<< HEAD
-            events=fo.VideoClassifications(
-                classifications=[
-                    fo.VideoClassification(label="party", support=[3, 5]),
-                    fo.VideoClassification(label="meeting", support=[1, 3]),
-=======
             events=fo.TemporalDetections(
                 detections=[
                     fo.TemporalDetection(label="party", support=[3, 5]),
                     fo.TemporalDetection(label="meeting", support=[1, 3]),
->>>>>>> 6e3573c4
                 ]
             ),
         )
